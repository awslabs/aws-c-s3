#ifndef AWS_S3_H
#define AWS_S3_H

/**
 * Copyright Amazon.com, Inc. or its affiliates. All Rights Reserved.
 * SPDX-License-Identifier: Apache-2.0.
 */

#include <aws/common/common.h>
#include <aws/io/logging.h>
#include <aws/s3/exports.h>

AWS_PUSH_SANE_WARNING_LEVEL

#define AWS_C_S3_PACKAGE_ID 14

enum aws_s3_errors {
    AWS_ERROR_S3_MISSING_CONTENT_RANGE_HEADER = AWS_ERROR_ENUM_BEGIN_RANGE(AWS_C_S3_PACKAGE_ID),
    AWS_ERROR_S3_INVALID_CONTENT_RANGE_HEADER,
    AWS_ERROR_S3_MISSING_CONTENT_LENGTH_HEADER,
    AWS_ERROR_S3_INVALID_CONTENT_LENGTH_HEADER,
    AWS_ERROR_S3_MISSING_ETAG,
    AWS_ERROR_S3_INTERNAL_ERROR,
    AWS_ERROR_S3_SLOW_DOWN,
    AWS_ERROR_S3_INVALID_RESPONSE_STATUS,
    AWS_ERROR_S3_MISSING_UPLOAD_ID,
    AWS_ERROR_S3_PROXY_PARSE_FAILED,
    AWS_ERROR_S3_UNSUPPORTED_PROXY_SCHEME,
    AWS_ERROR_S3_CANCELED,
    AWS_ERROR_S3_INVALID_RANGE_HEADER,
    AWS_ERROR_S3_MULTIRANGE_HEADER_UNSUPPORTED,
    AWS_ERROR_S3_RESPONSE_CHECKSUM_MISMATCH,
    AWS_ERROR_S3_CHECKSUM_CALCULATION_FAILED,
    AWS_ERROR_S3_PAUSED,
    AWS_ERROR_S3_LIST_PARTS_PARSE_FAILED,
    AWS_ERROR_S3_RESUMED_PART_CHECKSUM_MISMATCH,
    AWS_ERROR_S3_RESUME_FAILED,
    AWS_ERROR_S3_OBJECT_MODIFIED,
    AWS_ERROR_S3_NON_RECOVERABLE_ASYNC_ERROR,
    AWS_ERROR_S3_METRIC_DATA_NOT_AVAILABLE,
    AWS_ERROR_S3_INCORRECT_CONTENT_LENGTH,
    AWS_ERROR_S3_REQUEST_TIME_TOO_SKEWED,
    AWS_ERROR_S3_FILE_MODIFIED,
    AWS_ERROR_S3_EXCEEDS_MEMORY_LIMIT,
    AWS_ERROR_S3_INVALID_MEMORY_LIMIT_CONFIG,
<<<<<<< HEAD
    AWS_ERROR_S3_INTERNAL_PART_TOO_LARGE_RETRYING_WITH_RANGE,
=======
    AWS_ERROR_S3EXPRESS_CREATE_SESSION_FAILED,
>>>>>>> fcd7a104
    AWS_ERROR_S3_END_RANGE = AWS_ERROR_ENUM_END_RANGE(AWS_C_S3_PACKAGE_ID)
};

enum aws_s3_subject {
    AWS_LS_S3_GENERAL = AWS_LOG_SUBJECT_BEGIN_RANGE(AWS_C_S3_PACKAGE_ID),
    AWS_LS_S3_CLIENT,
    AWS_LS_S3_CLIENT_STATS,
    AWS_LS_S3_REQUEST,
    AWS_LS_S3_META_REQUEST,
    AWS_LS_S3_ENDPOINT,
    AWS_LS_S3_LAST = AWS_LOG_SUBJECT_END_RANGE(AWS_C_S3_PACKAGE_ID)
};

struct aws_s3_platform_info;

struct aws_s3_cpu_group_info {
    /* group index, this usually refers to a particular numa node */
    uint16_t cpu_group;
    /* array of network devices on this node */
    struct aws_byte_cursor *nic_name_array;
    /* length of network devices array */
    size_t nic_name_array_length;
    size_t cpus_in_group;
};

#ifdef _MSC_VER
#    pragma warning(push)
#    pragma warning(disable : 4626) /* assignment operator was implicitly defined as deleted */
#    pragma warning(disable : 5027) /* move assignment operator was implicitly defined as deleted */
#endif

struct aws_s3_platform_info {
    /* name of the instance-type: example c5n.18xlarge */
    struct aws_byte_cursor instance_type;
    /* max throughput for this instance type, in gigabits per second */
    double max_throughput_gbps;
    /* array of cpu group info. This will always have at least one entry. */
    struct aws_s3_cpu_group_info *cpu_group_info_array;
    /* length of cpu group info array */
    size_t cpu_group_info_array_length;

    /* The current build of this library specifically knows an optimal configuration for this
     * platform */
    bool has_recommended_configuration;
};

#ifdef _MSC_VER
#    pragma warning(pop)
#endif

AWS_EXTERN_C_BEGIN

/**
 * Initializes internal datastructures used by aws-c-s3.
 * Must be called before using any functionality in aws-c-s3.
 */
AWS_S3_API
void aws_s3_library_init(struct aws_allocator *allocator);

/**
 * Shuts down the internal datastructures used by aws-c-s3.
 */
AWS_S3_API
void aws_s3_library_clean_up(void);

/*
 * Returns the aws_s3_platform_info for current platform
 * NOTE: THIS API IS EXPERIMENTAL AND UNSTABLE
 */
AWS_S3_API
const struct aws_s3_platform_info *aws_s3_get_current_platform_info(void);

/*
 * Retrieves a list of EC2 instance types with recommended configuration.
 * Returns aws_array_list<aws_byte_cursor>. The caller is responsible for cleaning up the array list.
 */
AWS_S3_API
struct aws_array_list aws_s3_get_platforms_with_recommended_config(void);

AWS_EXTERN_C_END
AWS_POP_SANE_WARNING_LEVEL

#endif /* AWS_S3_H */<|MERGE_RESOLUTION|>--- conflicted
+++ resolved
@@ -43,11 +43,9 @@
     AWS_ERROR_S3_FILE_MODIFIED,
     AWS_ERROR_S3_EXCEEDS_MEMORY_LIMIT,
     AWS_ERROR_S3_INVALID_MEMORY_LIMIT_CONFIG,
-<<<<<<< HEAD
+    AWS_ERROR_S3EXPRESS_CREATE_SESSION_FAILED,
     AWS_ERROR_S3_INTERNAL_PART_TOO_LARGE_RETRYING_WITH_RANGE,
-=======
-    AWS_ERROR_S3EXPRESS_CREATE_SESSION_FAILED,
->>>>>>> fcd7a104
+
     AWS_ERROR_S3_END_RANGE = AWS_ERROR_ENUM_END_RANGE(AWS_C_S3_PACKAGE_ID)
 };
 
