#ifndef AWS_S3_H
#define AWS_S3_H

/**
 * Copyright Amazon.com, Inc. or its affiliates. All Rights Reserved.
 * SPDX-License-Identifier: Apache-2.0.
 */

#include <aws/common/common.h>
#include <aws/io/logging.h>
#include <aws/s3/exports.h>

AWS_PUSH_SANE_WARNING_LEVEL

#define AWS_C_S3_PACKAGE_ID 14

enum aws_s3_errors {
    AWS_ERROR_S3_MISSING_CONTENT_RANGE_HEADER = AWS_ERROR_ENUM_BEGIN_RANGE(AWS_C_S3_PACKAGE_ID),
    AWS_ERROR_S3_INVALID_CONTENT_RANGE_HEADER,
    AWS_ERROR_S3_MISSING_CONTENT_LENGTH_HEADER,
    AWS_ERROR_S3_INVALID_CONTENT_LENGTH_HEADER,
    AWS_ERROR_S3_MISSING_ETAG,
    AWS_ERROR_S3_INTERNAL_ERROR,
    AWS_ERROR_S3_SLOW_DOWN,
    AWS_ERROR_S3_INVALID_RESPONSE_STATUS,
    AWS_ERROR_S3_MISSING_UPLOAD_ID,
    AWS_ERROR_S3_PROXY_PARSE_FAILED,
    AWS_ERROR_S3_UNSUPPORTED_PROXY_SCHEME,
    AWS_ERROR_S3_CANCELED,
    AWS_ERROR_S3_INVALID_RANGE_HEADER,
    AWS_ERROR_S3_MULTIRANGE_HEADER_UNSUPPORTED,
    AWS_ERROR_S3_RESPONSE_CHECKSUM_MISMATCH,
    AWS_ERROR_S3_CHECKSUM_CALCULATION_FAILED,
    AWS_ERROR_S3_PAUSED,
    AWS_ERROR_S3_LIST_PARTS_PARSE_FAILED,
    AWS_ERROR_S3_RESUMED_PART_CHECKSUM_MISMATCH,
    AWS_ERROR_S3_RESUME_FAILED,
    AWS_ERROR_S3_OBJECT_MODIFIED,
    AWS_ERROR_S3_NON_RECOVERABLE_ASYNC_ERROR,
    AWS_ERROR_S3_METRIC_DATA_NOT_AVAILABLE,
    AWS_ERROR_S3_INCORRECT_CONTENT_LENGTH,
    AWS_ERROR_S3_REQUEST_TIME_TOO_SKEWED,
    AWS_ERROR_S3_FILE_MODIFIED,
    AWS_ERROR_S3_EXCEEDS_MEMORY_LIMIT,
    AWS_ERROR_S3_INVALID_MEMORY_LIMIT_CONFIG,
    AWS_ERROR_S3EXPRESS_CREATE_SESSION_FAILED,
    AWS_ERROR_S3_INTERNAL_PART_SIZE_MISMATCH_RETRYING_WITH_RANGE,
    AWS_ERROR_S3_REQUEST_HAS_COMPLETED,
    AWS_ERROR_S3_RECV_FILE_ALREADY_EXISTS,
    AWS_ERROR_S3_RECV_FILE_NOT_FOUND,
<<<<<<< HEAD
=======
    AWS_ERROR_S3_REQUEST_TIMEOUT,
>>>>>>> 16701501

    AWS_ERROR_S3_END_RANGE = AWS_ERROR_ENUM_END_RANGE(AWS_C_S3_PACKAGE_ID)
};

enum aws_s3_subject {
    AWS_LS_S3_GENERAL = AWS_LOG_SUBJECT_BEGIN_RANGE(AWS_C_S3_PACKAGE_ID),
    AWS_LS_S3_CLIENT,
    AWS_LS_S3_CLIENT_STATS,
    AWS_LS_S3_REQUEST,
    AWS_LS_S3_META_REQUEST,
    AWS_LS_S3_ENDPOINT,
    AWS_LS_S3_LAST = AWS_LOG_SUBJECT_END_RANGE(AWS_C_S3_PACKAGE_ID)
};

struct aws_s3_platform_info;

struct aws_s3_cpu_group_info {
    /* group index, this usually refers to a particular numa node */
    uint16_t cpu_group;
    /* array of network devices on this node */
    struct aws_byte_cursor *nic_name_array;
    /* length of network devices array */
    size_t nic_name_array_length;
    size_t cpus_in_group;
};

#ifdef _MSC_VER
#    pragma warning(push)
#    pragma warning(disable : 4626) /* assignment operator was implicitly defined as deleted */
#    pragma warning(disable : 5027) /* move assignment operator was implicitly defined as deleted */
#endif

struct aws_s3_platform_info {
    /* name of the instance-type: example c5n.18xlarge */
    struct aws_byte_cursor instance_type;
    /* max throughput for this instance type, in gigabits per second */
    double max_throughput_gbps;
    /* array of cpu group info. This will always have at least one entry. */
    struct aws_s3_cpu_group_info *cpu_group_info_array;
    /* length of cpu group info array */
    size_t cpu_group_info_array_length;

    /* The current build of this library specifically knows an optimal configuration for this
     * platform */
    bool has_recommended_configuration;
};

#ifdef _MSC_VER
#    pragma warning(pop)
#endif

AWS_EXTERN_C_BEGIN

/**
 * Initializes internal datastructures used by aws-c-s3.
 * Must be called before using any functionality in aws-c-s3.
 */
AWS_S3_API
void aws_s3_library_init(struct aws_allocator *allocator);

/**
 * Shuts down the internal datastructures used by aws-c-s3.
 */
AWS_S3_API
void aws_s3_library_clean_up(void);

/*
 * Returns the aws_s3_platform_info for current platform
 * NOTE: THIS API IS EXPERIMENTAL AND UNSTABLE
 */
AWS_S3_API
const struct aws_s3_platform_info *aws_s3_get_current_platform_info(void);

/*
 * Returns the ec2 instance_type for current platform if possible
 * NOTE: THIS API IS EXPERIMENTAL AND UNSTABLE
 */
AWS_S3_API
struct aws_byte_cursor aws_s3_get_current_platform_ec2_intance_type(bool cached_only);

/*
 * Retrieves a list of EC2 instance types with recommended configuration.
 * Returns aws_array_list<aws_byte_cursor>. The caller is responsible for cleaning up the array list.
 */
AWS_S3_API
struct aws_array_list aws_s3_get_platforms_with_recommended_config(void);

AWS_EXTERN_C_END
AWS_POP_SANE_WARNING_LEVEL

#endif /* AWS_S3_H */<|MERGE_RESOLUTION|>--- conflicted
+++ resolved
@@ -48,10 +48,7 @@
     AWS_ERROR_S3_REQUEST_HAS_COMPLETED,
     AWS_ERROR_S3_RECV_FILE_ALREADY_EXISTS,
     AWS_ERROR_S3_RECV_FILE_NOT_FOUND,
-<<<<<<< HEAD
-=======
     AWS_ERROR_S3_REQUEST_TIMEOUT,
->>>>>>> 16701501
 
     AWS_ERROR_S3_END_RANGE = AWS_ERROR_ENUM_END_RANGE(AWS_C_S3_PACKAGE_ID)
 };
