#ifndef AWS_S3_H
#define AWS_S3_H

/**
 * Copyright Amazon.com, Inc. or its affiliates. All Rights Reserved.
 * SPDX-License-Identifier: Apache-2.0.
 */

#include <aws/common/common.h>
#include <aws/io/logging.h>
#include <aws/s3/exports.h>

#define AWS_C_S3_PACKAGE_ID 9

enum aws_s3_errors {
    AWS_ERROR_S3_MISSING_CONTENT_RANGE_HEADER = AWS_ERROR_ENUM_BEGIN_RANGE(AWS_C_S3_PACKAGE_ID),
    AWS_ERROR_S3_MISSING_ETAG,
    AWS_ERROR_S3_INTERNAL_ERROR,
    AWS_ERROR_S3_SLOW_DOWN,
    AWS_ERROR_S3_INVALID_RESPONSE_STATUS,
    AWS_ERROR_S3_MISSING_UPLOAD_ID,
    AWS_ERROR_S3_PROXY_ENV_NOT_FOUND,
    AWS_ERROR_S3_PROXY_PARSE_FAILED,
    AWS_ERROR_S3_UNSUPPORTED_PROXY_SCHEME,
<<<<<<< HEAD
    AWS_ERROR_S3_CANCELED_SUCCESS,
=======
    AWS_ERROR_S3_INVALID_ENDPOINT,
>>>>>>> fa07b326

    AWS_ERROR_S3_END_RANGE = AWS_ERROR_ENUM_END_RANGE(AWS_C_S3_PACKAGE_ID)
};

enum aws_s3_subject {
    AWS_LS_S3_GENERAL = AWS_LOG_SUBJECT_BEGIN_RANGE(AWS_C_S3_PACKAGE_ID),
    AWS_LS_S3_CLIENT,
    AWS_LS_S3_REQUEST,
    AWS_LS_S3_META_REQUEST,
    AWS_LS_S3_VIP,
    AWS_LS_S3_VIP_CONNECTION,
    AWS_LS_S3_LAST = AWS_LOG_SUBJECT_END_RANGE(AWS_C_S3_PACKAGE_ID)
};

AWS_EXTERN_C_BEGIN

/**
 * Initializes internal datastructures used by aws-c-s3.
 * Must be called before using any functionality in aws-c-s3.
 */
AWS_S3_API
void aws_s3_library_init(struct aws_allocator *allocator);

/**
 * Shuts down the internal datastructures used by aws-c-s3.
 */
AWS_S3_API
void aws_s3_library_clean_up(void);

AWS_EXTERN_C_END

#endif /* AWS_S3_H */<|MERGE_RESOLUTION|>--- conflicted
+++ resolved
@@ -22,11 +22,8 @@
     AWS_ERROR_S3_PROXY_ENV_NOT_FOUND,
     AWS_ERROR_S3_PROXY_PARSE_FAILED,
     AWS_ERROR_S3_UNSUPPORTED_PROXY_SCHEME,
-<<<<<<< HEAD
     AWS_ERROR_S3_CANCELED_SUCCESS,
-=======
     AWS_ERROR_S3_INVALID_ENDPOINT,
->>>>>>> fa07b326
 
     AWS_ERROR_S3_END_RANGE = AWS_ERROR_ENUM_END_RANGE(AWS_C_S3_PACKAGE_ID)
 };
