--- conflicted
+++ resolved
@@ -227,7 +227,40 @@
     void *shutdown_callback_user_data;
 
     /**
-<<<<<<< HEAD
+     * Optional.
+     * Proxy configuration for http connection.
+     */
+    struct aws_http_proxy_options *proxy_options;
+
+    /**
+     * Optional.
+     * Configuration for fetching proxy configuration from environment.
+     * By Default proxy_ev_settings.aws_http_proxy_env_var_type is set to AWS_HPEV_ENABLE which means read proxy
+     * configuration from environment.
+     * Only works when proxy_options is not set. If both are set, configuration from proxy_options is used.
+     */
+    struct proxy_env_var_settings *proxy_ev_settings;
+
+    /**
+     * Optional.
+     * If set to 0, default value is used.
+     */
+    uint32_t connect_timeout_ms;
+
+    /**
+     * Optional.
+     * Set keepalive to periodically transmit messages for detecting a disconnected peer.
+     */
+    struct aws_s3_tcp_keep_alive_options *tcp_keep_alive_options;
+
+    /**
+     * Optional.
+     * Configuration options for connection monitoring.
+     * If the transfer speed falls below the specified minimum_throughput_bytes_per_second, the operation is aborted.
+     */
+    struct aws_http_connection_monitoring_options *monitoring_options;
+
+    /**
      * Set to true to manually manage the flow-control window of each meta request.
      *
      * If false, no back-pressure is applied and data will download as fast as possible.
@@ -247,40 +280,6 @@
      * ignored if `manual_window_management` is false.
      */
     size_t initial_window_size;
-=======
-     * Optional.
-     * Proxy configuration for http connection.
-     */
-    struct aws_http_proxy_options *proxy_options;
-
-    /**
-     * Optional.
-     * Configuration for fetching proxy configuration from environment.
-     * By Default proxy_ev_settings.aws_http_proxy_env_var_type is set to AWS_HPEV_ENABLE which means read proxy
-     * configuration from environment.
-     * Only works when proxy_options is not set. If both are set, configuration from proxy_options is used.
-     */
-    struct proxy_env_var_settings *proxy_ev_settings;
-
-    /**
-     * Optional.
-     * If set to 0, default value is used.
-     */
-    uint32_t connect_timeout_ms;
-
-    /**
-     * Optional.
-     * Set keepalive to periodically transmit messages for detecting a disconnected peer.
-     */
-    struct aws_s3_tcp_keep_alive_options *tcp_keep_alive_options;
-
-    /**
-     * Optional.
-     * Configuration options for connection monitoring.
-     * If the transfer speed falls below the specified minimum_throughput_bytes_per_second, the operation is aborted.
-     */
-    struct aws_http_connection_monitoring_options *monitoring_options;
->>>>>>> c62be50f
 };
 
 /* Options for a new meta request, ie, file transfer that will be handled by the high performance client. */
