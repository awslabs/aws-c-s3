#ifndef AWS_S3_CHECKSUMS_H
#define AWS_S3_CHECKSUMS_H
/**
 * Copyright Amazon.com, Inc. or its affiliates. All Rights Reserved.
 * SPDX-License-Identifier: Apache-2.0.
 */
#include "aws/s3/s3_client.h"

/* TODO: consider moving the aws_checksum_stream to aws-c-checksum, and the rest about checksum headers and trailer to
 * aws-c-sdkutil. */

struct aws_s3_checksum;

/* List to check the checksum algorithm to use based on the priority. */
static const enum aws_s3_checksum_algorithm s_checksum_algo_priority_list[] = {
    AWS_SCA_CRC64NVME,
    AWS_SCA_CRC32C,
    AWS_SCA_CRC32,
    AWS_SCA_SHA1,
    AWS_SCA_SHA256,
};
AWS_STATIC_ASSERT(AWS_ARRAY_SIZE(s_checksum_algo_priority_list) == (AWS_SCA_END - AWS_SCA_INIT)));

struct aws_checksum_vtable {
    void (*destroy)(struct aws_s3_checksum *checksum);
    int (*update)(struct aws_s3_checksum *checksum, const struct aws_byte_cursor *buf);
    int (*finalize)(struct aws_s3_checksum *checksum, struct aws_byte_buf *out);
};

struct aws_s3_checksum {
    struct aws_allocator *allocator;
    struct aws_checksum_vtable *vtable;
    size_t digest_size;
    enum aws_s3_checksum_algorithm algorithm;
    bool good;
    union {
        struct aws_hash *hash;
        uint32_t crc_val_32bit;
        uint64_t crc_val_64bit;
    } impl;
};

struct checksum_config_impl {
    struct aws_allocator *allocator;
    struct aws_byte_buf *full_object_checksum;

    enum aws_s3_checksum_location location;
    enum aws_s3_checksum_algorithm checksum_algorithm;
    bool validate_response_checksum;
    struct {
        bool crc64nvme;
        bool crc32c;
        bool crc32;
        bool sha1;
        bool sha256;
    } response_checksum_algorithms;
};

/**
 * a stream that takes in a stream, computes a running checksum as it is read, and outputs the checksum when the stream
 * is destroyed.
 * Note: seek this stream will immediately fail, as it would prevent an accurate calculation of the
 * checksum.
 *
 * @param allocator
 * @param existing_stream The real content to read from. Destroying the checksum stream destroys the existing stream.
 *                        outputs the checksum of existing stream to checksum_output upon destruction. Will be kept
 *                        alive by the checksum stream
 * @param algorithm       Checksum algorithm to use.
 * @param checksum_output Checksum of the `existing_stream`, owned by caller, which will be calculated when this stream
 *                        is destroyed.
 */
AWS_S3_API
struct aws_input_stream *aws_checksum_stream_new(
    struct aws_allocator *allocator,
    struct aws_input_stream *existing_stream,
    enum aws_s3_checksum_algorithm algorithm,
    struct aws_byte_buf *checksum_output);

/**
 * TODO: properly support chunked encoding.
 *
 * A stream that takes in a stream, encodes it to aws_chunked. Computes a running checksum as it is read and add the
 * checksum as trailer at the end of the stream. All of the added bytes will be counted to the length of the stream.
 * Note: seek this stream will immediately fail, as it would prevent an accurate calculation of the
 * checksum.
 *
 * @param allocator
 * @param existing_stream   The data to be chunkified prepended by information on the stream length followed by a final
 *                          chunk and a trailing chunk containing a checksum of the existing stream. Destroying the
 *                          chunk stream will destroy the existing stream.
 * @param checksum_output   Optional argument, if provided the buffer will be initialized to the appropriate size and
 *                          filled with the checksum result when calculated. Callers responsibility to cleanup.
 */
AWS_S3_API
struct aws_input_stream *aws_chunk_stream_new(
    struct aws_allocator *allocator,
    struct aws_input_stream *existing_stream,
    enum aws_s3_checksum_algorithm algorithm,
    struct aws_byte_buf *checksum_output);

/**
 * Get the size of the checksum output corresponding to the aws_s3_checksum_algorithm enum value.
 */
AWS_S3_API
size_t aws_get_digest_size_from_checksum_algorithm(enum aws_s3_checksum_algorithm algorithm);

/**
<<<<<<< HEAD
 * Get the checksum header name corresponding to the aws_s3_checksum_algorithm enum value. `x-amz-checksum-<algo>`
=======
 * Get header name to use for algorithm (e.g. "x-amz-checksum-crc32")
>>>>>>> 529e02d8
 */
AWS_S3_API
struct aws_byte_cursor aws_get_http_header_name_from_checksum_algorithm(enum aws_s3_checksum_algorithm algorithm);

/**
<<<<<<< HEAD
 * Get the cursor to be used as value of `*-checksum-algorithm` header.
 */
AWS_S3_API
const struct aws_byte_cursor *aws_get_algorithm_value_from_algorithm(enum aws_s3_checksum_algorithm algorithm);
=======
 * Get algorithm's name (e.g. "CRC32"), to be used as the value of headers like `x-amz-checksum-algorithm`
 */
AWS_S3_API
struct aws_byte_cursor aws_get_checksum_algorithm_name(enum aws_s3_checksum_algorithm algorithm);
>>>>>>> 529e02d8

/**
 * Get the name of checksum algorithm to be used as the details of the parts were uploaded. Referring to
 * https://docs.aws.amazon.com/AmazonS3/latest/API/API_CompletedPart.html#AmazonS3-Type-CompletedPart
 */
AWS_S3_API
<<<<<<< HEAD
const struct aws_byte_cursor *aws_get_completed_part_name_from_algorithm(enum aws_s3_checksum_algorithm algorithm);
=======
struct aws_byte_cursor aws_get_completed_part_name_from_checksum_algorithm(enum aws_s3_checksum_algorithm algorithm);
>>>>>>> 529e02d8

/**
 * create a new aws_checksum corresponding to the aws_s3_checksum_algorithm enum value.
 */
AWS_S3_API
struct aws_s3_checksum *aws_checksum_new(struct aws_allocator *allocator, enum aws_s3_checksum_algorithm algorithm);

/**
 * Compute an aws_checksum corresponding to the provided enum, passing a function pointer around instead of using a
 * conditional would be faster, but would be a negligible improvement compared to the cost of processing data twice
 * which would be the only time this function would be used, and would be harder to follow.
 */
AWS_S3_API
int aws_checksum_compute(
    struct aws_allocator *allocator,
    enum aws_s3_checksum_algorithm algorithm,
    const struct aws_byte_cursor *input,
    struct aws_byte_buf *output);

/**
 * Cleans up and deallocates checksum.
 */
AWS_S3_API
void aws_checksum_destroy(struct aws_s3_checksum *checksum);

/**
 * Updates the running checksum with to_checksum. this can be called multiple times.
 */
AWS_S3_API
int aws_checksum_update(struct aws_s3_checksum *checksum, const struct aws_byte_cursor *to_checksum);

/**
 * Completes the checksum computation and writes the final digest to output.
 * Allocation of output is the caller's responsibility.
 */
AWS_S3_API
int aws_checksum_finalize(struct aws_s3_checksum *checksum, struct aws_byte_buf *output);

AWS_S3_API
void aws_checksum_config_impl_init(
    struct aws_allocator *allocator,
    struct checksum_config_impl *internal_config,
    const struct aws_s3_checksum_config *config);

AWS_S3_API
void aws_checksum_config_impl_cleanup(struct checksum_config_impl *internal_config);

#endif /* AWS_S3_CHECKSUMS_H */<|MERGE_RESOLUTION|>--- conflicted
+++ resolved
@@ -19,7 +19,7 @@
     AWS_SCA_SHA1,
     AWS_SCA_SHA256,
 };
-AWS_STATIC_ASSERT(AWS_ARRAY_SIZE(s_checksum_algo_priority_list) == (AWS_SCA_END - AWS_SCA_INIT)));
+AWS_STATIC_ASSERT(AWS_ARRAY_SIZE(s_checksum_algo_priority_list) == (AWS_SCA_END - AWS_SCA_INIT));
 
 struct aws_checksum_vtable {
     void (*destroy)(struct aws_s3_checksum *checksum);
@@ -106,38 +106,23 @@
 size_t aws_get_digest_size_from_checksum_algorithm(enum aws_s3_checksum_algorithm algorithm);
 
 /**
-<<<<<<< HEAD
- * Get the checksum header name corresponding to the aws_s3_checksum_algorithm enum value. `x-amz-checksum-<algo>`
-=======
  * Get header name to use for algorithm (e.g. "x-amz-checksum-crc32")
->>>>>>> 529e02d8
  */
 AWS_S3_API
 struct aws_byte_cursor aws_get_http_header_name_from_checksum_algorithm(enum aws_s3_checksum_algorithm algorithm);
 
 /**
-<<<<<<< HEAD
- * Get the cursor to be used as value of `*-checksum-algorithm` header.
- */
-AWS_S3_API
-const struct aws_byte_cursor *aws_get_algorithm_value_from_algorithm(enum aws_s3_checksum_algorithm algorithm);
-=======
  * Get algorithm's name (e.g. "CRC32"), to be used as the value of headers like `x-amz-checksum-algorithm`
  */
 AWS_S3_API
 struct aws_byte_cursor aws_get_checksum_algorithm_name(enum aws_s3_checksum_algorithm algorithm);
->>>>>>> 529e02d8
 
 /**
  * Get the name of checksum algorithm to be used as the details of the parts were uploaded. Referring to
  * https://docs.aws.amazon.com/AmazonS3/latest/API/API_CompletedPart.html#AmazonS3-Type-CompletedPart
  */
 AWS_S3_API
-<<<<<<< HEAD
-const struct aws_byte_cursor *aws_get_completed_part_name_from_algorithm(enum aws_s3_checksum_algorithm algorithm);
-=======
 struct aws_byte_cursor aws_get_completed_part_name_from_checksum_algorithm(enum aws_s3_checksum_algorithm algorithm);
->>>>>>> 529e02d8
 
 /**
  * create a new aws_checksum corresponding to the aws_s3_checksum_algorithm enum value.
