--- conflicted
+++ resolved
@@ -60,11 +60,8 @@
     struct aws_byte_buf *checksum_output);
 
 /**
-<<<<<<< HEAD
  * TODO: properly support chunked encoding.
  *
-=======
->>>>>>> b1a033dd
  * A stream that takes in a stream, encodes it to aws_chunked. Computes a running checksum as it is read and add the
  * checksum as trailer at the end of the stream. All of the added bytes will be counted to the length of the stream.
  * Note: seek this stream will immediately fail, as it would prevent an accurate calculation of the
@@ -147,6 +144,6 @@
 int aws_checksum_finalize(struct aws_s3_checksum *checksum, struct aws_byte_buf *output, size_t truncate_to);
 
 AWS_S3_API
-void checksum_config_init(struct checksum_config *config, const struct aws_s3_checksum_config *config);
+void checksum_config_init(struct checksum_config *internal_config, const struct aws_s3_checksum_config *config);
 
 #endif /* AWS_S3_CHECKSUMS_H */