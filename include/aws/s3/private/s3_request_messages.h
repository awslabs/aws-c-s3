#ifndef AWS_S3_REQUEST_MESSAGES_H
#define AWS_S3_REQUEST_MESSAGES_H

/**
 * Copyright Amazon.com, Inc. or its affiliates. All Rights Reserved.
 * SPDX-License-Identifier: Apache-2.0.
 */
<<<<<<< HEAD

#include <aws/common/macros.h>
#include <aws/s3/exports.h>
=======
#include "aws/s3/s3.h"
>>>>>>> 53870cd8
#include <inttypes.h>
#include <stdbool.h>
#include <stddef.h>

struct aws_allocator;
struct aws_http_message;
struct aws_byte_buf;
struct aws_byte_cursor;
struct aws_string;
struct aws_array_list;

AWS_EXTERN_C_BEGIN

AWS_S3_API
struct aws_http_message *aws_s3_message_util_copy_http_message(
    struct aws_allocator *allocator,
    struct aws_http_message *message,
    const struct aws_byte_cursor *excluded_headers_arrays,
    size_t excluded_headers_size);

AWS_S3_API
struct aws_input_stream *aws_s3_message_util_assign_body(
    struct aws_allocator *allocator,
    struct aws_byte_buf *byte_buf,
    struct aws_http_message *out_message);

/* Create an HTTP request for an S3 Get Object Request, using the original request as a basis. If multipart is not
 * needed, part_number and part_size can be 0. */
AWS_S3_API
struct aws_http_message *aws_s3_get_object_message_new(
    struct aws_allocator *allocator,
    struct aws_http_message *base_message,
    uint32_t part_number,
    size_t part_size);

<<<<<<< HEAD
/* Given a response body from a multipart upload, try to extract the upload id. */
struct aws_string *aws_s3_create_multipart_upload_get_upload_id(
    struct aws_allocator *allocator,
    struct aws_byte_cursor *response_body);

struct aws_http_message *aws_s3_abort_multipart_upload_message_new(
    struct aws_allocator *allocator,
    struct aws_http_message *base_message,
    const struct aws_string *upload_id);

/* TODO: maybe set a list of the headers we want */
struct aws_http_message *aws_s3_message_util_copy_http_message(
    struct aws_allocator *allocator,
    struct aws_http_message *message,
    uint32_t flags);

struct aws_input_stream *aws_s3_message_util_assign_body(
    struct aws_allocator *allocator,
    struct aws_byte_buf *byte_buf,
    struct aws_http_message *out_message);

AWS_EXTERN_C_BEGIN

/* Create an HTTP request for an S3 Put Object request, using the original request as a basis.  Creates and assigns a
 * body stream using the passed in buffer.  If multipart is not needed, part number and upload_id can be 0 and NULL,
 * respectively. */
AWS_S3_API
struct aws_http_message *aws_s3_upload_part_message_new(
=======
AWS_S3_API
int aws_s3_message_util_set_multipart_request_path(
>>>>>>> 53870cd8
    struct aws_allocator *allocator,
    const struct aws_string *upload_id,
    uint32_t part_number,
<<<<<<< HEAD
    const struct aws_string *upload_id,
    bool should_compute_content_md5);
=======
    bool append_uploads_suffix,
    struct aws_http_message *message);
>>>>>>> 53870cd8

/* Create an HTTP request for an S3 Create-Multipart-Upload request. */
AWS_S3_API
struct aws_http_message *aws_s3_create_multipart_upload_message_new(
    struct aws_allocator *allocator,
    struct aws_http_message *base_message);

<<<<<<< HEAD
=======
/* Create an HTTP request for an S3 Put Object request, using the original request as a basis.  Creates and assigns a
 * body stream using the passed in buffer.  If multipart is not needed, part number and upload_id can be 0 and NULL,
 * respectively. */
AWS_S3_API
struct aws_http_message *aws_s3_upload_part_message_new(
    struct aws_allocator *allocator,
    struct aws_http_message *base_message,
    struct aws_byte_buf *buffer,
    uint32_t part_number,
    const struct aws_string *upload_id);

>>>>>>> 53870cd8
/* Create an HTTP request for an S3 Complete-Multipart-Upload request. Creates the necessary XML payload using the
 * passed in array list of ETags.  (Each ETag is assumed to be an aws_string*)  Buffer passed in will be used to store
 * said XML payload, which will be used as the body. */
AWS_S3_API
struct aws_http_message *aws_s3_complete_multipart_message_new(
    struct aws_allocator *allocator,
    struct aws_http_message *base_message,
    struct aws_byte_buf *body_buffer,
    const struct aws_string *upload_id,
    const struct aws_array_list *etags);

<<<<<<< HEAD
/* Add content-md5 header to the http message passed in. The MD5 will be computed from the input_buf */
AWS_S3_API
int aws_s3_message_util_add_content_md5_header(
=======
AWS_S3_API
struct aws_http_message *aws_s3_abort_multipart_upload_message_new(
>>>>>>> 53870cd8
    struct aws_allocator *allocator,
    struct aws_byte_buf *input_buf,
    struct aws_http_message *message);

<<<<<<< HEAD
=======
AWS_S3_API
extern const struct aws_byte_cursor g_s3_create_multipart_upload_excluded_headers[];

AWS_S3_API
extern const size_t g_s3_create_multipart_upload_excluded_headers_count;

AWS_S3_API
extern const struct aws_byte_cursor g_s3_upload_part_excluded_headers[];

AWS_S3_API
extern const size_t g_s3_upload_part_excluded_headers_count;

AWS_S3_API
extern const struct aws_byte_cursor g_s3_complete_multipart_upload_excluded_headers[];

AWS_S3_API
extern const size_t g_s3_complete_multipart_upload_excluded_headers_count;

AWS_S3_API
extern const struct aws_byte_cursor g_s3_abort_multipart_upload_excluded_headers[];

AWS_S3_API
extern const size_t g_s3_abort_multipart_upload_excluded_headers_count;

>>>>>>> 53870cd8
AWS_EXTERN_C_END

#endif /* AWS_S3_REQUEST_H */<|MERGE_RESOLUTION|>--- conflicted
+++ resolved
@@ -5,13 +5,7 @@
  * Copyright Amazon.com, Inc. or its affiliates. All Rights Reserved.
  * SPDX-License-Identifier: Apache-2.0.
  */
-<<<<<<< HEAD
-
-#include <aws/common/macros.h>
-#include <aws/s3/exports.h>
-=======
 #include "aws/s3/s3.h"
->>>>>>> 53870cd8
 #include <inttypes.h>
 #include <stdbool.h>
 #include <stddef.h>
@@ -47,49 +41,13 @@
     uint32_t part_number,
     size_t part_size);
 
-<<<<<<< HEAD
-/* Given a response body from a multipart upload, try to extract the upload id. */
-struct aws_string *aws_s3_create_multipart_upload_get_upload_id(
-    struct aws_allocator *allocator,
-    struct aws_byte_cursor *response_body);
-
-struct aws_http_message *aws_s3_abort_multipart_upload_message_new(
-    struct aws_allocator *allocator,
-    struct aws_http_message *base_message,
-    const struct aws_string *upload_id);
-
-/* TODO: maybe set a list of the headers we want */
-struct aws_http_message *aws_s3_message_util_copy_http_message(
-    struct aws_allocator *allocator,
-    struct aws_http_message *message,
-    uint32_t flags);
-
-struct aws_input_stream *aws_s3_message_util_assign_body(
-    struct aws_allocator *allocator,
-    struct aws_byte_buf *byte_buf,
-    struct aws_http_message *out_message);
-
-AWS_EXTERN_C_BEGIN
-
-/* Create an HTTP request for an S3 Put Object request, using the original request as a basis.  Creates and assigns a
- * body stream using the passed in buffer.  If multipart is not needed, part number and upload_id can be 0 and NULL,
- * respectively. */
-AWS_S3_API
-struct aws_http_message *aws_s3_upload_part_message_new(
-=======
 AWS_S3_API
 int aws_s3_message_util_set_multipart_request_path(
->>>>>>> 53870cd8
     struct aws_allocator *allocator,
     const struct aws_string *upload_id,
     uint32_t part_number,
-<<<<<<< HEAD
-    const struct aws_string *upload_id,
-    bool should_compute_content_md5);
-=======
     bool append_uploads_suffix,
     struct aws_http_message *message);
->>>>>>> 53870cd8
 
 /* Create an HTTP request for an S3 Create-Multipart-Upload request. */
 AWS_S3_API
@@ -97,8 +55,6 @@
     struct aws_allocator *allocator,
     struct aws_http_message *base_message);
 
-<<<<<<< HEAD
-=======
 /* Create an HTTP request for an S3 Put Object request, using the original request as a basis.  Creates and assigns a
  * body stream using the passed in buffer.  If multipart is not needed, part number and upload_id can be 0 and NULL,
  * respectively. */
@@ -108,9 +64,15 @@
     struct aws_http_message *base_message,
     struct aws_byte_buf *buffer,
     uint32_t part_number,
-    const struct aws_string *upload_id);
+    const struct aws_string *upload_id,
+    bool should_compute_content_md5);
 
->>>>>>> 53870cd8
+/* Create an HTTP request for an S3 Create-Multipart-Upload request. */
+AWS_S3_API
+struct aws_http_message *aws_s3_create_multipart_upload_message_new(
+    struct aws_allocator *allocator,
+    struct aws_http_message *base_message);
+
 /* Create an HTTP request for an S3 Complete-Multipart-Upload request. Creates the necessary XML payload using the
  * passed in array list of ETags.  (Each ETag is assumed to be an aws_string*)  Buffer passed in will be used to store
  * said XML payload, which will be used as the body. */
@@ -122,20 +84,19 @@
     const struct aws_string *upload_id,
     const struct aws_array_list *etags);
 
-<<<<<<< HEAD
+AWS_S3_API
+struct aws_http_message *aws_s3_abort_multipart_upload_message_new(
+    struct aws_allocator *allocator,
+    struct aws_http_message *base_message,
+    const struct aws_string *upload_id);
+
 /* Add content-md5 header to the http message passed in. The MD5 will be computed from the input_buf */
 AWS_S3_API
 int aws_s3_message_util_add_content_md5_header(
-=======
-AWS_S3_API
-struct aws_http_message *aws_s3_abort_multipart_upload_message_new(
->>>>>>> 53870cd8
     struct aws_allocator *allocator,
     struct aws_byte_buf *input_buf,
     struct aws_http_message *message);
 
-<<<<<<< HEAD
-=======
 AWS_S3_API
 extern const struct aws_byte_cursor g_s3_create_multipart_upload_excluded_headers[];
 
@@ -160,7 +121,6 @@
 AWS_S3_API
 extern const size_t g_s3_abort_multipart_upload_excluded_headers_count;
 
->>>>>>> 53870cd8
 AWS_EXTERN_C_END
 
 #endif /* AWS_S3_REQUEST_H */