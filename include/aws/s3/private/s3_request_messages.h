--- conflicted
+++ resolved
@@ -7,11 +7,7 @@
  */
 
 #include <inttypes.h>
-<<<<<<< HEAD
-#include <stdbool.h>
-=======
 #include <stddef.h>
->>>>>>> 54f14600
 
 struct aws_allocator;
 struct aws_http_message;
