#ifndef AWS_S3_REQUEST_MESSAGES_H
#define AWS_S3_REQUEST_MESSAGES_H

/**
 * Copyright Amazon.com, Inc. or its affiliates. All Rights Reserved.
 * SPDX-License-Identifier: Apache-2.0.
 */
#include "aws/s3/s3.h"
#include <inttypes.h>
#include <stdbool.h>
#include <stddef.h>

struct aws_allocator;
struct aws_http_message;
struct aws_byte_buf;
struct aws_byte_cursor;
struct aws_string;
struct aws_array_list;

AWS_EXTERN_C_BEGIN

AWS_S3_API
struct aws_http_message *aws_s3_message_util_copy_http_message(
<<<<<<< HEAD
    struct aws_allocator *allocator,
    struct aws_http_message *message,
    const struct aws_byte_cursor *excluded_headers_arrays,
    size_t excluded_headers_size);

AWS_S3_API
struct aws_input_stream *aws_s3_message_util_assign_body(
    struct aws_allocator *allocator,
    struct aws_byte_buf *byte_buf,
    struct aws_http_message *out_message);

/* Create an HTTP request for an S3 Get Object Request, using the original request as a basis. If multipart is not
 * needed, part_number and part_size can be 0. */
AWS_S3_API
struct aws_http_message *aws_s3_get_object_message_new(
    struct aws_allocator *allocator,
    struct aws_http_message *base_message,
    uint32_t part_number,
    size_t part_size);

AWS_S3_API
int aws_s3_message_util_set_multipart_request_path(
    struct aws_allocator *allocator,
=======
    struct aws_allocator *allocator,
    struct aws_http_message *message,
    const struct aws_byte_cursor *excluded_headers_arrays,
    size_t excluded_headers_size);

AWS_S3_API
struct aws_input_stream *aws_s3_message_util_assign_body(
    struct aws_allocator *allocator,
    struct aws_byte_buf *byte_buf,
    struct aws_http_message *out_message);

/* Create an HTTP request for an S3 Ranged Get Object Request, using the given request as a basis */
AWS_S3_API
struct aws_http_message *aws_s3_ranged_get_object_message_new(
    struct aws_allocator *allocator,
    struct aws_http_message *base_message,
    uint64_t range_start,
    uint64_t range_end);

AWS_S3_API
int aws_s3_message_util_set_multipart_request_path(
    struct aws_allocator *allocator,
>>>>>>> 39546cf0
    const struct aws_string *upload_id,
    uint32_t part_number,
    bool append_uploads_suffix,
    struct aws_http_message *message);

/* Create an HTTP request for an S3 Create-Multipart-Upload request. */
AWS_S3_API
struct aws_http_message *aws_s3_create_multipart_upload_message_new(
    struct aws_allocator *allocator,
    struct aws_http_message *base_message);

/* Create an HTTP request for an S3 Put Object request, using the original request as a basis.  Creates and assigns a
 * body stream using the passed in buffer.  If multipart is not needed, part number and upload_id can be 0 and NULL,
 * respectively. */
AWS_S3_API
struct aws_http_message *aws_s3_upload_part_message_new(
    struct aws_allocator *allocator,
    struct aws_http_message *base_message,
    struct aws_byte_buf *buffer,
    uint32_t part_number,
    const struct aws_string *upload_id);

/* Create an HTTP request for an S3 Complete-Multipart-Upload request. Creates the necessary XML payload using the
 * passed in array list of ETags.  (Each ETag is assumed to be an aws_string*)  Buffer passed in will be used to store
 * said XML payload, which will be used as the body. */
AWS_S3_API
struct aws_http_message *aws_s3_complete_multipart_message_new(
    struct aws_allocator *allocator,
    struct aws_http_message *base_message,
    struct aws_byte_buf *body_buffer,
    const struct aws_string *upload_id,
    const struct aws_array_list *etags);

AWS_S3_API
struct aws_http_message *aws_s3_abort_multipart_upload_message_new(
    struct aws_allocator *allocator,
    struct aws_http_message *base_message,
    const struct aws_string *upload_id);

AWS_S3_API
extern const struct aws_byte_cursor g_s3_create_multipart_upload_excluded_headers[];

AWS_S3_API
extern const size_t g_s3_create_multipart_upload_excluded_headers_count;

AWS_S3_API
extern const struct aws_byte_cursor g_s3_upload_part_excluded_headers[];

AWS_S3_API
extern const size_t g_s3_upload_part_excluded_headers_count;

AWS_S3_API
extern const struct aws_byte_cursor g_s3_complete_multipart_upload_excluded_headers[];

AWS_S3_API
extern const size_t g_s3_complete_multipart_upload_excluded_headers_count;

AWS_S3_API
extern const struct aws_byte_cursor g_s3_abort_multipart_upload_excluded_headers[];

AWS_S3_API
extern const size_t g_s3_abort_multipart_upload_excluded_headers_count;

AWS_EXTERN_C_END

#endif /* AWS_S3_REQUEST_H */<|MERGE_RESOLUTION|>--- conflicted
+++ resolved
@@ -21,31 +21,6 @@
 
 AWS_S3_API
 struct aws_http_message *aws_s3_message_util_copy_http_message(
-<<<<<<< HEAD
-    struct aws_allocator *allocator,
-    struct aws_http_message *message,
-    const struct aws_byte_cursor *excluded_headers_arrays,
-    size_t excluded_headers_size);
-
-AWS_S3_API
-struct aws_input_stream *aws_s3_message_util_assign_body(
-    struct aws_allocator *allocator,
-    struct aws_byte_buf *byte_buf,
-    struct aws_http_message *out_message);
-
-/* Create an HTTP request for an S3 Get Object Request, using the original request as a basis. If multipart is not
- * needed, part_number and part_size can be 0. */
-AWS_S3_API
-struct aws_http_message *aws_s3_get_object_message_new(
-    struct aws_allocator *allocator,
-    struct aws_http_message *base_message,
-    uint32_t part_number,
-    size_t part_size);
-
-AWS_S3_API
-int aws_s3_message_util_set_multipart_request_path(
-    struct aws_allocator *allocator,
-=======
     struct aws_allocator *allocator,
     struct aws_http_message *message,
     const struct aws_byte_cursor *excluded_headers_arrays,
@@ -68,7 +43,6 @@
 AWS_S3_API
 int aws_s3_message_util_set_multipart_request_path(
     struct aws_allocator *allocator,
->>>>>>> 39546cf0
     const struct aws_string *upload_id,
     uint32_t part_number,
     bool append_uploads_suffix,
