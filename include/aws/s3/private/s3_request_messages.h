--- conflicted
+++ resolved
@@ -55,15 +55,12 @@
     const struct aws_string *upload_id,
     const struct aws_array_list *etags);
 
-<<<<<<< HEAD
 struct aws_http_message *aws_s3_abort_multipart_upload_message_new(
     struct aws_allocator *allocator,
     struct aws_http_message *base_message,
     const struct aws_string *upload_id);
 
-=======
 /* TODO: use a flag instead of bool to make it more clear and better for other options in the future */
->>>>>>> 2807e748
 struct aws_http_message *aws_s3_message_util_copy_http_message(
     struct aws_allocator *allocator,
     struct aws_http_message *message,
