#ifndef AWS_S3_REQUEST_MESSAGES_H
#define AWS_S3_REQUEST_MESSAGES_H

/**
 * Copyright Amazon.com, Inc. or its affiliates. All Rights Reserved.
 * SPDX-License-Identifier: Apache-2.0.
 */
#include "aws/s3/s3.h"
/* is this appropriate to include here? */
#include "aws/s3/s3_client.h"
#include <inttypes.h>
#include <stdbool.h>
#include <stddef.h>

struct aws_allocator;
struct aws_http_message;
struct aws_byte_buf;
struct aws_byte_cursor;
struct aws_string;
struct aws_array_list;

AWS_EXTERN_C_BEGIN

AWS_S3_API
struct aws_http_message *aws_s3_message_util_copy_http_message_no_body(
    struct aws_allocator *allocator,
    struct aws_http_message *message,
    const struct aws_byte_cursor *excluded_headers_arrays,
    size_t excluded_headers_size);

AWS_S3_API
struct aws_input_stream *aws_s3_message_util_assign_body(
    struct aws_allocator *allocator,
    struct aws_byte_buf *byte_buf,
    struct aws_http_message *out_message,
    enum aws_s3_checksum_algorithm algorithm,
    struct aws_byte_buf *out_checksum);

/* Create an HTTP request for an S3 Ranged Get Object Request, using the given request as a basis */
AWS_S3_API
struct aws_http_message *aws_s3_ranged_get_object_message_new(
    struct aws_allocator *allocator,
    struct aws_http_message *base_message,
    uint64_t range_start,
    uint64_t range_end);

AWS_S3_API
int aws_s3_message_util_set_multipart_request_path(
    struct aws_allocator *allocator,
    const struct aws_string *upload_id,
    uint32_t part_number,
    bool append_uploads_suffix,
    struct aws_http_message *message);

/* Create an HTTP request for an S3 Create-Multipart-Upload request. */
AWS_S3_API
struct aws_http_message *aws_s3_create_multipart_upload_message_new(
    struct aws_allocator *allocator,
    struct aws_http_message *base_message,
    enum aws_s3_checksum_algorithm algorithm);

/* Create an HTTP request for an S3 Put Object request, using the original request as a basis.  Creates and assigns a
 * body stream using the passed in buffer.  If multipart is not needed, part number and upload_id can be 0 and NULL,
 * respectively. */
AWS_S3_API
struct aws_http_message *aws_s3_upload_part_message_new(
    struct aws_allocator *allocator,
    struct aws_http_message *base_message,
    struct aws_byte_buf *buffer,
    uint32_t part_number,
    const struct aws_string *upload_id,
<<<<<<< HEAD
    bool should_compute_content_md5,
    enum aws_s3_checksum_algorithm checksum_algorithm,
    struct aws_byte_buf *encoded_checksum_output);
=======
    bool should_compute_content_md5);

/* Create an HTTP request for an S3 UploadPartCopy request, using the original request as a basis.
 * If multipart is not needed, part number and upload_id can be 0 and NULL,
 * respectively. */
AWS_S3_API
struct aws_http_message *aws_s3_upload_part_copy_message_new(
    struct aws_allocator *allocator,
    struct aws_http_message *base_message,
    struct aws_byte_buf *buffer,
    uint32_t part_number,
    uint64_t range_start,
    uint64_t range_end,
    const struct aws_string *upload_id,
    bool should_compute_content_md5);
>>>>>>> e6cacd14

/* Create an HTTP request for an S3 Complete-Multipart-Upload request. Creates the necessary XML payload using the
 * passed in array list of ETags.  (Each ETag is assumed to be an aws_string*)  Buffer passed in will be used to store
 * said XML payload, which will be used as the body. */
AWS_S3_API
struct aws_http_message *aws_s3_complete_multipart_message_new(
    struct aws_allocator *allocator,
    struct aws_http_message *base_message,
    struct aws_byte_buf *body_buffer,
    const struct aws_string *upload_id,
    const struct aws_array_list *etags,
    struct aws_byte_buf *checksums,
    enum aws_s3_checksum_algorithm algorithm);

AWS_S3_API
struct aws_http_message *aws_s3_abort_multipart_upload_message_new(
    struct aws_allocator *allocator,
    struct aws_http_message *base_message,
    const struct aws_string *upload_id);

/* Creates a HEAD GetObject request to get the size of the specified object. */
AWS_S3_API
struct aws_http_message *aws_s3_get_object_size_message_new(
    struct aws_allocator *allocator,
    struct aws_http_message *base_message,
    struct aws_byte_cursor source_bucket,
    struct aws_byte_cursor source_key);

/* Creates a HEAD GetObject request to get the size of the source object of a CopyObject request. */
AWS_S3_API
struct aws_http_message *aws_s3_get_source_object_size_message_new(
    struct aws_allocator *allocator,
    struct aws_http_message *base_message);

/* Add content-md5 header to the http message passed in. The MD5 will be computed from the input_buf */
AWS_S3_API
int aws_s3_message_util_add_checksum_header(
    struct aws_allocator *allocator,
    struct aws_byte_buf *input_buf,
    struct aws_http_message *message,
    enum aws_s3_checksum_algorithm algorithm);

AWS_S3_API
extern const struct aws_byte_cursor g_s3_create_multipart_upload_excluded_headers[];

AWS_S3_API
extern const size_t g_s3_create_multipart_upload_excluded_headers_count;

AWS_S3_API
extern const struct aws_byte_cursor g_s3_upload_part_excluded_headers[];

AWS_S3_API
extern const size_t g_s3_upload_part_excluded_headers_count;

AWS_S3_API
extern const struct aws_byte_cursor g_s3_complete_multipart_upload_excluded_headers[];

AWS_S3_API
extern const size_t g_s3_complete_multipart_upload_excluded_headers_count;

AWS_S3_API
extern const struct aws_byte_cursor g_s3_abort_multipart_upload_excluded_headers[];

AWS_S3_API
extern const size_t g_s3_abort_multipart_upload_excluded_headers_count;

AWS_EXTERN_C_END

#endif /* AWS_S3_REQUEST_H */<|MERGE_RESOLUTION|>--- conflicted
+++ resolved
@@ -69,12 +69,9 @@
     struct aws_byte_buf *buffer,
     uint32_t part_number,
     const struct aws_string *upload_id,
-<<<<<<< HEAD
     bool should_compute_content_md5,
     enum aws_s3_checksum_algorithm checksum_algorithm,
     struct aws_byte_buf *encoded_checksum_output);
-=======
-    bool should_compute_content_md5);
 
 /* Create an HTTP request for an S3 UploadPartCopy request, using the original request as a basis.
  * If multipart is not needed, part number and upload_id can be 0 and NULL,
@@ -89,7 +86,6 @@
     uint64_t range_end,
     const struct aws_string *upload_id,
     bool should_compute_content_md5);
->>>>>>> e6cacd14
 
 /* Create an HTTP request for an S3 Complete-Multipart-Upload request. Creates the necessary XML payload using the
  * passed in array list of ETags.  (Each ETag is assumed to be an aws_string*)  Buffer passed in will be used to store
