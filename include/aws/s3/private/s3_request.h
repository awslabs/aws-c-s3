--- conflicted
+++ resolved
@@ -74,13 +74,6 @@
          * sign_start_timestamp_ns). When sign_end_timestamp_ns is 0, means data not available. */
         int64_t signing_duration_ns;
 
-<<<<<<< HEAD
-        int64_t body_read_start_timestamp_ns;
-        int64_t body_read_end_timestamp_ns;
-        int64_t body_read_duration_ns;
-        int64_t body_read_total_without_reset_ns;
-        int64_t body_read_total_ns;
-=======
         /* The time stamp when the request started to acquire memory. -1 means data not
          * available. Timestamp are from `aws_high_res_clock_get_ticks` */
         int64_t mem_acquire_start_timestamp_ns;
@@ -100,7 +93,6 @@
         /* The time duration for the request from start of delivery to finish of delivery (deliver_end_timestamp_ns -
          * deliver_start_timestamp_ns). When deliver_duration_ns is 0, means data not available. */
         int64_t deliver_duration_ns;
->>>>>>> c27e8295
     } time_metrics;
 
     struct {
