--- conflicted
+++ resolved
@@ -130,12 +130,8 @@
      */
     uint32_t part_number;
 
-<<<<<<< HEAD
-    uint32_t num_times_tried_buffer_acquire;
-=======
     /* The upload_timeout used. Zero, if the request is not a upload part */
     size_t upload_timeout_ms;
->>>>>>> 5fe1c3b1
 
     /* Number of times aws_s3_meta_request_prepare has been called for a request. During the first call to the virtual
      * prepare function, this will be 0.*/
