#ifndef AWS_S3_CLIENT_IMPL_H
#define AWS_S3_CLIENT_IMPL_H

/**
 * Copyright Amazon.com, Inc. or its affiliates. All Rights Reserved.
 * SPDX-License-Identifier: Apache-2.0.
 */

#include "aws/s3/s3_client.h"

#include <aws/common/atomics.h>
#include <aws/common/byte_buf.h>
#include <aws/common/hash_table.h>
#include <aws/common/linked_list.h>
#include <aws/common/mutex.h>
#include <aws/common/ref_count.h>
#include <aws/common/task_scheduler.h>
#include <aws/http/connection.h>
#include <aws/http/connection_manager.h>
#include <aws/http/proxy.h>

/* TODO automate this value in the future to prevent it from becoming out-of-sync. */
#define AWS_S3_CLIENT_VERSION "0.1.x"

struct aws_http_connection;
struct aws_http_connection_manager;
struct aws_host_resolver;
struct aws_s3_endpoint;

enum aws_s3_connection_finish_code {
    AWS_S3_CONNECTION_FINISH_CODE_SUCCESS,
    AWS_S3_CONNECTION_FINISH_CODE_FAILED,
    AWS_S3_CONNECTION_FINISH_CODE_RETRY,
};

/* Callback for the owner of the endpoint when the endpoint has completely cleaned up. */
typedef void(aws_s3_endpoint_shutdown_fn)(void *user_data);

struct aws_s3_endpoint_options {
    /* URL of the host that this endpoint refers to. */
    struct aws_string *host_name;

    /* Callback for when this endpoint completely shuts down. */
    aws_s3_endpoint_shutdown_fn *shutdown_callback;

    /* Bootstrap of the client to be used for spawning a connection manager. */
    struct aws_client_bootstrap *client_bootstrap;

    /* TLS connection options to be used for the connection manager. */
    const struct aws_tls_connection_options *tls_connection_options;

    /* DNS TTL to use for addresses for this endpoint. */
    size_t dns_host_address_ttl_seconds;

    /* Client that owns this endpoint */
    struct aws_s3_client *client;

    /* Maximum number of connections that can be spawned for this endpoint. */
    uint32_t max_connections;

    /* HTTP port override. If zero, determine port based on TLS context */
    uint16_t port;

<<<<<<< HEAD
    /* TODO: document */
    bool enable_read_backpressure;
    size_t initial_read_window;
=======
    /**
     * Optional.
     * Proxy configuration for http connection.
     */
    struct aws_http_proxy_config *proxy_config;

    /**
     * Optional.
     * Configuration for fetching proxy configuration from environment.
     * By Default proxy_ev_settings.aws_http_proxy_env_var_type is set to AWS_HPEV_ENABLE which means read proxy
     * configuration from environment.
     * Only works when proxy_config is not set. If both are set, configuration from proxy_config is used.
     */
    struct proxy_env_var_settings *proxy_ev_settings;

    /**
     * Optional.
     * If set to 0, default value is used.
     */
    uint32_t connect_timeout_ms;

    /**
     * Optional.
     * Set keepalive to periodically transmit messages for detecting a disconnected peer.
     */
    struct aws_s3_tcp_keep_alive_options *tcp_keep_alive_options;

    /**
     * Optional.
     * Configuration options for connection monitoring.
     * If the transfer speed falls below the specified minimum_throughput_bytes_per_second, the operation is aborted.
     */
    struct aws_http_connection_monitoring_options *monitoring_options;
};

/* global vtable, only used when mocking for tests */
struct aws_s3_endpoint_system_vtable {
    void (*acquire)(struct aws_s3_endpoint *endpoint, bool already_holding_lock);
    void (*release)(struct aws_s3_endpoint *endpoint);
>>>>>>> 03df7757
};

struct aws_s3_endpoint {
    struct {
        /* This is NOT an atomic ref-count.
         * The endpoint lives in hashtable: `aws_s3_client.synced_data.endpoints`
         * This ref-count can only be touched while holding client's lock */
        size_t ref_count;
    } client_synced_data;

    /* What allocator was used to create this endpoint. */
    struct aws_allocator *allocator;

    /* URL of the host that this endpoint refers to. */
    struct aws_string *host_name;

    /* Connection manager that manages all connections to this endpoint. */
    struct aws_http_connection_manager *http_connection_manager;

    /* Client that owns this endpoint */
    struct aws_s3_client *client;
};

/* Represents one connection on a particular VIP. */
struct aws_s3_connection {
    /* Endpoint that this connection is connected to. */
    struct aws_s3_endpoint *endpoint;

    /* The underlying, currently in-use HTTP connection. */
    struct aws_http_connection *http_connection;

    /* Request currently being processed on this connection. */
    struct aws_s3_request *request;

    /* Current retry token for the request. If it has never been retried, this will be NULL. */
    struct aws_retry_token *retry_token;
};

struct aws_s3_client_vtable {

    struct aws_s3_meta_request *(
        *meta_request_factory)(struct aws_s3_client *client, const struct aws_s3_meta_request_options *options);

    void (*create_connection_for_request)(struct aws_s3_client *client, struct aws_s3_request *request);

    void (*acquire_http_connection)(
        struct aws_http_connection_manager *conn_manager,
        aws_http_connection_manager_on_connection_setup_fn *on_connection_acquired_callback,
        void *user_data);

    size_t (*get_host_address_count)(
        struct aws_host_resolver *host_resolver,
        const struct aws_string *host_name,
        uint32_t flags);

    void (*schedule_process_work_synced)(struct aws_s3_client *client);

    void (*process_work)(struct aws_s3_client *client);

    void (*endpoint_shutdown_callback)(struct aws_s3_client *client);

    void (*finish_destroy)(struct aws_s3_client *client);
};

/* Represents the state of the S3 client. */
struct aws_s3_client {
    struct aws_allocator *allocator;

    struct aws_s3_client_vtable *vtable;

    struct aws_ref_count ref_count;

    /* Client bootstrap for setting up connection managers. */
    struct aws_client_bootstrap *client_bootstrap;

    /* Event loop on the client bootstrap ELG for processing work/dispatching requests. */
    struct aws_event_loop *process_work_event_loop;

    /* Event loop group for streaming request bodies back to the user. */
    struct aws_event_loop_group *body_streaming_elg;

    /* Region of the S3 bucket. */
    struct aws_string *region;

    /* Size of parts for files when doing gets or puts.  This exists on the client as configurable option that is passed
     * to meta requests for use. */
    const size_t part_size;

    /* Size of parts for files when doing gets or puts.  This exists on the client as configurable option that is passed
     * to meta requests for use. */
    const size_t max_part_size;

    /* TLS Options to be used for each connection. */
    struct aws_tls_connection_options *tls_connection_options;

    /* Cached signing config. Can be NULL if no signing config was specified. */
    struct aws_cached_signing_config_aws *cached_signing_config;

    /* Throughput target in Gbps that we are trying to reach. */
    const double throughput_target_gbps;

    /* The calculated ideal number of VIP's based on throughput target and throughput per vip. */
    const uint32_t ideal_vip_count;

    /**
     * For multi-part upload, content-md5 will be calculated if the AWS_MR_CONTENT_MD5_ENABLED is specified
     *     or initial request has content-md5 header.
     * For single-part upload, if the content-md5 header is specified, it will remain unchanged. If the header is not
     *     specified, and this is set to AWS_MR_CONTENT_MD5_ENABLED, it will be calculated. */
    const enum aws_s3_meta_request_compute_content_md5 compute_content_md5;

    /* Hard limit on max connections set through the client config. */
    const uint32_t max_active_connections_override;

    struct aws_atomic_var max_allowed_connections;

    /* Retry strategy used for scheduling request retries. */
    struct aws_retry_strategy *retry_strategy;

    /**
     * Optional.
     * Proxy configuration for http connection.
     */
    struct aws_http_proxy_config *proxy_config;

    /**
     * Optional.
     * Configuration for fetching proxy configuration from environment.
     * By Default proxy_ev_settings.aws_http_proxy_env_var_type is set to AWS_HPEV_ENABLE which means read proxy
     * configuration from environment.
     * Only works when proxy_config is not set. If both are set, configuration from proxy_config is used.
     */
    struct proxy_env_var_settings *proxy_ev_settings;

    /**
     * Optional.
     * If set to 0, default value is used.
     */
    uint32_t connect_timeout_ms;

    /**
     * Optional.
     * Set keepalive to periodically transmit messages for detecting a disconnected peer.
     */
    struct aws_s3_tcp_keep_alive_options *tcp_keep_alive_options;

    /**
     * Optional.
     * Configuration options for connection monitoring.
     * If the transfer speed falls below the specified minimum_throughput_bytes_per_second, the operation is aborted.
     */
    struct aws_http_connection_monitoring_options *monitoring_options;

    /* tls options from proxy environment settings. */
    struct aws_tls_connection_options *proxy_ev_tls_options;

    /* Shutdown callbacks to notify when the client is completely cleaned up. */
    aws_s3_client_shutdown_complete_callback_fn *shutdown_callback;
    void *shutdown_callback_user_data;

    /* TODO: document */
    const bool enable_read_backpressure;
    const size_t initial_read_window;

    struct {
        /* Number of overall requests currently being processed by the client. */
        struct aws_atomic_var num_requests_in_flight;

        /* Number of requests being sent/received over network. */
        struct aws_atomic_var num_requests_network_io[AWS_S3_META_REQUEST_TYPE_MAX];

        /* Number of requests sitting in their meta request priority queue, waiting to be streamed. */
        struct aws_atomic_var num_requests_stream_queued_waiting;

        /* Number of requests currently scheduled to be streamed or are actively being streamed. */
        struct aws_atomic_var num_requests_streaming;
    } stats;

    struct {
        struct aws_mutex lock;

        /* Hash table of endpoints that are in-use by the client.
         * Key: aws_string of endpoint hostname. Value: aws_s3_endpoint */
        struct aws_hash_table endpoints;

        /* How many requests failed to be prepared. */
        uint32_t num_failed_prepare_requests;

        /* Meta requests that need added in the work event loop.
         * List contains aws_s3_meta_request_work */
        struct aws_linked_list pending_meta_request_work;

        /* aws_s3_request that are prepared and ready to be put in the threaded_data request queue. */
        struct aws_linked_list prepared_requests;

        /* Task for processing requests from meta requests on connections. */
        struct aws_task process_work_task;

        /* Number of endpoints currently allocated. Used during clean up to know how many endpoints are still in
         * memory.*/
        uint32_t num_endpoints_allocated;

        /* Whether or not the client has started cleaning up all of its resources */
        uint32_t active : 1;

        /* True if the start_destroy function is still executing, which blocks shutdown from completing. */
        uint32_t start_destroy_executing : 1;

        /* Whether or not work processing is currently scheduled. */
        uint32_t process_work_task_scheduled : 1;

        /* Whether or not work process is currently in progress. */
        uint32_t process_work_task_in_progress : 1;

        /* Whether or not the body streaming ELG is allocated. If the body streaming ELG is NULL, but this is true, the
         * shutdown callback has not yet been called.*/
        uint32_t body_streaming_elg_allocated : 1;

        /* True if client has been flagged to finish destroying itself. Used to catch double-destroy bugs.*/
        uint32_t finish_destroy : 1;

    } synced_data;

    struct {
        /* Queue of prepared aws_s3_request that are waiting to be assigned to connections. */
        struct aws_linked_list request_queue;

        /* Client list of ongoing aws_s3_meta_requests. */
        struct aws_linked_list meta_requests;

        /* Number of requests in the request_queue linked_list. */
        uint32_t request_queue_size;

        /* Number of requests currently being prepared. */
        uint32_t num_requests_being_prepared;

    } threaded_data;
};

void aws_s3_client_notify_connection_finished(
    struct aws_s3_client *client,
    struct aws_s3_connection *connection,
    int error_code,
    enum aws_s3_connection_finish_code finish_code);

void aws_s3_client_notify_request_destroyed(struct aws_s3_client *client, struct aws_s3_request *request);

AWS_EXTERN_C_BEGIN

AWS_S3_API
void aws_s3_set_dns_ttl(size_t ttl);

AWS_S3_API
uint32_t aws_s3_client_get_max_requests_prepare(struct aws_s3_client *client);

AWS_S3_API
uint32_t aws_s3_client_get_max_active_connections(
    struct aws_s3_client *client,
    struct aws_s3_meta_request *meta_request);

AWS_S3_API
uint32_t aws_s3_client_get_max_requests_in_flight(struct aws_s3_client *client);

AWS_S3_API
uint32_t aws_s3_client_queue_requests_threaded(
    struct aws_s3_client *client,
    struct aws_linked_list *request_list,
    bool queue_front);

AWS_S3_API
struct aws_s3_request *aws_s3_client_dequeue_request_threaded(struct aws_s3_client *client);

AWS_S3_API
void aws_s3_client_schedule_process_work(struct aws_s3_client *client);

AWS_S3_API
void aws_s3_client_update_meta_requests_threaded(struct aws_s3_client *client);

AWS_S3_API
void aws_s3_client_update_connections_threaded(struct aws_s3_client *client);

AWS_S3_API
struct aws_s3_endpoint *aws_s3_endpoint_new(
    struct aws_allocator *allocator,
    const struct aws_s3_endpoint_options *options);

AWS_S3_API void aws_s3_client_lock_synced_data(struct aws_s3_client *client);

AWS_S3_API
void aws_s3_client_unlock_synced_data(struct aws_s3_client *client);

/* Used for mocking */
AWS_S3_API
void aws_s3_endpoint_set_system_vtable(const struct aws_s3_endpoint_system_vtable *vtable);

/* Increment the endpoint's ref-count.
 * If `already_holding_lock` is false, then this call will briefly take hold of the client's lock */
struct aws_s3_endpoint *aws_s3_endpoint_acquire(struct aws_s3_endpoint *endpoint, bool already_holding_lock);

/* Decrement the endpoint's ref-count.
 * You MUST NOT call this while the client's lock is held.
 * (this call briefly holds the client's lock and may remove the endpoint
 * from the client's hashtable) */
void aws_s3_endpoint_release(struct aws_s3_endpoint *endpoint);

AWS_S3_API
extern const uint32_t g_max_num_connections_per_vip;

AWS_S3_API
extern const uint32_t g_num_conns_per_vip_meta_request_look_up[];

AWS_EXTERN_C_END

#endif /* AWS_S3_CLIENT_IMPL_H */<|MERGE_RESOLUTION|>--- conflicted
+++ resolved
@@ -61,11 +61,6 @@
     /* HTTP port override. If zero, determine port based on TLS context */
     uint16_t port;
 
-<<<<<<< HEAD
-    /* TODO: document */
-    bool enable_read_backpressure;
-    size_t initial_read_window;
-=======
     /**
      * Optional.
      * Proxy configuration for http connection.
@@ -99,13 +94,16 @@
      * If the transfer speed falls below the specified minimum_throughput_bytes_per_second, the operation is aborted.
      */
     struct aws_http_connection_monitoring_options *monitoring_options;
+
+    /* TODO: document */
+    bool enable_read_backpressure;
+    size_t initial_read_window;
 };
 
 /* global vtable, only used when mocking for tests */
 struct aws_s3_endpoint_system_vtable {
     void (*acquire)(struct aws_s3_endpoint *endpoint, bool already_holding_lock);
     void (*release)(struct aws_s3_endpoint *endpoint);
->>>>>>> 03df7757
 };
 
 struct aws_s3_endpoint {
