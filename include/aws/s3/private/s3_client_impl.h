--- conflicted
+++ resolved
@@ -26,16 +26,15 @@
 
 typedef void(aws_s3_client_sign_callback)(int error_code, void *user_data);
 
-<<<<<<< HEAD
 enum aws_s3_vip_connection_finish_flags {
     AWS_S3_VIP_CONNECTION_FINISH_FLAG_SUCCESS = 0x00000001,
     AWS_S3_VIP_CONNECTION_FINISH_FLAG_RETRY = 0x00000002,
-=======
+};
+
 enum aws_s3_vip_connection_finish_code {
     AWS_S3_VIP_CONNECTION_FINISH_CODE_SUCCESS,
     AWS_S3_VIP_CONNECTION_FINISH_CODE_FAILED,
     AWS_S3_VIP_CONNECTION_FINISH_CODE_RETRY,
->>>>>>> 78f704c5
 };
 
 typedef void(aws_s3_vip_shutdown_callback_fn)(void *user_data);
@@ -96,12 +95,9 @@
 
     /* Current retry token for the request. If it has never been retried, this will be NULL. */
     struct aws_retry_token *retry_token;
-<<<<<<< HEAD
-=======
 
     /* True if the connection is currently retrying to process the request. */
     bool is_retry;
->>>>>>> 78f704c5
 };
 
 struct aws_s3_client_vtable {
@@ -249,12 +245,8 @@
 void aws_s3_client_notify_connection_finished(
     struct aws_s3_client *client,
     struct aws_s3_vip_connection *vip_connection,
-<<<<<<< HEAD
-    uint32_t flags);
-=======
     int error_code,
     enum aws_s3_vip_connection_finish_code finish_code);
->>>>>>> 78f704c5
 
 void aws_s3_client_notify_request_destroyed(struct aws_s3_client *client);
 
