#ifndef AWS_S3_CLIENT_IMPL_H
#define AWS_S3_CLIENT_IMPL_H

/**
 * Copyright Amazon.com, Inc. or its affiliates. All Rights Reserved.
 * SPDX-License-Identifier: Apache-2.0.
 */

#include "aws/s3/s3_client.h"

#include <aws/common/atomics.h>
#include <aws/common/byte_buf.h>
#include <aws/common/linked_list.h>
#include <aws/common/mutex.h>
#include <aws/common/ref_count.h>
#include <aws/common/task_scheduler.h>
#include <aws/http/connection_manager.h>

/* TODO automate this value in the future to prevent it from becoming out-of-sync. */
#define AWS_S3_CLIENT_VERSION "0.1.x"

struct aws_http_connection;
struct aws_http_connection_manager;

typedef void(aws_s3_client_acquire_http_connection_callback)(
    struct aws_http_connection *http_connection,
    int error_code,
    void *user_data);

typedef void(aws_s3_client_sign_callback)(int error_code, void *user_data);

enum aws_s3_vip_connection_finish_code {
    AWS_S3_VIP_CONNECTION_FINISH_CODE_SUCCESS,
    AWS_S3_VIP_CONNECTION_FINISH_CODE_FAILED,
    AWS_S3_VIP_CONNECTION_FINISH_CODE_RETRY,
};

typedef void(aws_s3_vip_shutdown_callback_fn)(void *user_data);

/* Represents one Virtual IP (VIP) in S3, including a connection manager that points directly at that VIP. */
struct aws_s3_vip {
    struct aws_linked_list_node node;

    /* True if this VIP is in use. */
    struct aws_atomic_var active;

    /* S3 Client that owns this vip. */
    struct aws_s3_client *owning_client;

    /* Connection manager shared by all VIP connections. */
    struct aws_http_connection_manager *http_connection_manager;

    /* Address this VIP represents. */
    struct aws_string *host_address;

    /* Callback used when this vip has completely shutdown, which happens when all associated connections and the
     * connection manager are shutdown. */
    aws_s3_vip_shutdown_callback_fn *shutdown_callback;

    /* User data for the shutdown callback. */
    void *shutdown_user_data;

    struct {
        /* How many aws_s3_vip_connection structures are allocated for this vip. This structure will not finish cleaning
         * up until this counter is 0.*/
        uint32_t num_vip_connections;

        /* Whether or not the connection manager is allocated. If the connection manager is NULL, but this is true, the
         * shutdown callback for the connection manager has not yet been called. */
        uint32_t http_connection_manager_active;
    } synced_data;
};

/* Represents one connection on a particular VIP. */
struct aws_s3_vip_connection {

    struct aws_linked_list_node node;

    /* The VIP that this connection belongs to. */
    struct aws_s3_vip *owning_vip;

    /* The underlying, currently in-use HTTP connection. */
    struct aws_http_connection *http_connection;

    /* Number of requests we have made on this particular connection. Important for the request service limit. */
    uint32_t request_count;

    /* Maximum number of requests this connection will do before using a different connection. */
    uint32_t max_request_count;

    /* Request currently being processed on the VIP connection. */
    struct aws_s3_request *request;

    /* Current retry token for the request. If it has never been retried, this will be NULL. */
    struct aws_retry_token *retry_token;

    /* True if the connection is currently retrying to process the request. */
    uint32_t is_retry : 1;

    /* True if the connection has sent at least one request. */
    uint32_t is_warm : 1;

    /* True if the connection is currently sending a request. */
    uint32_t is_active : 1;
};

struct aws_s3_client_vtable {

    struct aws_s3_meta_request *(
        *meta_request_factory)(struct aws_s3_client *client, const struct aws_s3_meta_request_options *options);

    void (*acquire_http_connection)(
        struct aws_s3_client *client,
        struct aws_s3_vip_connection *vip_connection,
        aws_http_connection_manager_on_connection_setup_fn *on_connection_acquired_callback);

    int (*add_vips)(struct aws_s3_client *client, const struct aws_array_list *host_addresses);

    void (*remove_vips)(struct aws_s3_client *client, const struct aws_array_list *host_addresses);

    bool (*http_connection_is_open)(const struct aws_http_connection *http_connection);

    void (*vip_connection_destroy)(struct aws_s3_client *client, struct aws_s3_vip_connection *vip_connection);

    void (*schedule_process_work_synced)(struct aws_s3_client *client);

    void (*process_work)(struct aws_s3_client *client);

    void (
        *setup_vip_connection_retry_token)(struct aws_s3_client *client, struct aws_s3_vip_connection *vip_connection);
};

/* Represents the state of the S3 client. */
struct aws_s3_client {
    struct aws_allocator *allocator;

    /* Small block allocator for our small allocations. */
    struct aws_allocator *sba_allocator;

    struct aws_s3_client_vtable *vtable;

    struct aws_ref_count ref_count;

    /* Client bootstrap for setting up connection managers. */
    struct aws_client_bootstrap *client_bootstrap;

    /* Event loop on the client bootstrap ELG for processing work/dispatching requests. */
    struct aws_event_loop *process_work_event_loop;

    /* Event loop group for streaming request bodies back to the user. */
    struct aws_event_loop_group *body_streaming_elg;

    /* Region of the S3 bucket. */
    struct aws_string *region;

    /* Size of parts for files when doing gets or puts.  This exists on the client as configurable option that is passed
     * to meta requests for use. */
    const size_t part_size;

    /* Size of parts for files when doing gets or puts.  This exists on the client as configurable option that is passed
     * to meta requests for use. */
    const size_t max_part_size;

    /* TLS Options to be used for each connection. */
    struct aws_tls_connection_options *tls_connection_options;

    /* Cached signing config. Can be NULL if no signing config was specified. */
    struct aws_cached_signing_config_aws *cached_signing_config;

    /* Throughput target in Gbps that we are trying to reach. */
    const double throughput_target_gbps;

    /* The calculated ideal number of VIP's based on throughput target and throughput per vip. */
    const uint32_t ideal_vip_count;

<<<<<<< HEAD
    /**
     * For multi-part upload, content-md5 will be calculated if the AWS_MR_CONTENT_MD5_ENABLED is specified
     *     or initial request has content-md5 header.
     * For single-part upload, keep the content-md5 in the initial request unchanged. */
    const enum aws_s3_meta_request_compute_content_md5 compute_content_md5;
=======
    /* Hard limit on max connections set through the client config. */
    const uint32_t max_active_connections_override;
>>>>>>> 651171f2

    /* Retry strategy used for scheduling request retries. */
    struct aws_retry_strategy *retry_strategy;

    /* Shutdown callbacks to notify when the client is completely cleaned up. */
    aws_s3_client_shutdown_complete_callback_fn *shutdown_callback;
    void *shutdown_callback_user_data;

    struct {
        /* Number of overall requests currently being processed by the client. */
        struct aws_atomic_var num_requests_in_flight;

        /* Number of requests being sent/received over network. */
        struct aws_atomic_var num_requests_network_io;

        /* Number of requests sitting in their meta request priority queue, waiting to be streamed. */
        struct aws_atomic_var num_requests_stream_queued_waiting;

        /* Number of requests currently scheduled to be streamed or are actively being streamed. */
        struct aws_atomic_var num_requests_streaming;

        /* Number of allocated VIP connnections. */
        struct aws_atomic_var num_allocated_vip_connections;

        /* Number of aws_s3_vip_connections currently processing requests. */
        struct aws_atomic_var num_active_vip_connections;

        /* Number of aws_s3_vip_connections that have already processed one request. */
        struct aws_atomic_var num_warm_vip_connections;
    } stats;

    struct {
        struct aws_mutex lock;

        /* Endpoint to use for the bucket. */
        struct aws_string *endpoint;

        /* How many vips are being actively used. */
        uint32_t active_vip_count;

        /* How many vips are allocated. (This number includes vips that are in the process of cleaning up) */
        uint32_t allocated_vip_count;

        /* Linked list of active VIP's. */
        struct aws_linked_list vips;

        /* VIP Connections that need added or updated in the work event loop. */
        struct aws_linked_list pending_vip_connection_updates;

        /* Meta requests that need added in the work event loop. */
        struct aws_linked_list pending_meta_request_work;

        /* Requests that are prepared and ready to be put in the threaded_data request queue. */
        struct aws_linked_list prepared_requests;

        /* Task for processing requests from meta requests on vip connections. */
        struct aws_task process_work_task;

        /* Host listener to get new IP addresses. */
        struct aws_host_listener *host_listener;

        /* Whether or not the client has started cleaning up all of its resources */
        uint32_t active : 1;

        /* True if the start_destroy function is still executing, which blocks shutdown from completing. */
        uint32_t start_destroy_executing : 1;

        /* True if the client has called aws_host_resolver_resolve_host but hasn't received a callback yet. There isn't
         * a way to cancel this first callback, so this will block shutdown from completing. */
        uint32_t waiting_for_first_host_resolve_callback : 1;

        /* Whether or not work processing is currently scheduled. */
        uint32_t process_work_task_scheduled : 1;

        /* Whether or not work process is currently in progress. */
        uint32_t process_work_task_in_progress : 1;

        /* Whether or not the body streaming ELG is allocated. If the body streaming ELG is NULL, but this is true, the
         * shutdown callback has not yet been called.*/
        uint32_t body_streaming_elg_allocated : 1;

        /* Whether or not the host listener is allocated. If the host listener is NULL, but this is true, the shutdown
         * callback for the listener has not yet been called. */
        uint32_t host_listener_allocated : 1;

        /* True if client has been flagged to finish destroying itself. Used to catch double-destroy bugs.*/
        uint32_t finish_destroy : 1;

        /* True if the host resolver couldn't find the endpoint.*/
        uint32_t invalid_endpoint : 1;

    } synced_data;

    struct {
        /* List of all VIP Connections for each VIP. */
        struct aws_linked_list idle_vip_connections;

        /* Queue of prepared requests that are waiting to be assigned to a VIP connection. */
        struct aws_linked_list request_queue;

        /* Client list of on going meta requests. */
        struct aws_linked_list meta_requests;

        /* Number of requests in the request_queue linked_list. */
        uint32_t request_queue_size;

        /* Number of requests currently being prepared. */
        uint32_t num_requests_being_prepared;

    } threaded_data;
};

void aws_s3_client_notify_connection_finished(
    struct aws_s3_client *client,
    struct aws_s3_vip_connection *vip_connection,
    int error_code,
    enum aws_s3_vip_connection_finish_code finish_code);

void aws_s3_client_notify_request_destroyed(struct aws_s3_client *client, struct aws_s3_request *request);

AWS_EXTERN_C_BEGIN

AWS_S3_API
void aws_s3_set_dns_ttl(size_t ttl);

AWS_S3_API
uint32_t aws_s3_client_get_max_requests_prepare(struct aws_s3_client *client);

AWS_S3_API
uint32_t aws_s3_client_get_max_active_connections(struct aws_s3_client *client, uint32_t num_connections_per_vip);

AWS_S3_API
uint32_t aws_s3_client_get_max_requests_in_flight(struct aws_s3_client *client);

AWS_S3_API
uint32_t aws_s3_client_get_max_allocated_vip_count(struct aws_s3_client *client);

AWS_S3_API
struct aws_s3_vip *aws_s3_vip_new(
    struct aws_s3_client *client,
    const struct aws_byte_cursor *host_address,
    const struct aws_byte_cursor *server_name,
    uint32_t num_vip_connections,
    struct aws_linked_list *out_vip_connections_list,
    aws_s3_vip_shutdown_callback_fn *shutdown_callback,
    void *shutdown_user_data);

AWS_S3_API
void aws_s3_vip_start_destroy(struct aws_s3_vip *vip);

AWS_S3_API
struct aws_s3_vip *aws_s3_find_vip(const struct aws_linked_list *vip_list, const struct aws_byte_cursor *host_address);

AWS_S3_API
void aws_s3_client_set_vip_connection_warm(
    struct aws_s3_client *client,
    struct aws_s3_vip_connection *vip_connection,
    bool is_warm);

AWS_S3_API
void aws_s3_client_set_vip_connection_active(
    struct aws_s3_client *client,
    struct aws_s3_vip_connection *vip_connection,
    bool is_active);

AWS_S3_API
uint32_t aws_s3_client_queue_requests_threaded(
    struct aws_s3_client *client,
    struct aws_linked_list *request_list,
    bool queue_front);

AWS_S3_API
struct aws_s3_request *aws_s3_client_dequeue_request_threaded(struct aws_s3_client *client);

AWS_S3_API
void aws_s3_vip_connection_destroy(struct aws_s3_client *client, struct aws_s3_vip_connection *vip_connection);

/* Sets up vips for each of the given host addresses as long as they are not already in use by other vip structures. */
AWS_S3_API
int aws_s3_client_add_vips(struct aws_s3_client *client, const struct aws_array_list *host_addresses);

/* Removes vips associated with each of the given host addresses. */
AWS_S3_API
void aws_s3_client_remove_vips(struct aws_s3_client *client, const struct aws_array_list *host_addresses);

AWS_S3_API
void aws_s3_client_schedule_process_work(struct aws_s3_client *client);

AWS_S3_API
void aws_s3_client_update_meta_requests_threaded(struct aws_s3_client *client, uint32_t meta_request_update_flags);

AWS_S3_API
void aws_s3_client_update_connections_threaded(struct aws_s3_client *client, bool client_active);

AWS_S3_API
void aws_s3_client_lock_synced_data(struct aws_s3_client *client);

AWS_S3_API
void aws_s3_client_unlock_synced_data(struct aws_s3_client *client);

AWS_S3_API
extern const uint32_t g_max_num_connections_per_vip;

AWS_EXTERN_C_END

#endif /* AWS_S3_CLIENT_IMPL_H */<|MERGE_RESOLUTION|>--- conflicted
+++ resolved
@@ -173,16 +173,14 @@
     /* The calculated ideal number of VIP's based on throughput target and throughput per vip. */
     const uint32_t ideal_vip_count;
 
-<<<<<<< HEAD
     /**
      * For multi-part upload, content-md5 will be calculated if the AWS_MR_CONTENT_MD5_ENABLED is specified
      *     or initial request has content-md5 header.
      * For single-part upload, keep the content-md5 in the initial request unchanged. */
     const enum aws_s3_meta_request_compute_content_md5 compute_content_md5;
-=======
+
     /* Hard limit on max connections set through the client config. */
     const uint32_t max_active_connections_override;
->>>>>>> 651171f2
 
     /* Retry strategy used for scheduling request retries. */
     struct aws_retry_strategy *retry_strategy;
