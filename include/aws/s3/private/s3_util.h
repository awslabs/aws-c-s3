#ifndef AWS_S3_UTIL_H
#define AWS_S3_UTIL_H

/**
 * Copyright Amazon.com, Inc. or its affiliates. All Rights Reserved.
 * SPDX-License-Identifier: Apache-2.0.
 */

/* This file provides access to useful constants and simple utility functions. */

#include <aws/auth/signing_config.h>
#include <aws/common/byte_buf.h>
#include <aws/s3/s3.h>

#define ASSERT_SYNCED_DATA_LOCK_HELD(object) AWS_ASSERT(aws_mutex_try_lock(&(object)->synced_data.lock) == AWS_OP_ERR)
#define KB_TO_BYTES(kb) ((kb)*1024)
#define MB_TO_BYTES(mb) ((mb)*1024 * 1024)

struct aws_allocator;
struct aws_http_stream;
struct aws_http_headers;
struct aws_http_message;
struct aws_event_loop;

enum aws_s3_response_status {
    AWS_S3_RESPONSE_STATUS_SUCCESS = 200,
    AWS_S3_RESPONSE_STATUS_NO_CONTENT_SUCCESS = 204,
    AWS_S3_RESPONSE_STATUS_RANGE_SUCCESS = 206,
    AWS_S3_RESPONSE_STATUS_INTERNAL_ERROR = 500,
    AWS_S3_RESPONSE_STATUS_SLOW_DOWN = 503,
};

struct aws_cached_signing_config_aws {
    struct aws_allocator *allocator;
    struct aws_string *service;
    struct aws_string *region;
    struct aws_string *signed_body_value;

    struct aws_signing_config_aws config;
};

AWS_EXTERN_C_BEGIN

AWS_S3_API
extern const struct aws_byte_cursor g_s3_client_version;

AWS_S3_API
extern const struct aws_byte_cursor g_user_agent_header_name;

AWS_S3_API
extern const struct aws_byte_cursor g_user_agent_header_product_name;

AWS_S3_API
extern const struct aws_byte_cursor g_acl_header_name;

AWS_S3_API
extern const struct aws_byte_cursor g_host_header_name;

AWS_S3_API
extern const struct aws_byte_cursor g_content_type_header_name;

AWS_S3_API
extern const struct aws_byte_cursor g_content_length_header_name;

AWS_S3_API
extern const struct aws_byte_cursor g_etag_header_name;

AWS_S3_API
extern const size_t g_s3_min_upload_part_size;

AWS_S3_API
extern const struct aws_byte_cursor g_s3_service_name;

AWS_S3_API
extern const struct aws_byte_cursor g_range_header_name;

AWS_S3_API
extern const struct aws_byte_cursor g_content_range_header_name;

AWS_S3_API
extern const struct aws_byte_cursor g_accept_ranges_header_name;

AWS_S3_API
extern const struct aws_byte_cursor g_post_method;

AWS_S3_API
<<<<<<< HEAD
=======
extern const struct aws_byte_cursor g_head_method;

AWS_S3_API
>>>>>>> 39546cf0
extern const struct aws_byte_cursor g_delete_method;

AWS_S3_API
extern const uint32_t g_s3_max_num_upload_parts;

struct aws_cached_signing_config_aws *aws_cached_signing_config_new(
    struct aws_allocator *allocator,
    const struct aws_signing_config_aws *signing_config);

void aws_cached_signing_config_destroy(struct aws_cached_signing_config_aws *cached_signing_config);

/* Sets all headers specified for src on dest */
AWS_S3_API
void copy_http_headers(const struct aws_http_headers *src, struct aws_http_headers *dest);

/* Get a top-level (exists directly under the root tag) tag value. */
struct aws_string *get_top_level_xml_tag_value(
    struct aws_allocator *allocator,
    const struct aws_byte_cursor *tag_name,
    struct aws_byte_cursor *xml_body);

AWS_S3_API
void replace_quote_entities(struct aws_allocator *allocator, struct aws_string *str, struct aws_byte_buf *out_buf);

/* TODO could be moved to aws-c-common. */
AWS_S3_API
int aws_last_error_or_unknown(void);

AWS_S3_API
void aws_s3_add_user_agent_header(struct aws_allocator *allocator, struct aws_http_message *message);

/* Given the response headers list, finds the Content-Range header and parses the range-start, range-end and
 * object-size. All output arguments are optional.*/
AWS_S3_API
int aws_s3_parse_content_range_response_header(
    struct aws_allocator *allocator,
    struct aws_http_headers *response_headers,
    uint64_t *out_range_start,
    uint64_t *out_range_end,
    uint64_t *out_object_size);

/* Given response headers, parses the content-length from a content-length respone header.*/
AWS_S3_API
int aws_s3_parse_content_length_response_header(
    struct aws_allocator *allocator,
    struct aws_http_headers *response_headers,
    uint64_t *out_content_length);

/* Calculate the number of parts based on overall object-range and part_size. This takes into account aligning
 * part-ranges on part_size. (ie: if object_range_start is not evenly divisible by part_size, it is considered in the
 * middle of a contiguous part, and that first part will be smaller than part_size.) */
AWS_S3_API
uint32_t aws_s3_get_num_parts(size_t part_size, uint64_t object_range_start, uint64_t object_range_end);

/* Calculates the part range for a part given overall object range, size of each part, and the part's number. Note: part
 * numbers begin at one. This takes into account aligning part-ranges on part_size. Intended to be used in conjunction
 * with aws_s3_get_num_parts. part_number should be less than or equal to the result of aws_s3_get_num_parts. */
AWS_S3_API
void aws_s3_get_part_range(
    uint64_t object_range_start,
    uint64_t object_range_end,
    size_t part_size,
    uint32_t part_number,
    uint64_t *out_part_range_start,
    uint64_t *out_part_range_end);

AWS_EXTERN_C_END

#endif /* AWS_S3_UTIL_H */<|MERGE_RESOLUTION|>--- conflicted
+++ resolved
@@ -84,12 +84,9 @@
 extern const struct aws_byte_cursor g_post_method;
 
 AWS_S3_API
-<<<<<<< HEAD
-=======
 extern const struct aws_byte_cursor g_head_method;
 
 AWS_S3_API
->>>>>>> 39546cf0
 extern const struct aws_byte_cursor g_delete_method;
 
 AWS_S3_API
