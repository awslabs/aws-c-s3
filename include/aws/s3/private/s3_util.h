--- conflicted
+++ resolved
@@ -330,11 +330,7 @@
 int aws_s3_check_headers_for_checksum(
     struct aws_s3_meta_request *meta_request,
     const struct aws_http_headers *headers,
-<<<<<<< HEAD
-    struct aws_s3_checksum *out_checksum,
-=======
     struct aws_s3_checksum **out_checksum,
->>>>>>> 3d821fe5
     struct aws_byte_buf *out_checksum_buffer,
     bool meta_request_level);
 
