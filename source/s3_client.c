--- conflicted
+++ resolved
@@ -1146,20 +1146,9 @@
         struct aws_s3_request *request = aws_s3_client_dequeue_request_threaded(client);
         const uint32_t max_active_connections = aws_s3_client_get_max_active_connections(client, request->meta_request);
 
-<<<<<<< HEAD
-        /* If this meta request was finished, then immediately finish this request. */
-        if (aws_s3_meta_request_has_finish_result(request->meta_request)) {
-=======
-        uint32_t num_conns_per_vip = s_num_conns_per_vip_meta_request_look_up[request->meta_request->type];
-        const uint32_t max_active_connections = aws_s3_client_get_max_active_connections(client, num_conns_per_vip);
-
         /* Unless the request is marked "always send", if this meta request has a finish result, then finish the request
          * now and release it. */
         if (!request->always_send && aws_s3_meta_request_has_finish_result(request->meta_request)) {
-            /* Put the unused connection at the front of the list so that it is used in the next iteration.*/
-            aws_linked_list_push_front(&client->threaded_data.idle_vip_connections, &vip_connection->node);
-
->>>>>>> 39546cf0
             aws_s3_meta_request_finished_request(request->meta_request, request, AWS_ERROR_S3_CANCELED);
 
             aws_s3_request_release(request);
