/**
 * Copyright Amazon.com, Inc. or its affiliates. All Rights Reserved.
 * SPDX-License-Identifier: Apache-2.0.
 */

#include "aws/s3/private/s3_auto_ranged_get.h"
#include "aws/s3/private/s3_auto_ranged_put.h"
#include "aws/s3/private/s3_client_impl.h"
#include "aws/s3/private/s3_default_meta_request.h"
#include "aws/s3/private/s3_meta_request_impl.h"
#include "aws/s3/private/s3_util.h"

#include <aws/auth/credentials.h>
#include <aws/common/assert.h>
#include <aws/common/atomics.h>
#include <aws/common/clock.h>
#include <aws/common/device_random.h>
#include <aws/common/environment.h>
#include <aws/common/string.h>
#include <aws/common/system_info.h>
#include <aws/http/connection.h>
#include <aws/http/connection_manager.h>
#include <aws/http/proxy.h>
#include <aws/http/request_response.h>
#include <aws/io/channel_bootstrap.h>
#include <aws/io/event_loop.h>
#include <aws/io/host_resolver.h>
#include <aws/io/retry_strategy.h>
#include <aws/io/socket.h>
#include <aws/io/stream.h>
#include <aws/io/tls_channel_handler.h>
#include <aws/io/uri.h>

#include <inttypes.h>
#include <math.h>

struct aws_s3_meta_request_work {
    struct aws_linked_list_node node;
    struct aws_s3_meta_request *meta_request;
};

static const enum aws_log_level s_log_level_client_stats = AWS_LL_INFO;

static const uint32_t s_s3_max_request_count_per_connection = 100;
static const uint32_t s_connection_timeout_ms = 3000;
static const uint32_t s_max_requests_multiplier = 4;

/* TODO Provide analysis on origins of this value. */
static const double s_throughput_per_vip_gbps = 3.33;

/* Preferred amount of active vip connections per meta request type. */
static const uint32_t s_num_conns_per_vip_meta_request_look_up[AWS_S3_META_REQUEST_TYPE_MAX] = {
    10, /* AWS_S3_META_REQUEST_TYPE_DEFAULT */
    10, /* AWS_S3_META_REQUEST_TYPE_GET_OBJECT */
    10, /* AWS_S3_META_REQUEST_TYPE_PUT_OBJECT */
};

/* Should be max of s_num_conns_per_vip_meta_request_look_up */
const uint32_t g_max_num_connections_per_vip = 10;

/* 50 = 0.5 * 100, where 100 is the max number of requests allowed per connection */
static const uint8_t s_max_request_jitter_range = 50;

static const uint16_t s_http_port = 80;
static const uint16_t s_https_port = 443;

/* TODO Provide more information on these values. */
static const size_t s_default_part_size = 8 * 1024 * 1024;
static const size_t s_default_max_part_size = 32 * 1024 * 1024;
static const double s_default_throughput_target_gbps = 10.0;
static const uint32_t s_default_max_retries = 5;

static size_t s_dns_host_address_ttl_seconds = 5 * 60;

AWS_STATIC_STRING_FROM_LITERAL(s_http_proxy_env_var, "HTTP_PROXY");

/* Called when ref count is 0. */
static void s_s3_client_start_destroy(void *user_data);

/* Called by s_s3_client_process_work_default when all shutdown criteria has been met. */
static void s_s3_client_finish_destroy(void *user_data);

/* Called when the body streaming elg shutdown has completed. */
static void s_s3_client_body_streaming_elg_shutdown(void *user_data);

typedef void(s3_client_vip_update_synced_data_state_fn)(struct aws_s3_vip *vip);

/* Used to atomically update vip state during clean-up and check for finishing shutdown. */
static void s_s3_vip_check_for_shutdown(struct aws_s3_vip *vip, s3_client_vip_update_synced_data_state_fn *update_fn);

/* Called by s_s3_vip_check_for_shutdown when all shutdown criteria for the vip has been met. */
static void s_s3_vip_finish_destroy(void *user_data);

/* Callback for when the vip's connection manager has shut down. */
static void s_s3_vip_http_connection_manager_shutdown_callback(void *user_data);

static void s_s3_client_setup_vip_connection_retry_token(
    struct aws_s3_client *client,
    struct aws_s3_vip_connection *vip_connection);

/* Handles acquiring an HTTP connection for the caller, given the vip_connection reference.  (Calls the corresponding
 * virtual function to do so.) */
static void s_s3_client_acquire_http_connection(
    struct aws_s3_client *client,
    struct aws_s3_vip_connection *vip_connection);

/* Callback which handles the HTTP connection retrieved by acquire_http_connection. */
static void s_s3_client_on_acquire_http_connection(
    struct aws_http_connection *http_connection,
    int error_code,
    void *user_data);

static void s_s3_client_push_meta_request_synced(
    struct aws_s3_client *client,
    struct aws_s3_meta_request *meta_request);

/* Schedule task for processing work. (Calls the corresponding vtable function.) */
static void s_s3_client_schedule_process_work_synced(struct aws_s3_client *client);

/* Default implementation for scheduling processing of work. */
static void s_s3_client_schedule_process_work_synced_default(struct aws_s3_client *client);

/* Actual task function that processes work. */
static void s_s3_client_process_work_task(struct aws_task *task, void *arg, enum aws_task_status task_status);

static void s_s3_client_process_work_default(struct aws_s3_client *client);

/* Ask the host resolver to start resolving addresses. */
static int s_s3_client_start_resolving_addresses(struct aws_s3_client *client);

static int s_s3_client_add_vips_default(struct aws_s3_client *client, const struct aws_array_list *host_addresses);

static void s_s3_client_remove_vips_default(struct aws_s3_client *client, const struct aws_array_list *host_addresses);

/* Default factory function for creating a meta request. */
static struct aws_s3_meta_request *s_s3_client_meta_request_factory_default(
    struct aws_s3_client *client,
    const struct aws_s3_meta_request_options *options);

static bool s_s3_client_http_connection_is_open(const struct aws_http_connection *connection);

/* Default remove-meta-request function to be used in the client vtable. */
static void s_s3_client_acquire_http_connection_default(
    struct aws_s3_client *client,
    struct aws_s3_vip_connection *vip_connection,
    aws_http_connection_manager_on_connection_setup_fn *on_connection_acquired_callback);

static void s_s3_vip_connection_destroy_default(
    struct aws_s3_client *client,
    struct aws_s3_vip_connection *vip_connection);

static struct aws_s3_client_vtable s_s3_client_default_vtable = {
    .meta_request_factory = s_s3_client_meta_request_factory_default,
    .acquire_http_connection = s_s3_client_acquire_http_connection_default,
    .add_vips = s_s3_client_add_vips_default,
    .remove_vips = s_s3_client_remove_vips_default,
    .http_connection_is_open = s_s3_client_http_connection_is_open,
    .vip_connection_destroy = s_s3_vip_connection_destroy_default,
    .schedule_process_work_synced = s_s3_client_schedule_process_work_synced_default,
    .process_work = s_s3_client_process_work_default,
};

void aws_s3_set_dns_ttl(size_t ttl) {
    s_dns_host_address_ttl_seconds = ttl;
}

uint32_t aws_s3_client_get_max_active_connections(struct aws_s3_client *client, uint32_t num_connections_per_vip) {
    AWS_PRECONDITION(client);

    if (num_connections_per_vip == 0) {
        num_connections_per_vip = g_max_num_connections_per_vip;
    }

    uint32_t max_active_connections = client->ideal_vip_count * num_connections_per_vip;

    if (client->max_active_connections_override > 0 &&
        client->max_active_connections_override < max_active_connections) {
        max_active_connections = client->max_active_connections_override;
    }

    return max_active_connections;
}

uint32_t aws_s3_client_get_max_requests_in_flight(struct aws_s3_client *client) {
    AWS_PRECONDITION(client);
    return aws_s3_client_get_max_active_connections(client, 0) * s_max_requests_multiplier;
}

uint32_t aws_s3_client_get_max_requests_prepare(struct aws_s3_client *client) {
    return aws_s3_client_get_max_active_connections(client, 0);
}

uint32_t aws_s3_client_get_max_allocated_vip_count(struct aws_s3_client *client) {
    return (client->ideal_vip_count * 2);
}

void aws_s3_client_lock_synced_data(struct aws_s3_client *client) {
    aws_mutex_lock(&client->synced_data.lock);
}

void aws_s3_client_unlock_synced_data(struct aws_s3_client *client) {
    aws_mutex_unlock(&client->synced_data.lock);
}

struct aws_s3_client *aws_s3_client_new(
    struct aws_allocator *allocator,
    const struct aws_s3_client_config *client_config) {

    AWS_PRECONDITION(allocator);
    AWS_PRECONDITION(client_config);

    if (client_config->client_bootstrap == NULL) {
        AWS_LOGF_ERROR(
            AWS_LS_S3_CLIENT,
            "Cannot create client from client_config; client_bootstrap provided in options is invalid.");
        aws_raise_error(AWS_ERROR_INVALID_ARGUMENT);
        return NULL;
    }

    /* Cannot be less than zero.  If zero, use default. */
    if (client_config->throughput_target_gbps < 0.0) {
        AWS_LOGF_ERROR(
            AWS_LS_S3_CLIENT,
            "Cannot create client from client_config; throughput_target_gbps cannot less than or equal to 0.");
        aws_raise_error(AWS_ERROR_INVALID_ARGUMENT);
        return NULL;
    }

    struct aws_s3_client *client = aws_mem_calloc(allocator, 1, sizeof(struct aws_s3_client));

    client->allocator = allocator;
    client->sba_allocator = aws_small_block_allocator_new(allocator, true);

    client->vtable = &s_s3_client_default_vtable;

    aws_ref_count_init(&client->ref_count, client, (aws_simple_completion_callback *)s_s3_client_start_destroy);

    aws_mutex_init(&client->synced_data.lock);

    aws_linked_list_init(&client->synced_data.vips);
    aws_linked_list_init(&client->synced_data.pending_vip_connection_updates);
    aws_linked_list_init(&client->synced_data.pending_meta_request_work);
    aws_linked_list_init(&client->synced_data.prepared_requests);

    aws_linked_list_init(&client->threaded_data.idle_vip_connections);
    aws_linked_list_init(&client->threaded_data.meta_requests);
    aws_linked_list_init(&client->threaded_data.request_queue);

    aws_atomic_init_int(&client->stats.num_requests_network_io, 0);
    aws_atomic_init_int(&client->stats.num_requests_stream_queued_waiting, 0);
    aws_atomic_init_int(&client->stats.num_requests_streaming, 0);
    aws_atomic_init_int(&client->stats.num_requests_in_flight, 0);
    aws_atomic_init_int(&client->stats.num_allocated_vip_connections, 0);
    aws_atomic_init_int(&client->stats.num_active_vip_connections, 0);
    aws_atomic_init_int(&client->stats.num_warm_vip_connections, 0);

    *((uint32_t *)&client->max_active_connections_override) = client_config->max_active_connections_override;

    /* Store our client bootstrap. */
    client->client_bootstrap = aws_client_bootstrap_acquire(client_config->client_bootstrap);

    struct aws_event_loop_group *event_loop_group = client_config->client_bootstrap->event_loop_group;
    aws_event_loop_group_acquire(event_loop_group);

    client->process_work_event_loop = aws_event_loop_group_get_next_loop(event_loop_group);

    /* Set up body streaming ELG */
    {
        uint16_t num_event_loops =
            (uint16_t)aws_array_list_length(&client->client_bootstrap->event_loop_group->event_loops);
        uint16_t num_streaming_threads = num_event_loops;

        if (num_streaming_threads < 1) {
            num_streaming_threads = 1;
        }

        struct aws_shutdown_callback_options body_streaming_elg_shutdown_options = {
            .shutdown_callback_fn = s_s3_client_body_streaming_elg_shutdown,
            .shutdown_callback_user_data = client,
        };

        if (aws_get_cpu_group_count() > 1) {
            client->body_streaming_elg = aws_event_loop_group_new_default_pinned_to_cpu_group(
                client->allocator, num_streaming_threads, 1, &body_streaming_elg_shutdown_options);
        } else {
            client->body_streaming_elg = aws_event_loop_group_new_default(
                client->allocator, num_streaming_threads, &body_streaming_elg_shutdown_options);
        }
        client->synced_data.body_streaming_elg_allocated = true;
    }

    /* Make a copy of the region string. */
    client->region = aws_string_new_from_array(allocator, client_config->region.ptr, client_config->region.len);

    if (client_config->part_size != 0) {
        *((size_t *)&client->part_size) = client_config->part_size;
    } else {
        *((size_t *)&client->part_size) = s_default_part_size;
    }

    if (client_config->max_part_size != 0) {
        *((size_t *)&client->max_part_size) = client_config->max_part_size;
    } else {
        *((size_t *)&client->max_part_size) = s_default_max_part_size;
    }

    if (client_config->max_part_size < client_config->part_size) {
        *((size_t *)&client_config->max_part_size) = client_config->part_size;
    }

    if (client_config->tls_mode == AWS_MR_TLS_ENABLED) {
        client->tls_connection_options =
            aws_mem_calloc(client->allocator, 1, sizeof(struct aws_tls_connection_options));

        if (client->tls_connection_options == NULL) {
            goto on_error;
        }

        if (client_config->tls_connection_options != NULL) {
            aws_tls_connection_options_copy(client->tls_connection_options, client_config->tls_connection_options);
        } else {
            struct aws_tls_ctx_options default_tls_ctx_options;
            AWS_ZERO_STRUCT(default_tls_ctx_options);

            aws_tls_ctx_options_init_default_client(&default_tls_ctx_options, allocator);

            struct aws_tls_ctx *default_tls_ctx = aws_tls_client_ctx_new(allocator, &default_tls_ctx_options);
            if (default_tls_ctx == NULL) {
                goto on_error;
            }

            aws_tls_connection_options_init_from_ctx(client->tls_connection_options, default_tls_ctx);

            aws_tls_ctx_release(default_tls_ctx);
            aws_tls_ctx_options_clean_up(&default_tls_ctx_options);
        }
    }

    if (client_config->throughput_target_gbps != 0.0) {
        *((double *)&client->throughput_target_gbps) = client_config->throughput_target_gbps;
    } else {
        *((double *)&client->throughput_target_gbps) = s_default_throughput_target_gbps;
    }

    *((enum aws_s3_meta_request_compute_content_md5 *)&client->compute_content_md5) =
        client_config->compute_content_md5;

    /* Determine how many vips are ideal by dividing target-throughput by throughput-per-vip. */
    {
        double ideal_vip_count_double = client->throughput_target_gbps / s_throughput_per_vip_gbps;
        *((uint32_t *)&client->ideal_vip_count) = (uint32_t)ceil(ideal_vip_count_double);
    }

    if (client_config->signing_config) {
        client->cached_signing_config = aws_cached_signing_config_new(client->allocator, client_config->signing_config);
    }

    client->synced_data.active = true;

    if (client_config->retry_strategy != NULL) {
        aws_retry_strategy_acquire(client_config->retry_strategy);
        client->retry_strategy = client_config->retry_strategy;
    } else {
        struct aws_exponential_backoff_retry_options backoff_retry_options = {
            .el_group = client_config->client_bootstrap->event_loop_group,
            .max_retries = s_default_max_retries,
        };

        struct aws_standard_retry_options retry_options = {
            .backoff_retry_options = backoff_retry_options,
        };

        client->retry_strategy = aws_retry_strategy_new_standard(allocator, &retry_options);
    }

    /* Initialize shutdown options and tracking. */
    client->shutdown_callback = client_config->shutdown_callback;
    client->shutdown_callback_user_data = client_config->shutdown_callback_user_data;

    return client;

on_error:

    aws_s3_client_release(client);

    return NULL;
}

void aws_s3_client_acquire(struct aws_s3_client *client) {
    AWS_PRECONDITION(client);

    aws_ref_count_acquire(&client->ref_count);
}

void aws_s3_client_release(struct aws_s3_client *client) {
    if (client == NULL) {
        return;
    }

    aws_ref_count_release(&client->ref_count);
}

static void s_s3_client_start_destroy(void *user_data) {
    struct aws_s3_client *client = user_data;
    AWS_PRECONDITION(client);

    AWS_LOGF_DEBUG(AWS_LS_S3_CLIENT, "id=%p Client starting destruction.", (void *)client);

    struct aws_linked_list local_vip_list;
    aws_linked_list_init(&local_vip_list);

    struct aws_host_listener *host_listener = NULL;

    aws_s3_client_lock_synced_data(client);

    client->synced_data.active = false;

    /* Prevent the client from cleaning up inbetween the mutex unlock/re-lock below.*/
    client->synced_data.start_destroy_executing = true;

    /* Grab the host listener from the synced_data so that we can remove it outside of the lock. */
    host_listener = client->synced_data.host_listener;
    client->synced_data.host_listener = NULL;

    /* Swap out all VIP's so that we can clean them up outside of the lock. */
    aws_linked_list_swap_contents(&local_vip_list, &client->synced_data.vips);
    client->synced_data.active_vip_count = 0;

    aws_s3_client_unlock_synced_data(client);

    if (host_listener != NULL) {
        aws_host_resolver_remove_host_listener(client->client_bootstrap->host_resolver, host_listener);
        host_listener = NULL;
    }

    /* Iterate through the local list, removing each VIP. */
    while (!aws_linked_list_empty(&local_vip_list)) {
        struct aws_linked_list_node *vip_node = aws_linked_list_pop_back(&local_vip_list);
        struct aws_s3_vip *vip = AWS_CONTAINER_OF(vip_node, struct aws_s3_vip, node);
        aws_s3_vip_start_destroy(vip);
    }

    aws_event_loop_group_release(client->body_streaming_elg);
    client->body_streaming_elg = NULL;

    aws_s3_client_lock_synced_data(client);
    client->synced_data.start_destroy_executing = false;

    /* Schedule the work task to clean up outstanding connections and also to call s_s3_client_finish_destroy function
     * if everything cleaning up asynchronously has finished.  */
    s_s3_client_schedule_process_work_synced(client);
    aws_s3_client_unlock_synced_data(client);
}

static void s_s3_client_finish_destroy(void *user_data) {
    AWS_PRECONDITION(user_data);
    struct aws_s3_client *client = user_data;

    AWS_LOGF_DEBUG(AWS_LS_S3_CLIENT, "id=%p Client finishing destruction.", (void *)client);

    aws_string_destroy(client->region);
    client->region = NULL;

    aws_string_destroy(client->synced_data.endpoint);
    client->synced_data.endpoint = NULL;

    if (client->tls_connection_options) {
        aws_tls_connection_options_clean_up(client->tls_connection_options);
        aws_mem_release(client->allocator, client->tls_connection_options);
        client->tls_connection_options = NULL;
    }

    aws_mutex_clean_up(&client->synced_data.lock);

    AWS_ASSERT(aws_linked_list_empty(&client->synced_data.pending_vip_connection_updates));
    AWS_ASSERT(aws_linked_list_empty(&client->synced_data.pending_meta_request_work));

    AWS_ASSERT(aws_linked_list_empty(&client->threaded_data.idle_vip_connections));
    AWS_ASSERT(aws_linked_list_empty(&client->threaded_data.meta_requests));

    aws_retry_strategy_release(client->retry_strategy);

    aws_event_loop_group_release(client->client_bootstrap->event_loop_group);

    aws_client_bootstrap_release(client->client_bootstrap);
    aws_cached_signing_config_destroy(client->cached_signing_config);

    aws_small_block_allocator_destroy(client->sba_allocator);

    aws_s3_client_shutdown_complete_callback_fn *shutdown_callback = client->shutdown_callback;
    void *shutdown_user_data = client->shutdown_callback_user_data;

    aws_mem_release(client->allocator, client);
    client = NULL;

    if (shutdown_callback != NULL) {
        shutdown_callback(shutdown_user_data);
    }
}

static void s_s3_client_body_streaming_elg_shutdown(void *user_data) {
    struct aws_s3_client *client = user_data;
    AWS_PRECONDITION(client);

    AWS_LOGF_DEBUG(AWS_LS_S3_CLIENT, "id=%p Client body streaming ELG shutdown.", (void *)client);

    aws_s3_client_lock_synced_data(client);
    client->synced_data.body_streaming_elg_allocated = false;
    s_s3_client_schedule_process_work_synced(client);
    aws_s3_client_unlock_synced_data(client);
}

static int s_s3_client_get_proxy_uri(struct aws_s3_client *client, struct aws_uri *proxy_uri) {
    AWS_PRECONDITION(client);
    AWS_PRECONDITION(client->allocator);

    struct aws_allocator *allocator = client->allocator;
    struct aws_string *proxy_uri_string = NULL;

    int result = AWS_OP_ERR;
    const struct aws_string *env_variable_name = NULL;

    if (aws_get_environment_value(allocator, s_http_proxy_env_var, &proxy_uri_string) == AWS_OP_SUCCESS &&
        proxy_uri_string != NULL) {
        env_variable_name = s_http_proxy_env_var;
    } else {
        aws_raise_error(AWS_ERROR_S3_PROXY_ENV_NOT_FOUND);
        goto clean_up;
    }

    AWS_LOGF_INFO(
        AWS_LS_S3_CLIENT,
        "id=%p Found proxy URI %s in environment variable %s",
        (void *)client,
        (const char *)proxy_uri_string->bytes,
        (const char *)env_variable_name->bytes);

    struct aws_byte_cursor proxy_uri_cursor = aws_byte_cursor_from_string(proxy_uri_string);

    if (aws_uri_init_parse(proxy_uri, allocator, &proxy_uri_cursor)) {
        AWS_LOGF_ERROR(AWS_LS_S3_CLIENT, "id=%p Could not parse found proxy URI.", (void *)client);
        aws_raise_error(AWS_ERROR_S3_PROXY_PARSE_FAILED);
        goto clean_up;
    }

    if (aws_byte_cursor_eq_ignore_case(&proxy_uri->scheme, &aws_http_scheme_http)) {
        /* Nothing to do. */
    } else if (proxy_uri->scheme.len > 0) {
        AWS_LOGF_ERROR(AWS_LS_S3_CLIENT, "id=%p Proxy URI contains unsupported scheme.", (void *)client);

        aws_raise_error(AWS_ERROR_S3_UNSUPPORTED_PROXY_SCHEME);
        goto clean_up;
    }

    result = AWS_OP_SUCCESS;

clean_up:

    aws_string_destroy(proxy_uri_string);
    return result;
}

/* Initialize a new VIP structure for the client to use, given an address. Assumes lock is held. */
struct aws_s3_vip *aws_s3_vip_new(
    struct aws_s3_client *client,
    const struct aws_byte_cursor *host_address,
    const struct aws_byte_cursor *server_name,
    uint32_t num_vip_connections,
    struct aws_linked_list *out_vip_connections_list,
    aws_s3_vip_shutdown_callback_fn *shutdown_callback,
    void *shutdown_user_data) {
    AWS_PRECONDITION(client);
    AWS_PRECONDITION(host_address);
    AWS_PRECONDITION(server_name);
    AWS_PRECONDITION(out_vip_connections_list);

    struct aws_s3_vip *vip = aws_mem_calloc(client->allocator, 1, sizeof(struct aws_s3_vip));
    vip->owning_client = client;

    /* Copy over the host address. */
    vip->host_address = aws_string_new_from_array(client->allocator, host_address->ptr, host_address->len);

    vip->shutdown_callback = shutdown_callback;
    vip->shutdown_user_data = shutdown_user_data;

    /* Try to set up an HTTP connection manager. */
    struct aws_socket_options socket_options;
    AWS_ZERO_STRUCT(socket_options);
    socket_options.type = AWS_SOCKET_STREAM;
    socket_options.domain = AWS_SOCKET_IPV4;
    socket_options.connect_timeout_ms = s_connection_timeout_ms;

    struct aws_http_connection_manager_options manager_options;
    AWS_ZERO_STRUCT(manager_options);
    manager_options.bootstrap = client->client_bootstrap;
    manager_options.initial_window_size = SIZE_MAX;
    manager_options.socket_options = &socket_options;
    manager_options.host = aws_byte_cursor_from_string(vip->host_address);
    manager_options.max_connections = num_vip_connections;
    manager_options.shutdown_complete_callback = s_s3_vip_http_connection_manager_shutdown_callback;
    manager_options.shutdown_complete_user_data = vip;

    struct aws_uri proxy_uri;
    AWS_ZERO_STRUCT(proxy_uri);
    struct aws_http_proxy_options *proxy_options = NULL;
    struct aws_tls_connection_options *proxy_tls_options = NULL;
    struct aws_tls_connection_options *manager_tls_options = NULL;

    if (s_s3_client_get_proxy_uri(client, &proxy_uri) == AWS_OP_SUCCESS) {
        proxy_options = aws_mem_calloc(client->allocator, 1, sizeof(struct aws_http_proxy_options));
        proxy_options->host = proxy_uri.host_name;
        proxy_options->port = proxy_uri.port;

        manager_options.proxy_options = proxy_options;
    }

    if (client->tls_connection_options != NULL) {
        manager_tls_options = aws_mem_calloc(client->allocator, 1, sizeof(struct aws_tls_connection_options));
        aws_tls_connection_options_copy(manager_tls_options, client->tls_connection_options);

        /* TODO fix this in the actual aws_tls_connection_options_set_server_name function. */
        if (manager_tls_options->server_name != NULL) {
            aws_string_destroy(manager_tls_options->server_name);
            manager_tls_options->server_name = NULL;
        }

        aws_tls_connection_options_set_server_name(
            manager_tls_options, client->allocator, (struct aws_byte_cursor *)server_name);

        manager_options.tls_connection_options = manager_tls_options;
        manager_options.port = s_https_port;
    } else {
        manager_options.port = s_http_port;
    }

    vip->http_connection_manager = aws_http_connection_manager_new(client->allocator, &manager_options);
    vip->synced_data.http_connection_manager_active = true;

    AWS_LOGF_DEBUG(
        AWS_LS_S3_CLIENT,
        "id=%p: Created connection manager %p for VIP %p",
        (void *)client,
        (void *)vip->http_connection_manager,
        (void *)vip);

    if (manager_tls_options != NULL) {
        aws_tls_connection_options_clean_up(manager_tls_options);
        aws_mem_release(client->allocator, manager_tls_options);
        manager_tls_options = NULL;
    }

    if (proxy_tls_options != NULL) {
        aws_tls_connection_options_clean_up(proxy_tls_options);
        aws_mem_release(client->allocator, proxy_tls_options);
        proxy_tls_options = NULL;
    }

    if (proxy_options != NULL) {
        aws_mem_release(client->allocator, proxy_options);
        proxy_options = NULL;
    }

    aws_uri_clean_up(&proxy_uri);

    if (vip->http_connection_manager == NULL) {
        AWS_LOGF_ERROR(AWS_LS_S3_VIP, "id=%p: Could not allocate aws_s3_vip connection manager.", (void *)vip);
        goto error_clean_up;
    }

    aws_atomic_init_int(&vip->active, 1);

    for (uint32_t i = 0; i < num_vip_connections; ++i) {
        struct aws_s3_vip_connection *vip_connection =
            aws_mem_calloc(client->allocator, 1, sizeof(struct aws_s3_vip_connection));

        aws_atomic_fetch_add(&client->stats.num_allocated_vip_connections, 1);

        vip_connection->owning_vip = vip;
        ++vip->synced_data.num_vip_connections;
        aws_linked_list_push_back(out_vip_connections_list, &vip_connection->node);
    }

    return vip;

error_clean_up:

    if (vip != NULL) {
        aws_string_destroy(vip->host_address);
        aws_mem_release(client->allocator, vip);
        vip = NULL;
    }

    return NULL;
}

static void s_s3_vip_set_reset_active(struct aws_s3_vip *vip) {
    AWS_PRECONDITION(vip);
    aws_atomic_store_int(&vip->active, 0);
}

/* Releases the memory for a vip structure. */
void aws_s3_vip_start_destroy(struct aws_s3_vip *vip) {
    if (vip == NULL) {
        return;
    }

    AWS_LOGF_DEBUG(AWS_LS_S3_VIP, "id=%p Starting destroy of VIP.", (void *)vip);

    s_s3_vip_check_for_shutdown(vip, s_s3_vip_set_reset_active);
}

static void s_s3_vip_check_for_shutdown(struct aws_s3_vip *vip, s3_client_vip_update_synced_data_state_fn *update_fn) {
    AWS_PRECONDITION(vip);
    AWS_PRECONDITION(vip->owning_client);

    bool finish_destroy = false;
    struct aws_http_connection_manager *conn_manager = NULL;

    aws_s3_client_lock_synced_data(vip->owning_client);

    if (update_fn != NULL) {
        update_fn(vip);
    }

    /* If this vip is active, we are not cleaning up. */
    if (aws_atomic_load_int(&vip->active) == 1) {
        goto unlock;
    }

    /* If this vip still has connections, we are not done cleaning up. */
    if (vip->synced_data.num_vip_connections > 0) {
        goto unlock;
    }

    /* If the connection manager is active, then we can try initiating a clean up of it now. */
    if (vip->synced_data.http_connection_manager_active) {

        /* If the connection manager is not NULL, take the pointer from the synced data so that it we can clean it up
         * outside of the lock. We reset the pointer on the synced_data so that nothing else entering this function will
         * trigger a double release. */
        if (vip->http_connection_manager != NULL) {
            conn_manager = vip->http_connection_manager;
            vip->http_connection_manager = NULL;
        }

        goto unlock;
    }

    finish_destroy = true;

unlock:
    aws_s3_client_unlock_synced_data(vip->owning_client);

    if (conn_manager != NULL) {
        aws_http_connection_manager_release(conn_manager);
        conn_manager = NULL;
    }

    if (finish_destroy) {
        s_s3_vip_finish_destroy(vip);
    }
}

static void s_s3_vip_set_conn_manager_shutdown_synced(struct aws_s3_vip *vip) {
    AWS_PRECONDITION(vip);
    AWS_PRECONDITION(vip->owning_client);
    ASSERT_SYNCED_DATA_LOCK_HELD(vip->owning_client);
    vip->synced_data.http_connection_manager_active = false;
}

static void s_s3_vip_http_connection_manager_shutdown_callback(void *user_data) {
    AWS_PRECONDITION(user_data);

    struct aws_s3_vip *vip = user_data;
    AWS_PRECONDITION(vip);

    AWS_LOGF_DEBUG(
        AWS_LS_S3_CLIENT, "id=%p VIP %p Connection manager shutdown", (void *)vip->owning_client, (void *)vip);

    s_s3_vip_check_for_shutdown(vip, s_s3_vip_set_conn_manager_shutdown_synced);
}

static void s_s3_vip_finish_destroy(void *user_data) {
    struct aws_s3_vip *vip = user_data;
    AWS_PRECONDITION(vip);

    AWS_LOGF_DEBUG(AWS_LS_S3_VIP, "id=%p Finishing destroy of VIP.", (void *)vip);

    /* Clean up the address string. */
    aws_string_destroy(vip->host_address);
    vip->host_address = NULL;

    void *shutdown_user_data = vip->shutdown_user_data;
    aws_s3_vip_shutdown_callback_fn *shutdown_callback = vip->shutdown_callback;

    struct aws_s3_client *client = vip->owning_client;
    aws_mem_release(client->allocator, vip);

    if (shutdown_callback != NULL) {
        shutdown_callback(shutdown_user_data);
    }
}

void aws_s3_client_set_vip_connection_warm(
    struct aws_s3_client *client,
    struct aws_s3_vip_connection *vip_connection,
    bool is_warm) {
    AWS_PRECONDITION(client);
    AWS_PRECONDITION(vip_connection);

    if ((bool)vip_connection->is_warm == is_warm) {
        return;
    }

    vip_connection->is_warm = is_warm;

    if (is_warm) {
        aws_atomic_fetch_add(&client->stats.num_warm_vip_connections, 1);
    } else {
        aws_atomic_fetch_sub(&client->stats.num_warm_vip_connections, 1);
    }
}

void aws_s3_client_set_vip_connection_active(
    struct aws_s3_client *client,
    struct aws_s3_vip_connection *vip_connection,
    bool is_active) {
    AWS_PRECONDITION(client);
    AWS_PRECONDITION(vip_connection);

    if ((bool)vip_connection->is_active == is_active) {
        return;
    }

    vip_connection->is_active = is_active;

    if (is_active) {
        aws_atomic_fetch_add(&client->stats.num_active_vip_connections, 1);
    } else {
        aws_atomic_fetch_sub(&client->stats.num_active_vip_connections, 1);
    }
}

uint32_t aws_s3_client_queue_requests_threaded(
    struct aws_s3_client *client,
    struct aws_linked_list *request_list,
    bool queue_front) {
    AWS_PRECONDITION(client);
    AWS_PRECONDITION(request_list);

    uint32_t request_list_size = 0;

    for (struct aws_linked_list_node *node = aws_linked_list_begin(request_list);
         node != aws_linked_list_end(request_list);
         node = aws_linked_list_next(node)) {
        ++request_list_size;
    }

    if (queue_front) {
        aws_linked_list_move_all_front(&client->threaded_data.request_queue, request_list);
    } else {
        aws_linked_list_move_all_back(&client->threaded_data.request_queue, request_list);
    }

    client->threaded_data.request_queue_size += request_list_size;
    return request_list_size;
}

struct aws_s3_request *aws_s3_client_dequeue_request_threaded(struct aws_s3_client *client) {
    AWS_PRECONDITION(client);

    if (aws_linked_list_empty(&client->threaded_data.request_queue)) {
        return NULL;
    }

    struct aws_linked_list_node *request_node = aws_linked_list_pop_front(&client->threaded_data.request_queue);
    struct aws_s3_request *request = AWS_CONTAINER_OF(request_node, struct aws_s3_request, node);

    --client->threaded_data.request_queue_size;

    return request;
}

static void s_s3_vip_sub_num_vip_connections_synced(struct aws_s3_vip *vip) {
    AWS_PRECONDITION(vip);
    AWS_PRECONDITION(vip->owning_client);
    ASSERT_SYNCED_DATA_LOCK_HELD(vip->owning_client);
    --vip->synced_data.num_vip_connections;
}

void aws_s3_vip_connection_destroy(struct aws_s3_client *client, struct aws_s3_vip_connection *vip_connection) {
    AWS_PRECONDITION(client);
    AWS_PRECONDITION(client->vtable);
    AWS_PRECONDITION(client->vtable->vip_connection_destroy);

    client->vtable->vip_connection_destroy(client, vip_connection);
}

/* Destroy a VIP Connection structure. */
static void s_s3_vip_connection_destroy_default(
    struct aws_s3_client *client,
    struct aws_s3_vip_connection *vip_connection) {
    if (vip_connection == NULL) {
        return;
    }

    struct aws_s3_vip *owning_vip = vip_connection->owning_vip;

    AWS_LOGF_DEBUG(
        AWS_LS_S3_VIP_CONNECTION,
        "id=%p Destroying VIP Connection owned by vip %p.",
        (void *)vip_connection,
        (void *)owning_vip);

    aws_s3_client_set_vip_connection_warm(client, vip_connection, false);
    aws_s3_client_set_vip_connection_active(client, vip_connection, false);

    aws_atomic_fetch_sub(&owning_vip->owning_client->stats.num_allocated_vip_connections, 1);

    if (vip_connection->http_connection != NULL) {
        AWS_ASSERT(owning_vip->http_connection_manager);

        aws_http_connection_manager_release_connection(
            owning_vip->http_connection_manager, vip_connection->http_connection);

        vip_connection->http_connection = NULL;
    }

    aws_retry_token_release(vip_connection->retry_token);
    vip_connection->retry_token = NULL;

    aws_mem_release(client->allocator, vip_connection);
    s_s3_vip_check_for_shutdown(owning_vip, s_s3_vip_sub_num_vip_connections_synced);
}

struct aws_s3_vip *aws_s3_find_vip(const struct aws_linked_list *vip_list, const struct aws_byte_cursor *host_address) {
    AWS_PRECONDITION(vip_list);

    if (aws_linked_list_empty(vip_list)) {
        return false;
    }

    struct aws_linked_list_node *vip_node = aws_linked_list_begin(vip_list);

    while (vip_node != aws_linked_list_end(vip_list)) {
        struct aws_s3_vip *vip = AWS_CONTAINER_OF(vip_node, struct aws_s3_vip, node);

        struct aws_byte_cursor vip_host_address = aws_byte_cursor_from_string(vip->host_address);

        if (aws_byte_cursor_eq(host_address, &vip_host_address)) {
            return vip;
        }

        vip_node = aws_linked_list_next(vip_node);
    }

    return NULL;
}

/* Public facing make-meta-request function. */
struct aws_s3_meta_request *aws_s3_client_make_meta_request(
    struct aws_s3_client *client,
    const struct aws_s3_meta_request_options *options) {

    AWS_LOGF_INFO(AWS_LS_S3_CLIENT, "id=%p Initiating making of meta request", (void *)client);

    AWS_PRECONDITION(client);
    AWS_PRECONDITION(client->vtable);
    AWS_PRECONDITION(client->vtable->meta_request_factory);
    AWS_PRECONDITION(options);

    if (options->type != AWS_S3_META_REQUEST_TYPE_DEFAULT && options->type != AWS_S3_META_REQUEST_TYPE_GET_OBJECT &&
        options->type != AWS_S3_META_REQUEST_TYPE_PUT_OBJECT) {
        AWS_LOGF_ERROR(
            AWS_LS_S3_CLIENT,
            "id=%p Cannot create meta s3 request; invalid meta request type specified.",
            (void *)client);
        aws_raise_error(AWS_ERROR_INVALID_ARGUMENT);
        return NULL;
    }

    if (options->message == NULL) {
        AWS_LOGF_ERROR(
            AWS_LS_S3_CLIENT,
            "id=%p Cannot create meta s3 request; message provided in options is invalid.",
            (void *)client);
        aws_raise_error(AWS_ERROR_INVALID_ARGUMENT);
        return NULL;
    }

    struct aws_http_headers *message_headers = aws_http_message_get_headers(options->message);

    if (message_headers == NULL) {
        AWS_LOGF_ERROR(
            AWS_LS_S3_CLIENT,
            "id=%p Cannot create meta s3 request; message provided in options does not contain headers.",
            (void *)client);
        aws_raise_error(AWS_ERROR_INVALID_ARGUMENT);
        return NULL;
    }

    struct aws_byte_cursor host_header_value;

    if (aws_http_headers_get(message_headers, g_host_header_name, &host_header_value)) {
        AWS_LOGF_ERROR(
            AWS_LS_S3_CLIENT,
            "id=%p Cannot create meta s3 request; message provided in options does not have a 'Host' header.",
            (void *)client);
        aws_raise_error(AWS_ERROR_INVALID_ARGUMENT);
        return NULL;
    }

    bool endpoint_matches = false;

    aws_s3_client_lock_synced_data(client);

    /* TODO This is temporary until we add multiple bucket support. */
    if (client->synced_data.endpoint == NULL) {
        client->synced_data.endpoint =
            aws_string_new_from_array(client->allocator, host_header_value.ptr, host_header_value.len);
        endpoint_matches = true;
    } else {
        struct aws_byte_cursor synced_endpoint_byte_cursor = aws_byte_cursor_from_string(client->synced_data.endpoint);
        endpoint_matches = aws_byte_cursor_eq_ignore_case(&synced_endpoint_byte_cursor, &host_header_value);
    }

    aws_s3_client_unlock_synced_data(client);

    if (!endpoint_matches) {
        AWS_LOGF_ERROR(
            AWS_LS_S3_CLIENT,
            "id=%p Cannot create meta s3 request; message points to a different host than previous requests. "
            "Currently, only one endpoint is supported per client.",
            (void *)client);
        aws_raise_error(AWS_ERROR_INVALID_ARGUMENT);
        return NULL;
    }

    if (s_s3_client_start_resolving_addresses(client)) {
        AWS_LOGF_ERROR(AWS_LS_S3_CLIENT, "id=%p: Could not start resolving endpoint for meta request.", (void *)client);
        return NULL;
    }

    struct aws_s3_meta_request *meta_request = client->vtable->meta_request_factory(client, options);

    if (meta_request == NULL) {
        AWS_LOGF_ERROR(AWS_LS_S3_CLIENT, "id=%p: Could not create new meta request.", (void *)client);
        return NULL;
    }

    aws_s3_client_lock_synced_data(client);
    s_s3_client_push_meta_request_synced(client, meta_request);
    s_s3_client_schedule_process_work_synced(client);
    aws_s3_client_unlock_synced_data(client);

    AWS_LOGF_INFO(AWS_LS_S3_CLIENT, "id=%p: Created meta request %p", (void *)client, (void *)meta_request);

    return meta_request;
}

static struct aws_s3_meta_request *s_s3_client_meta_request_factory_default(
    struct aws_s3_client *client,
    const struct aws_s3_meta_request_options *options) {
    AWS_PRECONDITION(client);
    AWS_PRECONDITION(options);

    struct aws_http_headers *initial_message_headers = aws_http_message_get_headers(options->message);
    AWS_ASSERT(initial_message_headers);

    uint64_t content_length = 0;
    struct aws_byte_cursor content_length_cursor;
    bool content_length_header_found = false;

    if (!aws_http_headers_get(initial_message_headers, g_content_length_header_name, &content_length_cursor)) {
        struct aws_string *content_length_str = aws_string_new_from_cursor(client->allocator, &content_length_cursor);
        char *content_length_str_end = NULL;

        content_length = strtoull((const char *)content_length_str->bytes, &content_length_str_end, 10);
        aws_string_destroy(content_length_str);

        content_length_str = NULL;
        content_length_header_found = true;
    }

    /* Call the appropriate meta-request new function. */
    if (options->type == AWS_S3_META_REQUEST_TYPE_GET_OBJECT) {

        /* TODO If we already have a ranged header, we can break the range up into parts too.  However,
         * this requires some additional logic.  For now just a default meta request. */
        if (aws_http_headers_has(initial_message_headers, g_range_header_name)) {
            AWS_LOGF_ERROR(
                AWS_LS_S3_META_REQUEST,
                "Could not create auto-ranged-get meta request; handling of ranged header is currently unsupported.");
            aws_raise_error(AWS_ERROR_INVALID_ARGUMENT);
            return NULL;
        }

        return aws_s3_meta_request_auto_ranged_get_new(client->allocator, client, client->part_size, options);
    } else if (options->type == AWS_S3_META_REQUEST_TYPE_PUT_OBJECT) {

        if (!content_length_header_found) {
            AWS_LOGF_ERROR(
                AWS_LS_S3_META_REQUEST,
                "Could not create auto-ranged-put meta request; there is no Content-Length header present.");
            aws_raise_error(AWS_ERROR_INVALID_ARGUMENT);
            return NULL;
        }

        struct aws_input_stream *input_stream = aws_http_message_get_body_stream(options->message);

        if (input_stream == NULL) {
            AWS_LOGF_ERROR(
                AWS_LS_S3_META_REQUEST, "Could not create auto-ranged-put meta request; body stream is NULL.");
            aws_raise_error(AWS_ERROR_INVALID_ARGUMENT);
            return NULL;
        }

<<<<<<< HEAD
        if (content_length < client->part_size) {
            return aws_s3_meta_request_default_new(
                client->allocator,
                client,
                content_length,
                client->compute_content_md5 == AWS_MR_CONTENT_MD5_ENABLED &&
                    !aws_http_headers_has(initial_message_headers, g_content_md5_header_name),
                options);
=======
        size_t client_part_size = client->part_size;
        size_t client_max_part_size = client->max_part_size;

        if (client_part_size < g_s3_min_upload_part_size) {
            AWS_LOGF_ERROR(
                AWS_LS_S3_META_REQUEST,
                "Client config part size of %" PRIu64 " is less than the minimum upload part size of %" PRIu64
                ". Using to the minimum part-size for upload.",
                (uint64_t)client_part_size,
                (uint64_t)g_s3_min_upload_part_size);

            client_part_size = g_s3_min_upload_part_size;
        }

        if (client_max_part_size < g_s3_min_upload_part_size) {
            AWS_LOGF_ERROR(
                AWS_LS_S3_META_REQUEST,
                "Client config max part size of %" PRIu64 " is less than the minimum upload part size of %" PRIu64
                ". Clamping to the minimum part-size for upload.",
                (uint64_t)client_max_part_size,
                (uint64_t)g_s3_min_upload_part_size);

            client_max_part_size = g_s3_min_upload_part_size;
        }

        if (content_length < client_part_size) {
            return aws_s3_meta_request_default_new(client->allocator, client, content_length, options);
>>>>>>> 651171f2
        }

        uint64_t part_size_uint64 = content_length / (uint64_t)g_s3_max_num_upload_parts;

        if (part_size_uint64 > SIZE_MAX) {
            AWS_LOGF_ERROR(
                AWS_LS_S3_META_REQUEST,
                "Could not create auto-ranged-put meta request; required part size of %" PRIu64
                " bytes is too large for platform.",
                part_size_uint64);

            aws_raise_error(AWS_ERROR_INVALID_ARGUMENT);
            return NULL;
        }

        size_t part_size = (size_t)part_size_uint64;

        if (part_size > client_max_part_size) {
            AWS_LOGF_ERROR(
                AWS_LS_S3_META_REQUEST,
                "Could not create auto-ranged-put meta request; required part size for put request is %" PRIu64
                ", but current maximum part size is %" PRIu64,
                (uint64_t)part_size,
                (uint64_t)client_max_part_size);
            aws_raise_error(AWS_ERROR_INVALID_ARGUMENT);
            return NULL;
        }

        if (part_size < client_part_size) {
            part_size = client_part_size;
        }

        uint32_t num_parts = (uint32_t)(content_length / part_size);

        if ((content_length % part_size) > 0) {
            ++num_parts;
        }

        return aws_s3_meta_request_auto_ranged_put_new(
            client->allocator, client, part_size, content_length, num_parts, options);
    } else if (options->type == AWS_S3_META_REQUEST_TYPE_DEFAULT) {
        return aws_s3_meta_request_default_new(client->allocator, client, content_length, false, options);
    } else {
        AWS_FATAL_ASSERT(false);
    }

    return NULL;
}

static void s_s3_client_vip_shutdown_callback(void *user_data) {
    AWS_PRECONDITION(user_data);
    struct aws_s3_client *client = user_data;

    aws_s3_client_lock_synced_data(client);
    --client->synced_data.allocated_vip_count;
    s_s3_client_schedule_process_work_synced(client);
    aws_s3_client_unlock_synced_data(client);
}

static void s_s3_client_push_meta_request_synced(
    struct aws_s3_client *client,
    struct aws_s3_meta_request *meta_request) {
    AWS_PRECONDITION(client);
    AWS_PRECONDITION(meta_request);
    ASSERT_SYNCED_DATA_LOCK_HELD(client);

    struct aws_s3_meta_request_work *meta_request_work =
        aws_mem_calloc(client->sba_allocator, 1, sizeof(struct aws_s3_meta_request_work));

    aws_s3_meta_request_acquire(meta_request);
    meta_request_work->meta_request = meta_request;
    aws_linked_list_push_back(&client->synced_data.pending_meta_request_work, &meta_request_work->node);
}

static void s_s3_client_schedule_process_work_synced(struct aws_s3_client *client) {
    AWS_PRECONDITION(client);
    AWS_PRECONDITION(client->vtable);
    AWS_PRECONDITION(client->vtable->schedule_process_work_synced);

    ASSERT_SYNCED_DATA_LOCK_HELD(client);

    client->vtable->schedule_process_work_synced(client);
}

static void s_s3_client_schedule_process_work_synced_default(struct aws_s3_client *client) {
    ASSERT_SYNCED_DATA_LOCK_HELD(client);

    if (client->synced_data.process_work_task_scheduled) {
        return;
    }

    aws_task_init(
        &client->synced_data.process_work_task, s_s3_client_process_work_task, client, "s3_client_process_work_task");

    aws_event_loop_schedule_task_now(client->process_work_event_loop, &client->synced_data.process_work_task);

    client->synced_data.process_work_task_scheduled = true;
}

void aws_s3_client_schedule_process_work(struct aws_s3_client *client) {
    AWS_PRECONDITION(client);

    aws_s3_client_lock_synced_data(client);
    s_s3_client_schedule_process_work_synced(client);
    aws_s3_client_unlock_synced_data(client);
}

static void s_s3_client_remove_meta_request_threaded(
    struct aws_s3_client *client,
    struct aws_s3_meta_request *meta_request) {
    AWS_PRECONDITION(client);
    AWS_PRECONDITION(meta_request);
    (void)client;

    aws_linked_list_remove(&meta_request->client_process_work_threaded_data.node);
    meta_request->client_process_work_threaded_data.scheduled = false;
    aws_s3_meta_request_release(meta_request);
}

/* Task function for trying to find a request that can be processed. */
static void s_s3_client_process_work_task(struct aws_task *task, void *arg, enum aws_task_status task_status) {
    AWS_PRECONDITION(task);
    (void)task;
    (void)task_status;

    /* Client keeps a reference to the event loop group; a 'canceled' status should not happen.*/
    AWS_ASSERT(task_status == AWS_TASK_STATUS_RUN_READY);

    struct aws_s3_client *client = arg;
    AWS_PRECONDITION(client);
    AWS_PRECONDITION(client->vtable);
    AWS_PRECONDITION(client->vtable->process_work);

    client->vtable->process_work(client);
}

static void s_s3_client_process_work_default(struct aws_s3_client *client) {
    AWS_PRECONDITION(client);

    bool client_active = false;
    bool invalid_endpoint = false;

    struct aws_linked_list meta_request_work_list;
    aws_linked_list_init(&meta_request_work_list);

    /*******************/
    /* Step 1: Move relevant data into thread local memory. */
    /*******************/
    AWS_LOGF_DEBUG(
        AWS_LS_S3_CLIENT,
        "id=%p s_s3_client_process_work_default - Moving relevant synced_data into threaded_data.",
        (void *)client);
    aws_s3_client_lock_synced_data(client);

    client_active = client->synced_data.active != 0;
    invalid_endpoint = client->synced_data.invalid_endpoint != 0;

    /* Once we exit this mutex, someone can reschedule this task. */
    client->synced_data.process_work_task_scheduled = false;
    client->synced_data.process_work_task_in_progress = true;

    aws_linked_list_swap_contents(&meta_request_work_list, &client->synced_data.pending_meta_request_work);

    aws_linked_list_move_all_back(
        &client->threaded_data.idle_vip_connections, &client->synced_data.pending_vip_connection_updates);

    uint32_t num_requests_queued =
        aws_s3_client_queue_requests_threaded(client, &client->synced_data.prepared_requests, false);

    int sub_result = aws_sub_u32_checked(
        client->threaded_data.num_requests_being_prepared,
        num_requests_queued,
        &client->threaded_data.num_requests_being_prepared);

    AWS_ASSERT(sub_result == AWS_OP_SUCCESS);
    (void)sub_result;

    aws_s3_client_unlock_synced_data(client);

    /*******************/
    /* Step 2: Push meta requests into the thread local list if they haven't already been scheduled. */
    /*******************/
    AWS_LOGF_DEBUG(
        AWS_LS_S3_CLIENT, "id=%p s_s3_client_process_work_default - Processing any new meta requests.", (void *)client);

    while (!aws_linked_list_empty(&meta_request_work_list)) {
        struct aws_linked_list_node *node = aws_linked_list_pop_back(&meta_request_work_list);
        struct aws_s3_meta_request_work *meta_request_work =
            AWS_CONTAINER_OF(node, struct aws_s3_meta_request_work, node);

        AWS_FATAL_ASSERT(meta_request_work != NULL);
        AWS_FATAL_ASSERT(meta_request_work->meta_request != NULL);

        struct aws_s3_meta_request *meta_request = meta_request_work->meta_request;

        if (!meta_request->client_process_work_threaded_data.scheduled) {
            aws_linked_list_push_back(
                &client->threaded_data.meta_requests, &meta_request->client_process_work_threaded_data.node);

            meta_request->client_process_work_threaded_data.scheduled = true;
        } else {
            aws_s3_meta_request_release(meta_request);
            meta_request = NULL;
        }

        aws_mem_release(client->sba_allocator, meta_request_work);
    }

    /*******************/
    /* Step 3: Update relevant meta requests and connections. */
    /*******************/
    {
        if (invalid_endpoint) {
            AWS_LOGF_DEBUG(
                AWS_LS_S3_CLIENT, "id=%p Updating meta requests with 'no-endpoint-connections' flag.", (void *)client);
            aws_s3_client_update_meta_requests_threaded(
                client, AWS_S3_META_REQUEST_UPDATE_FLAG_NO_ENDPOINT_CONNECTIONS);
        } else {

            /* We first update meta requests with the "conservative" flag. This will tell each meta request that
             * connections can still potentially be shared between meta requests.  (ie: an individual meta request
             * shouldn't necessarily try to issue as many requests as it can, unless thats okay for performance.)
             */
            AWS_LOGF_DEBUG(AWS_LS_S3_CLIENT, "id=%p Updating meta requests with 'conservative' flag.", (void *)client);
            aws_s3_client_update_meta_requests_threaded(client, AWS_S3_META_REQUEST_UPDATE_FLAG_CONSERVATIVE);

            /* If we still have connections left over, then don't pass any flags, indicating to meta requests that any
             * logic for better sharing connections between meta requests can now be ignored. */
            AWS_LOGF_DEBUG(
                AWS_LS_S3_CLIENT, "id=%p Updating meta requests without 'conservative' flag.", (void *)client);
            aws_s3_client_update_meta_requests_threaded(client, 0);
        }

        /* Update connections, assigning requests where possible. */
        AWS_LOGF_DEBUG(
            AWS_LS_S3_CLIENT, "id=%p Updating vip connections, assigning requests where possible.", (void *)client);
        aws_s3_client_update_connections_threaded(client, client_active);
    }

    /*******************/
    /* Step 4: Log client stats. */
    /*******************/
    {
        uint32_t num_idle_connections = 0;

        for (struct aws_linked_list_node *node = aws_linked_list_begin(&client->threaded_data.idle_vip_connections);
             node != aws_linked_list_end(&client->threaded_data.idle_vip_connections);
             node = aws_linked_list_next(node)) {
            ++num_idle_connections;
        }

        uint32_t num_requests_in_flight = (uint32_t)aws_atomic_load_int(&client->stats.num_requests_in_flight);
        uint32_t num_requests_network_io = (uint32_t)aws_atomic_load_int(&client->stats.num_requests_network_io);
        uint32_t num_requests_stream_queued_waiting =
            (uint32_t)aws_atomic_load_int(&client->stats.num_requests_stream_queued_waiting);
        uint32_t num_requests_streaming = (uint32_t)aws_atomic_load_int(&client->stats.num_requests_streaming);
        uint32_t total_approx_requests = num_requests_network_io + num_requests_stream_queued_waiting +
                                         num_requests_streaming + client->threaded_data.num_requests_being_prepared +
                                         client->threaded_data.request_queue_size;

        uint32_t num_allocated_connections =
            (uint32_t)aws_atomic_load_int(&client->stats.num_allocated_vip_connections);
        uint32_t num_active_vip_connections = (uint32_t)aws_atomic_load_int(&client->stats.num_active_vip_connections);

        AWS_LOGF(
            s_log_level_client_stats,
            AWS_LS_S3_CLIENT_STATS,
            "id=%p Requests-in-flight(approx/exact):%d/%d  Requests-preparing:%d  Requests_queued:%d  "
            "Requests-network:%d  Requests-waiting:%d  Requests-streaming:%d  Idle-connections:%d  "
            "Allocated-connections:%d  Active-connections:%d",
            (void *)client,
            total_approx_requests,
            num_requests_in_flight,
            client->threaded_data.num_requests_being_prepared,
            client->threaded_data.request_queue_size,
            num_requests_network_io,
            num_requests_stream_queued_waiting,
            num_requests_streaming,
            num_idle_connections,
            num_allocated_connections,
            num_active_vip_connections);
    }

    /*******************/
    /* Step 5: Check for client shutdown. */
    /*******************/
    {
        aws_s3_client_lock_synced_data(client);
        client->synced_data.process_work_task_in_progress = false;

        /* This flag should never be set twice. If it was, that means a double-free could occur.*/
        AWS_ASSERT(!client->synced_data.finish_destroy);

        bool finish_destroy = client->synced_data.active == false &&
                              client->synced_data.waiting_for_first_host_resolve_callback == false &&
                              client->synced_data.start_destroy_executing == false &&
                              client->synced_data.allocated_vip_count == 0 &&
                              client->synced_data.host_listener_allocated == false &&
                              client->synced_data.body_streaming_elg_allocated == false &&
                              client->synced_data.process_work_task_scheduled == false &&
                              client->synced_data.process_work_task_in_progress == false;

        client->synced_data.finish_destroy = finish_destroy;

        if (!client->synced_data.active) {
            AWS_LOGF_DEBUG(
                AWS_LS_S3_CLIENT,
                "id=%p Client shutdown progress: waiting_for_first_host_resolve_callback=%d  "
                "starting_destroy_executing=%d "
                " allocated_vip_count=%d  host_listener_allocated=%d  body_streaming_elg_allocated=%d  "
                "process_work_task_scheduled=%d  process_work_task_in_progress=%d  finish_destroy=%d",
                (void *)client,
                (int)client->synced_data.waiting_for_first_host_resolve_callback,
                (int)client->synced_data.start_destroy_executing,
                (int)client->synced_data.allocated_vip_count,
                (int)client->synced_data.host_listener_allocated,
                (int)client->synced_data.body_streaming_elg_allocated,
                (int)client->synced_data.process_work_task_scheduled,
                (int)client->synced_data.process_work_task_in_progress,
                (int)client->synced_data.finish_destroy);
        }

        aws_s3_client_unlock_synced_data(client);

        if (finish_destroy) {
            s_s3_client_finish_destroy(client);
        }
    }
}

static void s_s3_client_prepare_callback_queue_request(
    struct aws_s3_meta_request *meta_request,
    struct aws_s3_request *request,
    int error_code,
    void *user_data);

void aws_s3_client_update_meta_requests_threaded(struct aws_s3_client *client, uint32_t meta_request_update_flags) {
    AWS_PRECONDITION(client);

    /* If we have an invalid endpoint, then try to finish any work in progress. */
    /* TODO once we have multiple bucket support, this should only stop meta requests attached to bad endpoints. */
    if ((meta_request_update_flags & AWS_S3_META_REQUEST_UPDATE_FLAG_NO_ENDPOINT_CONNECTIONS) != 0) {

        /* Make sure that the request queue is empty. */
        while (!aws_linked_list_empty(&client->threaded_data.request_queue)) {
            struct aws_s3_request *request = aws_s3_client_dequeue_request_threaded(client);
            aws_s3_meta_request_finished_request(request->meta_request, request, AWS_ERROR_S3_NO_ENDPOINT_CONNECTIONS);
            aws_s3_request_release(request);
        }

        struct aws_linked_list_node *meta_request_node = aws_linked_list_begin(&client->threaded_data.meta_requests);

        while (meta_request_node != aws_linked_list_end(&client->threaded_data.meta_requests)) {
            struct aws_s3_meta_request *meta_request =
                AWS_CONTAINER_OF(meta_request_node, struct aws_s3_meta_request, client_process_work_threaded_data);

            struct aws_linked_list_node *next_meta_request_node = aws_linked_list_next(meta_request_node);

            bool work_remaining =
                aws_s3_meta_request_update(meta_request, AWS_S3_META_REQUEST_UPDATE_FLAG_NO_ENDPOINT_CONNECTIONS, NULL);

            /* While no meta request should be spinning up new requests in this case, it is possible that there is
             * something outside of network connectivity that a meta request is waiting for. (example: parts being
             * streamed to the caller) This may require the work task function to be called multiple times before every
             * meta request can be removed. */
            if (!work_remaining) {
                s_s3_client_remove_meta_request_threaded(client, meta_request);
            }

            meta_request_node = next_meta_request_node;
        }

        return;
    }

    /* Don't spin up new work if we haven't made any connections. */
    if (aws_atomic_load_int(&client->stats.num_active_vip_connections) == 0 &&
        aws_linked_list_empty(&client->threaded_data.idle_vip_connections)) {
        return;
    }

    const uint32_t max_requests_in_flight = aws_s3_client_get_max_requests_in_flight(client);
    const uint32_t max_requests_prepare = aws_s3_client_get_max_requests_prepare(client);

    struct aws_linked_list meta_requests_work_remaining;
    aws_linked_list_init(&meta_requests_work_remaining);

    uint32_t num_requests_in_flight = (uint32_t)aws_atomic_load_int(&client->stats.num_requests_in_flight);

    /* While our number of prepared/queued requests is less than the max, and the total requests in flight is also less
     * than the maximum, and we have meta requests to get requests from, then try to prepare requests for being
     * queued. */
    while ((client->threaded_data.num_requests_being_prepared + client->threaded_data.request_queue_size) <
               max_requests_prepare &&
           num_requests_in_flight < max_requests_in_flight &&
           !aws_linked_list_empty(&client->threaded_data.meta_requests)) {

        struct aws_linked_list_node *meta_request_node = aws_linked_list_begin(&client->threaded_data.meta_requests);
        struct aws_s3_meta_request *meta_request =
            AWS_CONTAINER_OF(meta_request_node, struct aws_s3_meta_request, client_process_work_threaded_data);

        struct aws_s3_request *request = NULL;

        /* Try to grab the next request from the meta request. */
        bool work_remaining = aws_s3_meta_request_update(meta_request, meta_request_update_flags, &request);

        if (work_remaining) {
            /* If there is work remaining, but we didn't get a request back, take the meta request out of the list so
             * that we don't use it again during this function, with the intention of putting it back in the list before
             * this function ends. */
            if (request == NULL) {
                aws_linked_list_remove(&meta_request->client_process_work_threaded_data.node);
                aws_linked_list_push_back(
                    &meta_requests_work_remaining, &meta_request->client_process_work_threaded_data.node);
            } else {
                request->tracked_by_client = true;

                ++client->threaded_data.num_requests_being_prepared;

                num_requests_in_flight = (uint32_t)aws_atomic_fetch_add(&client->stats.num_requests_in_flight, 1) + 1;

                aws_s3_meta_request_prepare_request(
                    meta_request, request, s_s3_client_prepare_callback_queue_request, client);
            }
        } else {
            s_s3_client_remove_meta_request_threaded(client, meta_request);
        }
    }

    aws_linked_list_move_all_front(&client->threaded_data.meta_requests, &meta_requests_work_remaining);
}

static void s_s3_client_prepare_callback_queue_request(
    struct aws_s3_meta_request *meta_request,
    struct aws_s3_request *request,
    int error_code,
    void *user_data) {
    AWS_PRECONDITION(meta_request);
    AWS_PRECONDITION(request);

    struct aws_s3_client *client = user_data;
    AWS_PRECONDITION(client);

    if (error_code != AWS_ERROR_SUCCESS) {
        aws_s3_meta_request_finished_request(meta_request, request, error_code);

        aws_s3_request_release(request);
        request = NULL;
    }

    aws_s3_client_lock_synced_data(client);

    if (error_code == AWS_ERROR_SUCCESS) {
        aws_linked_list_push_back(&client->synced_data.prepared_requests, &request->node);
    }

    s_s3_client_schedule_process_work_synced(client);
    aws_s3_client_unlock_synced_data(client);
}

void aws_s3_client_update_connections_threaded(struct aws_s3_client *client, bool client_active) {
    AWS_PRECONDITION(client);
    AWS_PRECONDITION(client->vtable);
    AWS_PRECONDITION(client->vtable->http_connection_is_open);

    struct aws_linked_list vip_connections_updates;
    aws_linked_list_init(&vip_connections_updates);

    struct aws_linked_list left_over_requests;
    aws_linked_list_init(&left_over_requests);

    /* Move all idle connections into our local update list. */
    aws_linked_list_swap_contents(&vip_connections_updates, &client->threaded_data.idle_vip_connections);

    /* Clean up any connections that are dead, and sort warm connections to the front of the list. */
    while (!aws_linked_list_empty(&vip_connections_updates)) {
        struct aws_linked_list_node *vip_connection_node = aws_linked_list_pop_front(&vip_connections_updates);
        struct aws_s3_vip_connection *vip_connection =
            AWS_CONTAINER_OF(vip_connection_node, struct aws_s3_vip_connection, node);

        aws_s3_client_set_vip_connection_active(client, vip_connection, false);

        size_t owning_vip_active = aws_atomic_load_int(&vip_connection->owning_vip->active);

        AWS_ASSERT(vip_connection->request == NULL);

        /* If the owning vip isn't active, and the client is either also inactive, or the connection is dead, clean it
         * up. */
        if (!owning_vip_active &&
            (!client_active || (vip_connection->http_connection == NULL ||
                                !client->vtable->http_connection_is_open(vip_connection->http_connection) ||
                                vip_connection->request_count >= s_s3_max_request_count_per_connection))) {

            aws_s3_client_set_vip_connection_warm(client, vip_connection, false);

            aws_s3_vip_connection_destroy(client, vip_connection);
        } else {
            if (vip_connection->is_warm) {
                aws_linked_list_push_front(&client->threaded_data.idle_vip_connections, vip_connection_node);
            } else {
                aws_linked_list_push_back(&client->threaded_data.idle_vip_connections, vip_connection_node);
            }
        }
    }

    /* While there are idle connections and requests in the queue, try to assign requests to idle connections. */
    while (!aws_linked_list_empty(&client->threaded_data.idle_vip_connections) &&
           !aws_linked_list_empty(&client->threaded_data.request_queue)) {

        struct aws_linked_list_node *vip_connection_node =
            aws_linked_list_pop_front(&client->threaded_data.idle_vip_connections);
        struct aws_s3_vip_connection *vip_connection =
            AWS_CONTAINER_OF(vip_connection_node, struct aws_s3_vip_connection, node);

        struct aws_s3_request *request = aws_s3_client_dequeue_request_threaded(client);

        uint32_t num_conns_per_vip = s_num_conns_per_vip_meta_request_look_up[request->meta_request->type];
        const uint32_t max_active_connections = aws_s3_client_get_max_active_connections(client, num_conns_per_vip);

        /* If this meta request was finished, then let the meta request know and release the request. */
        if (aws_s3_meta_request_has_finish_result(request->meta_request)) {
            /* Put the unused connection at the front of the list so that it is used in the next iteration.*/
            aws_linked_list_push_front(&client->threaded_data.idle_vip_connections, &vip_connection->node);

            aws_s3_meta_request_finished_request(request->meta_request, request, AWS_ERROR_S3_CANCELED);

            aws_s3_request_release(request);
            request = NULL;
        } else if (
            vip_connection->is_warm ||
            aws_atomic_load_int(&client->stats.num_active_vip_connections) < max_active_connections) {
            vip_connection->request = request;

            AWS_ASSERT(!vip_connection->is_active);

            aws_s3_client_set_vip_connection_active(client, vip_connection, true);
            aws_s3_client_set_vip_connection_warm(client, vip_connection, true);

            aws_atomic_fetch_add(&client->stats.num_requests_network_io, 1);

            s_s3_client_setup_vip_connection_retry_token(client, vip_connection);
        } else {
            /* Put the unused connection at the front of the list so that it is used in the next iteration.*/
            aws_linked_list_push_front(&client->threaded_data.idle_vip_connections, &vip_connection->node);

            /* Push the request into the left-over list to be used in a future call of this function. */
            aws_linked_list_push_back(&left_over_requests, &request->node);
        }
    }

    aws_s3_client_queue_requests_threaded(client, &left_over_requests, true);
}

static void s_s3_client_acquired_retry_token(
    struct aws_retry_strategy *retry_strategy,
    int error_code,
    struct aws_retry_token *token,
    void *user_data);

static void s_s3_client_retry_ready(struct aws_retry_token *token, int error_code, void *user_data);

static void s_s3_client_setup_vip_connection_retry_token_default(
    struct aws_s3_client *client,
    struct aws_s3_vip_connection *vip_connection);

static void s_s3_client_setup_vip_connection_retry_token(
    struct aws_s3_client *client,
    struct aws_s3_vip_connection *vip_connection) {
    AWS_PRECONDITION(client);
    AWS_PRECONDITION(client->vtable);

    if (client->vtable->setup_vip_connection_retry_token) {
        client->vtable->setup_vip_connection_retry_token(client, vip_connection);
        return;
    }

    s_s3_client_setup_vip_connection_retry_token_default(client, vip_connection);
}

static void s_s3_client_setup_vip_connection_retry_token_default(
    struct aws_s3_client *client,
    struct aws_s3_vip_connection *vip_connection) {
    AWS_PRECONDITION(client);
    AWS_PRECONDITION(vip_connection);

    struct aws_s3_request *request = vip_connection->request;
    AWS_PRECONDITION(request);

    struct aws_s3_meta_request *meta_request = request->meta_request;
    AWS_PRECONDITION(meta_request);

    AWS_ASSERT(vip_connection->retry_token == NULL);

    struct aws_byte_cursor host_header_value;
    AWS_ZERO_STRUCT(host_header_value);

    struct aws_http_headers *message_headers = aws_http_message_get_headers(meta_request->initial_request_message);
    AWS_ASSERT(message_headers);

    int get_header_result = aws_http_headers_get(message_headers, g_host_header_name, &host_header_value);
    AWS_ASSERT(get_header_result == AWS_OP_SUCCESS);
    (void)get_header_result;

    if (aws_retry_strategy_acquire_retry_token(
            client->retry_strategy, &host_header_value, s_s3_client_acquired_retry_token, vip_connection, 0)) {

        AWS_LOGF_ERROR(
            AWS_LS_S3_CLIENT,
            "id=%p Client could not acquire retry token for request %p due to error %d (%s)",
            (void *)client,
            (void *)request,
            aws_last_error_or_unknown(),
            aws_error_str(aws_last_error_or_unknown()));

        goto reset_vip_connection;
    }

    return;

reset_vip_connection:

    aws_s3_client_notify_connection_finished(
        client, vip_connection, aws_last_error_or_unknown(), AWS_S3_VIP_CONNECTION_FINISH_CODE_FAILED);
}

static void s_s3_client_acquired_retry_token(
    struct aws_retry_strategy *retry_strategy,
    int error_code,
    struct aws_retry_token *token,
    void *user_data) {

    AWS_PRECONDITION(retry_strategy);
    (void)retry_strategy;

    struct aws_s3_vip_connection *vip_connection = user_data;
    AWS_PRECONDITION(vip_connection);

    struct aws_s3_request *request = vip_connection->request;
    AWS_PRECONDITION(request);

    struct aws_s3_vip *vip = vip_connection->owning_vip;
    AWS_PRECONDITION(vip);

    struct aws_s3_client *client = vip->owning_client;
    AWS_PRECONDITION(client);

    if (error_code != AWS_ERROR_SUCCESS) {
        AWS_LOGF_ERROR(
            AWS_LS_S3_CLIENT,
            "id=%p Client could not get retry token for vip connection %p processing request %p due to error %d (%s)",
            (void *)client,
            (void *)vip_connection,
            (void *)request,
            error_code,
            aws_error_str(error_code));

        goto error_clean_up;
    }

    AWS_ASSERT(token);

    vip_connection->retry_token = token;

    s_s3_client_acquire_http_connection(client, vip_connection);

    return;

error_clean_up:

    aws_s3_client_notify_connection_finished(
        client, vip_connection, error_code, AWS_S3_VIP_CONNECTION_FINISH_CODE_FAILED);
}

static bool s_s3_client_http_connection_is_open(const struct aws_http_connection *connection) {
    return aws_http_connection_is_open(connection);
}

static void s_s3_client_acquire_http_connection(
    struct aws_s3_client *client,
    struct aws_s3_vip_connection *vip_connection) {

    AWS_PRECONDITION(client);
    AWS_PRECONDITION(client->vtable);
    AWS_PRECONDITION(client->vtable->acquire_http_connection);

    client->vtable->acquire_http_connection(client, vip_connection, s_s3_client_on_acquire_http_connection);
}

/* Handles getting an HTTP connection for the caller, given the vip_connection reference. */
static void s_s3_client_acquire_http_connection_default(
    struct aws_s3_client *client,
    struct aws_s3_vip_connection *vip_connection,
    aws_http_connection_manager_on_connection_setup_fn *on_connection_acquired_callback) {
    AWS_PRECONDITION(client);
    AWS_PRECONDITION(client->vtable);
    AWS_PRECONDITION(client->vtable->http_connection_is_open);
    AWS_PRECONDITION(vip_connection);

    struct aws_http_connection **http_connection = &vip_connection->http_connection;
    uint32_t *connection_request_count = &vip_connection->request_count;

    struct aws_http_connection_manager *http_connection_manager = vip_connection->owning_vip->http_connection_manager;

    /* If we have a cached connection, see if we still want to use it. */
    if (*http_connection != NULL) {

        /* If we're at the max request count, set us up to get a new connection.  Also close the original connection
         * so that the connection manager doesn't reuse it.*/
        /* TODO maybe find a more visible way of preventing the
         * connection from going back into the pool. */
        if (*connection_request_count >= vip_connection->max_request_count) {
            aws_http_connection_close(*http_connection);

            /* TODO handle possible error here? */
            aws_http_connection_manager_release_connection(http_connection_manager, *http_connection);

            *http_connection = NULL;
            *connection_request_count = 0;

            AWS_LOGF_INFO(
                AWS_LS_S3_CLIENT, "id=%p VIP Connection %p hit request limit.", (void *)client, (void *)vip_connection);

        } else if (!client->vtable->http_connection_is_open(*http_connection)) {
            AWS_LOGF_INFO(
                AWS_LS_S3_CLIENT,
                "id=%p VIP Connection %p being released because it is not open.",
                (void *)client,
                (void *)vip_connection);

            /* If our connection is closed for some reason, also get rid of it.*/
            aws_http_connection_manager_release_connection(http_connection_manager, *http_connection);

            *http_connection = NULL;
            *connection_request_count = 0;
        }
    }

    if (*http_connection != NULL) {
        on_connection_acquired_callback(*http_connection, AWS_ERROR_SUCCESS, vip_connection);
    } else {
        aws_http_connection_manager_acquire_connection(
            http_connection_manager, on_connection_acquired_callback, vip_connection);
    }
}

static void s_s3_client_on_acquire_http_connection(
    struct aws_http_connection *incoming_http_connection,
    int error_code,
    void *user_data) {

    struct aws_s3_vip_connection *vip_connection = user_data;
    AWS_PRECONDITION(vip_connection);
    AWS_PRECONDITION(vip_connection->owning_vip);

    struct aws_s3_client *client = vip_connection->owning_vip->owning_client;
    AWS_PRECONDITION(client);

    struct aws_s3_request *request = vip_connection->request;
    AWS_PRECONDITION(request);

    struct aws_s3_meta_request *meta_request = request->meta_request;
    AWS_PRECONDITION(meta_request);

    if (error_code != AWS_ERROR_SUCCESS) {
        AWS_LOGF_ERROR(
            AWS_LS_S3_VIP_CONNECTION,
            "id=%p: Could not acquire connection due to error code %d (%s)",
            (void *)vip_connection,
            error_code,
            aws_error_str(error_code));

        goto error_clean_up;
    }

    struct aws_http_connection_manager *http_connection_manager = vip_connection->owning_vip->http_connection_manager;
    AWS_ASSERT(http_connection_manager);

    struct aws_http_connection **current_http_connection = &vip_connection->http_connection;

    /* If our cached connection is not equal to the one we just received, switch to the received one. */
    if (*current_http_connection != incoming_http_connection) {

        if (*current_http_connection != NULL) {
            aws_http_connection_manager_release_connection(http_connection_manager, *current_http_connection);
            *current_http_connection = NULL;
        }

        AWS_ASSERT(s_s3_max_request_count_per_connection > s_max_request_jitter_range);

        uint8_t jitter_value = 0;
        if (aws_device_random_u8(&jitter_value)) {
            AWS_LOGF_ERROR(
                AWS_LS_S3_CLIENT, "id=%p Could not get random value for request count jitter.", (void *)client);
        }

        jitter_value %= s_max_request_jitter_range;

        *current_http_connection = incoming_http_connection;
        vip_connection->request_count = 0;
        vip_connection->max_request_count = s_s3_max_request_count_per_connection - (uint32_t)jitter_value;

        AWS_LOGF_INFO(
            AWS_LS_S3_CLIENT,
            "id=%p Incoming connection has changed on VIP Connection %p.  Resetting local request count.",
            (void *)client,
            (void *)vip_connection);
    } else {
        ++vip_connection->request_count;

        AWS_LOGF_INFO(
            AWS_LS_S3_CLIENT,
            "id=%p Incoming connection has NOT changed on VIP Connection %p.  Increasing local request count. %d",
            (void *)client,
            (void *)vip_connection,
            vip_connection->request_count);
    }

    aws_s3_meta_request_send_request(meta_request, vip_connection);

    return;

error_clean_up:

    aws_s3_client_notify_connection_finished(
        client, vip_connection, error_code, AWS_S3_VIP_CONNECTION_FINISH_CODE_RETRY);
}

/* Called by aws_s3_meta_request when it has finished using this VIP connection for a single request. */
void aws_s3_client_notify_connection_finished(
    struct aws_s3_client *client,
    struct aws_s3_vip_connection *vip_connection,
    int error_code,
    enum aws_s3_vip_connection_finish_code finish_code) {
    AWS_PRECONDITION(client);
    AWS_PRECONDITION(vip_connection);

    struct aws_s3_request *request = vip_connection->request;
    AWS_PRECONDITION(request);

    struct aws_s3_meta_request *meta_request = request->meta_request;

    AWS_PRECONDITION(meta_request);
    AWS_PRECONDITION(meta_request->initial_request_message);

    /* If we're trying to setup a retry... */
    if (finish_code == AWS_S3_VIP_CONNECTION_FINISH_CODE_RETRY) {

        if (vip_connection->retry_token == NULL) {
            AWS_LOGF_ERROR(
                AWS_LS_S3_CLIENT,
                "id=%p Client could not schedule retry of request %p for meta request %p",
                (void *)client,
                (void *)request,
                (void *)meta_request);

            goto reset_vip_connection;
        }

        if (aws_s3_meta_request_is_finished(meta_request)) {
            AWS_LOGF_DEBUG(
                AWS_LS_S3_CLIENT,
                "id=%p Client not scheduling retry of request %p for meta request %p with token %p because meta "
                "request has been flagged as finished.",
                (void *)client,
                (void *)request,
                (void *)meta_request,
                (void *)vip_connection->retry_token);

            goto reset_vip_connection;
        }

        AWS_LOGF_DEBUG(
            AWS_LS_S3_CLIENT,
            "id=%p Client scheduling retry of request %p for meta request %p with token %p.",
            (void *)client,
            (void *)request,
            (void *)meta_request,
            (void *)vip_connection->retry_token);

        enum aws_retry_error_type error_type = AWS_RETRY_ERROR_TYPE_TRANSIENT;

        switch (error_code) {
            case AWS_ERROR_S3_INTERNAL_ERROR:
                error_type = AWS_RETRY_ERROR_TYPE_SERVER_ERROR;
                break;

            case AWS_ERROR_S3_SLOW_DOWN:
                error_type = AWS_RETRY_ERROR_TYPE_THROTTLING;
                break;
        }

        /* Ask the retry strategy to schedule a retry of the request. */
        if (aws_retry_strategy_schedule_retry(
                vip_connection->retry_token, error_type, s_s3_client_retry_ready, vip_connection)) {
            error_code = aws_last_error_or_unknown();

            AWS_LOGF_ERROR(
                AWS_LS_S3_CLIENT,
                "id=%p Client could not retry request %p for meta request %p with token %p due to error %d (%s)",
                (void *)client,
                (void *)request,
                (void *)meta_request,
                (void *)vip_connection->retry_token,
                error_code,
                aws_error_str(error_code));

            goto reset_vip_connection;
        }

        return;
    }

reset_vip_connection:

    if (vip_connection->retry_token != NULL) {
        /* If we have a retry token and successfully finished, record that success. */
        if (finish_code == AWS_S3_VIP_CONNECTION_FINISH_CODE_SUCCESS) {
            aws_retry_token_record_success(vip_connection->retry_token);
        }

        aws_retry_token_release(vip_connection->retry_token);
        vip_connection->retry_token = NULL;
    }

    /* If we weren't successful, and we're here, that means this failure is not eligible for a retry. So finish the
     * meta request, and close our HTTP connection. */
    if (finish_code != AWS_S3_VIP_CONNECTION_FINISH_CODE_SUCCESS) {
        if (vip_connection->http_connection != NULL) {
            aws_http_connection_close(vip_connection->http_connection);
        }
    }

    aws_atomic_fetch_sub(&client->stats.num_requests_network_io, 1);

    aws_s3_meta_request_finished_request(meta_request, request, error_code);

    /* Grab a reference to the meta request since we got it from the request, and we want to use after we release the
     * request.*/
    aws_s3_meta_request_acquire(meta_request);

    /* Get rid of the attached request. */
    aws_s3_request_release(vip_connection->request);
    vip_connection->request = NULL;

    /* Throw this VIP Connection structure back into the update list. */
    aws_s3_client_lock_synced_data(client);
    aws_linked_list_push_back(&client->synced_data.pending_vip_connection_updates, &vip_connection->node);
    s_s3_client_schedule_process_work_synced(client);
    aws_s3_client_unlock_synced_data(client);

    aws_s3_meta_request_release(meta_request);
}

static void s_s3_client_prepare_request_callback_retry_request(
    struct aws_s3_meta_request *meta_request,
    struct aws_s3_request *request,
    int error_code,
    void *user_data);

static void s_s3_client_retry_ready(struct aws_retry_token *token, int error_code, void *user_data) {
    AWS_PRECONDITION(token);
    (void)token;

    struct aws_s3_vip_connection *vip_connection = user_data;
    AWS_PRECONDITION(vip_connection);
    AWS_PRECONDITION(vip_connection->owning_vip);

    struct aws_s3_client *client = vip_connection->owning_vip->owning_client;
    AWS_PRECONDITION(client);

    struct aws_s3_request *request = vip_connection->request;
    AWS_PRECONDITION(request);

    struct aws_s3_meta_request *meta_request = request->meta_request;
    AWS_PRECONDITION(meta_request);

    /* If we couldn't retry this request, then bail on the entire meta request. */
    if (error_code != AWS_ERROR_SUCCESS) {

        AWS_LOGF_ERROR(
            AWS_LS_S3_CLIENT,
            "id=%p Client could not retry request %p for meta request %p due to error %d (%s)",
            (void *)client,
            (void *)meta_request,
            (void *)request,
            error_code,
            aws_error_str(error_code));

        goto error_clean_up;
    }

    AWS_LOGF_DEBUG(
        AWS_LS_S3_META_REQUEST,
        "id=%p Client retrying request %p for meta request %p on connection %p with retry token %p",
        (void *)client,
        (void *)request,
        (void *)meta_request,
        (void *)vip_connection,
        (void *)vip_connection->retry_token);

    vip_connection->is_retry = true;

    aws_s3_meta_request_prepare_request(
        meta_request, request, s_s3_client_prepare_request_callback_retry_request, vip_connection);

    return;

error_clean_up:

    aws_s3_client_notify_connection_finished(
        client, vip_connection, error_code, AWS_S3_VIP_CONNECTION_FINISH_CODE_FAILED);
}

/* Called by aws_s3_request when it has finished being destroyed */
void aws_s3_client_notify_request_destroyed(struct aws_s3_client *client, struct aws_s3_request *request) {
    AWS_PRECONDITION(client);
    AWS_PRECONDITION(request);

    if (request->tracked_by_client) {
        aws_s3_client_lock_synced_data(client);
        aws_atomic_fetch_sub(&client->stats.num_requests_in_flight, 1);
        s_s3_client_schedule_process_work_synced(client);
        aws_s3_client_unlock_synced_data(client);
    }
}

static void s_s3_client_prepare_request_callback_retry_request(
    struct aws_s3_meta_request *meta_request,
    struct aws_s3_request *request,
    int error_code,
    void *user_data) {
    AWS_PRECONDITION(meta_request);
    (void)meta_request;

    AWS_PRECONDITION(request);
    (void)request;

    struct aws_s3_vip_connection *vip_connection = user_data;
    AWS_PRECONDITION(vip_connection);

    struct aws_s3_vip *owning_vip = vip_connection->owning_vip;
    AWS_PRECONDITION(owning_vip);

    struct aws_s3_client *client = owning_vip->owning_client;
    AWS_PRECONDITION(client);

    if (error_code == AWS_ERROR_SUCCESS) {
        AWS_ASSERT(vip_connection->retry_token);

        s_s3_client_acquired_retry_token(
            client->retry_strategy, AWS_ERROR_SUCCESS, vip_connection->retry_token, vip_connection);
    } else {
        aws_s3_client_notify_connection_finished(
            client, vip_connection, error_code, AWS_S3_VIP_CONNECTION_FINISH_CODE_FAILED);
    }
}

static void s_s3_client_on_host_resolver_address_resolved(
    struct aws_host_resolver *resolver,
    const struct aws_string *host_name,
    int err_code,
    const struct aws_array_list *host_addresses,
    void *user_data) {
    (void)resolver;
    (void)host_name;
    (void)err_code;

    AWS_PRECONDITION(resolver);
    AWS_PRECONDITION(host_name);
    AWS_PRECONDITION(user_data);

    struct aws_s3_client *client = user_data;

    if (err_code != AWS_ERROR_SUCCESS) {
        AWS_LOGF_ERROR(
            AWS_LS_S3_CLIENT,
            "id=%p Error when resolving endpoint '%s' for S3 client %d (%s)",
            (void *)client,
            (const char *)host_name->bytes,
            err_code,
            aws_error_str(err_code));

        aws_s3_client_lock_synced_data(client);
        client->synced_data.invalid_endpoint = true;
        s_s3_client_schedule_process_work_synced(client);
        aws_s3_client_unlock_synced_data(client);
    } else {
        AWS_ASSERT(host_addresses);

        if (aws_s3_client_add_vips(client, host_addresses)) {
            int last_error_code = aws_last_error_or_unknown();
            AWS_LOGF_ERROR(
                AWS_LS_S3_CLIENT,
                "id=%p Error %d occurred whileadding VIPs (%s)",
                (void *)client,
                last_error_code,
                aws_error_str(last_error_code));
        }
    }

    aws_s3_client_lock_synced_data(client);
    client->synced_data.waiting_for_first_host_resolve_callback = false;
    s_s3_client_schedule_process_work_synced(client);
    aws_s3_client_unlock_synced_data(client);
}

int aws_s3_client_add_vips(struct aws_s3_client *client, const struct aws_array_list *host_addresses) {
    AWS_PRECONDITION(client);
    AWS_PRECONDITION(client->vtable);
    AWS_PRECONDITION(client->vtable->add_vips);

    return client->vtable->add_vips(client, host_addresses);
}

static int s_s3_client_add_vips_default(struct aws_s3_client *client, const struct aws_array_list *host_addresses) {
    AWS_PRECONDITION(client);
    AWS_PRECONDITION(host_addresses);

    struct aws_s3_vip *vip = NULL;
    int result = AWS_OP_SUCCESS;

    aws_s3_client_lock_synced_data(client);

    if (!client->synced_data.active) {
        goto unlock;
    }

    struct aws_byte_cursor server_name = aws_byte_cursor_from_string(client->synced_data.endpoint);
    bool vip_added = false;

    for (size_t address_index = 0; address_index < aws_array_list_length(host_addresses); ++address_index) {

        if (client->synced_data.active_vip_count >= client->ideal_vip_count) {
            break;
        }

        if (client->synced_data.allocated_vip_count >= aws_s3_client_get_max_allocated_vip_count(client)) {
            AWS_LOGF_WARN(
                AWS_LS_S3_CLIENT,
                "id=%p Allocated VIP count (%d) is greater than or equal to the maximum amount of allowed allocated "
                "VIPs (%d). Waiting for enough VIPs to clean up before accepting any new addresses.",
                (void *)client,
                client->synced_data.allocated_vip_count,
                client->ideal_vip_count);
            break;
        }

        struct aws_host_address *host_address = NULL;

        aws_array_list_get_at_ptr(host_addresses, (void **)&host_address, address_index);

        /* For now, only support ipv4 addresses. */
        if (host_address->record_type != AWS_ADDRESS_RECORD_TYPE_A) {
            continue;
        }

        struct aws_byte_cursor host_address_byte_cursor = aws_byte_cursor_from_string(host_address->address);

        /* If we didn't find a match in the table, we have a VIP to add! */
        if (aws_s3_find_vip(&client->synced_data.vips, &host_address_byte_cursor) != NULL) {
            continue;
        }

        struct aws_linked_list vip_connections;
        aws_linked_list_init(&vip_connections);

        /* Allocate the new VIP. */
        vip = aws_s3_vip_new(
            client,
            &host_address_byte_cursor,
            &server_name,
            g_max_num_connections_per_vip,
            &vip_connections,
            s_s3_client_vip_shutdown_callback,
            client);

        if (vip == NULL) {
            result = AWS_OP_ERR;
            break;
        }

        aws_linked_list_move_all_back(&client->synced_data.pending_vip_connection_updates, &vip_connections);

        ++client->synced_data.allocated_vip_count;
        ++client->synced_data.active_vip_count;

        aws_linked_list_push_back(&client->synced_data.vips, &vip->node);

        AWS_LOGF_INFO(
            AWS_LS_S3_CLIENT,
            "id=%p Initiating creation of VIP with address '%s', total active vip count %d",
            (void *)client,
            (const char *)host_address_byte_cursor.ptr,
            client->synced_data.active_vip_count);

        vip_added = true;
    }

    if (vip_added) {
        s_s3_client_schedule_process_work_synced(client);
    }

unlock:

    aws_s3_client_unlock_synced_data(client);

    return result;
}

void aws_s3_client_remove_vips(struct aws_s3_client *client, const struct aws_array_list *host_addresses) {
    AWS_PRECONDITION(client);
    AWS_PRECONDITION(client->vtable);
    AWS_PRECONDITION(client->vtable->remove_vips);

    client->vtable->remove_vips(client, host_addresses);
}

static void s_s3_client_remove_vips_default(struct aws_s3_client *client, const struct aws_array_list *host_addresses) {
    AWS_PRECONDITION(client);
    AWS_PRECONDITION(host_addresses);

    bool vips_destroyed = false;

    for (size_t address_index = 0; address_index < aws_array_list_length(host_addresses); ++address_index) {
        aws_s3_client_lock_synced_data(client);

        struct aws_host_address *host_address = NULL;
        aws_array_list_get_at_ptr(host_addresses, (void **)&host_address, address_index);

        struct aws_byte_cursor host_address_byte_cursor = aws_byte_cursor_from_string(host_address->address);
        struct aws_s3_vip *vip = aws_s3_find_vip(&client->synced_data.vips, &host_address_byte_cursor);

        if (vip != NULL) {
            aws_linked_list_remove(&vip->node);
            AWS_ASSERT(client->synced_data.active_vip_count > 0);
            --client->synced_data.active_vip_count;
        }

        aws_s3_client_unlock_synced_data(client);

        if (vip == NULL) {
            continue;
        }

        AWS_LOGF_INFO(
            AWS_LS_S3_CLIENT,
            "id=%p Removing VIP with address '%s', total active vip count %d",
            (void *)client,
            (const char *)host_address_byte_cursor.ptr,
            client->synced_data.active_vip_count);

        aws_s3_vip_start_destroy(vip);
        vips_destroyed = true;
    }

    if (vips_destroyed) {
        aws_s3_client_lock_synced_data(client);
        s_s3_client_schedule_process_work_synced(client);
        aws_s3_client_unlock_synced_data(client);
    }
}

static void s_s3_client_host_listener_resolved_address_callback(
    struct aws_host_listener *listener,
    const struct aws_array_list *host_addresses,
    void *user_data) {
    (void)listener;

    AWS_PRECONDITION(listener);
    AWS_PRECONDITION(host_addresses);
    AWS_PRECONDITION(user_data);

    struct aws_s3_client *client = user_data;
    aws_s3_client_add_vips(client, host_addresses);
}

static void s_s3_client_host_listener_expired_address_callback(
    struct aws_host_listener *listener,
    const struct aws_array_list *host_addresses,
    void *user_data) {
    (void)listener;

    AWS_PRECONDITION(listener);
    AWS_PRECONDITION(host_addresses);
    AWS_PRECONDITION(user_data);

    struct aws_s3_client *client = user_data;
    aws_s3_client_remove_vips(client, host_addresses);
}

static void s_s3_client_host_listener_shutdown_callback(void *user_data) {
    AWS_PRECONDITION(user_data);
    struct aws_s3_client *client = user_data;

    aws_s3_client_lock_synced_data(client);
    client->synced_data.host_listener_allocated = false;
    s_s3_client_schedule_process_work_synced(client);
    aws_s3_client_unlock_synced_data(client);
}

static int s_s3_client_start_resolving_addresses(struct aws_s3_client *client) {
    AWS_PRECONDITION(client);
    AWS_PRECONDITION(client->client_bootstrap);
    AWS_PRECONDITION(client->client_bootstrap->host_resolver);

    struct aws_host_resolver *host_resolver = client->client_bootstrap->host_resolver;

    struct aws_host_listener *host_listener = NULL;
    struct aws_host_listener_options options = {
        .host_name = aws_byte_cursor_from_string(client->synced_data.endpoint),
        .resolved_address_callback = s_s3_client_host_listener_resolved_address_callback,
        .expired_address_callback = s_s3_client_host_listener_expired_address_callback,
        .shutdown_callback = s_s3_client_host_listener_shutdown_callback,
        .pin_host_entry = true,
        .user_data = client,
    };

    bool listener_already_exists = false;
    bool error_occurred = false;

    aws_s3_client_lock_synced_data(client);

    if (client->synced_data.host_listener != NULL) {
        listener_already_exists = true;
        goto unlock;
    }

    host_listener = aws_host_resolver_add_host_listener(host_resolver, &options);

    if (host_listener == NULL) {
        AWS_LOGF_ERROR(
            AWS_LS_S3_CLIENT,
            "id=%p: Error trying to add listener for endpoint %s",
            (void *)client,
            (const char *)client->synced_data.endpoint->bytes);
        error_occurred = true;
        goto unlock;
    }

    AWS_ASSERT(client->synced_data.active);

    client->synced_data.host_listener = host_listener;
    client->synced_data.host_listener_allocated = true;
    client->synced_data.waiting_for_first_host_resolve_callback = true;

unlock:
    aws_s3_client_unlock_synced_data(client);

    if (listener_already_exists) {
        return AWS_OP_SUCCESS;
    }

    if (error_occurred) {
        return AWS_OP_ERR;
    }

    struct aws_host_resolution_config host_resolver_config;
    AWS_ZERO_STRUCT(host_resolver_config);
    host_resolver_config.impl = aws_default_dns_resolve;
    host_resolver_config.max_ttl = s_dns_host_address_ttl_seconds;
    host_resolver_config.impl_data = client;

    if (aws_host_resolver_resolve_host(
            host_resolver,
            client->synced_data.endpoint,
            s_s3_client_on_host_resolver_address_resolved,
            &host_resolver_config,
            client)) {

        AWS_LOGF_ERROR(
            AWS_LS_S3_CLIENT,
            "id=%p: Error trying to resolve host for endpoint %s",
            (void *)client,
            (const char *)client->synced_data.endpoint->bytes);

        aws_host_resolver_remove_host_listener(host_resolver, client->synced_data.host_listener);
        client->synced_data.host_listener = NULL;

        return AWS_OP_ERR;
    }

    return AWS_OP_SUCCESS;
}<|MERGE_RESOLUTION|>--- conflicted
+++ resolved
@@ -1115,16 +1115,6 @@
             return NULL;
         }
 
-<<<<<<< HEAD
-        if (content_length < client->part_size) {
-            return aws_s3_meta_request_default_new(
-                client->allocator,
-                client,
-                content_length,
-                client->compute_content_md5 == AWS_MR_CONTENT_MD5_ENABLED &&
-                    !aws_http_headers_has(initial_message_headers, g_content_md5_header_name),
-                options);
-=======
         size_t client_part_size = client->part_size;
         size_t client_max_part_size = client->max_part_size;
 
@@ -1152,7 +1142,6 @@
 
         if (content_length < client_part_size) {
             return aws_s3_meta_request_default_new(client->allocator, client, content_length, options);
->>>>>>> 651171f2
         }
 
         uint64_t part_size_uint64 = content_length / (uint64_t)g_s3_max_num_upload_parts;
