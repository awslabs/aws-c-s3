--- conflicted
+++ resolved
@@ -1882,8 +1882,6 @@
 
         AWS_ASSERT(request->part_number >= 1);
 
-<<<<<<< HEAD
-=======
         struct aws_s3_meta_request *meta_request = request->meta_request;
 
         if (aws_s3_meta_request_is_finished(meta_request)) {
@@ -1891,7 +1889,6 @@
             continue;
         }
 
->>>>>>> 38f78e4c
         uint64_t range_start = (request->part_number - 1) * meta_request->part_size;
         if (meta_request->body_callback != NULL) {
             if (meta_request->body_callback(
