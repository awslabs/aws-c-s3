/**
 * Copyright Amazon.com, Inc. or its affiliates. All Rights Reserved.
 * SPDX-License-Identifier: Apache-2.0.
 */

#include "aws/s3/private/s3_client_impl.h"
#include "aws/s3/private/s3_meta_request_impl.h"
#include "aws/s3/private/s3_util.h"

#include <aws/auth/credentials.h>
#include <aws/common/assert.h>
#include <aws/common/atomics.h>
#include <aws/common/clock.h>
#include <aws/common/device_random.h>
#include <aws/common/environment.h>
#include <aws/common/string.h>
#include <aws/http/connection.h>
#include <aws/http/connection_manager.h>
#include <aws/http/request_response.h>
#include <aws/io/channel_bootstrap.h>
#include <aws/io/event_loop.h>
#include <aws/io/host_resolver.h>
#include <aws/io/retry_strategy.h>
#include <aws/io/socket.h>
#include <aws/io/stream.h>
#include <aws/io/tls_channel_handler.h>
#include <aws/io/uri.h>

#include <inttypes.h>
#include <math.h>

enum aws_s3_meta_request_work_op {
    AWS_S3_META_REQUEST_WORK_OP_PUSH,
    AWS_S3_META_REQUEST_WORK_OP_REMOVE,
};

struct aws_s3_meta_request_work {
    struct aws_linked_list_node node;
    struct aws_s3_meta_request *meta_request;
    enum aws_s3_meta_request_work_op op;
};

static const uint32_t s_s3_max_request_count_per_connection = 100;
static const uint32_t s_connection_timeout_ms = 3000;

/* TODO Provide analysis on origins of this value. */
static const double s_throughput_per_vip_gbps = 5.0;
static const uint32_t s_num_connections_per_vip = 10;

/* 50 = 0.5 * 100, where 100 is the max number of requests allowed per connection */
static const uint8_t s_max_request_jitter_range = 50;

static const uint16_t s_http_port = 80;
static const uint16_t s_https_port = 443;

/* TODO Provide more information on these values. */
static const uint64_t s_default_part_size = 5 * 1024 * 1024;
static const uint64_t s_default_max_part_size = 20 * 1024 * 1024;
static const size_t s_default_dns_host_address_ttl_seconds = 2 * 60;
static const double s_default_throughput_target_gbps = 10.0;
static const uint32_t s_default_max_retries = 5;

AWS_STATIC_STRING_FROM_LITERAL(s_http_proxy_env_var, "HTTP_PROXY");

/* Called when ref count is 0. */
static void s_s3_client_start_destroy(void *user_data);

typedef void(s3_client_update_synced_data_state_fn)(struct aws_s3_client *client);

/* Used to atomically update client state during clean-up and check for finishing shutdown. */
static void s_s3_client_check_for_shutdown(
    struct aws_s3_client *client,
    s3_client_update_synced_data_state_fn *update_fn);

/* Called by s_s3_client_check_for_shutdown when all shutdown criteria has been met. */
static void s_s3_client_finish_destroy(void *user_data);

/* Called when the body streaming elg shutdown has completed. */
static void s_s3_client_body_streaming_elg_shutdown(void *user_data);

typedef void(s3_client_vip_update_synced_data_state_fn)(struct aws_s3_vip *vip);

/* Used to atomically update vip state during clean-up and check for finishing shutdown. */
static void s_s3_vip_check_for_shutdown(struct aws_s3_vip *vip, s3_client_vip_update_synced_data_state_fn *update_fn);

/* Called by s_s3_vip_check_for_shutdown when all shutdown criteria for the vip has been met. */
static void s_s3_vip_finish_destroy(void *user_data);

/* Callback for when the vip's connection manager has shut down. */
static void s_s3_vip_http_connection_manager_shutdown_callback(void *user_data);

/* Used to schedule a "work" for a meta request, be it processing of requests or removal from the processing list. */
static void s_s3_client_schedule_meta_request_work(
    struct aws_s3_client *client,
    struct aws_s3_meta_request *meta_request,
    enum aws_s3_meta_request_work_op op);

static void s_s3_client_process_request(struct aws_s3_client *client, struct aws_s3_vip_connection *vip_connection);

/* Handles acquiring an HTTP connection for the caller, given the vip_connection reference.  (Calls the corresponding
 * virtual function to do so.) */
static void s_s3_client_acquire_http_connection(
    struct aws_s3_client *client,
    struct aws_s3_vip_connection *vip_connection);

/* Callback which handles the HTTP connection retrieved by acquire_http_connection. */
static void s_s3_client_on_acquire_http_connection(
    struct aws_http_connection *http_connection,
    int error_code,
    void *user_data);

/* Schedule task for processing work. */
static void s_s3_client_schedule_process_work_task_synced(struct aws_s3_client *client);

/* Actual task function that processes work. */
static void s_s3_client_process_work_task(struct aws_task *task, void *arg, enum aws_task_status task_status);

/* Task function for streaming body chunks back to the caller. */
static void s_s3_client_body_streaming_task(struct aws_task *task, void *arg, enum aws_task_status task_status);

/* Sets up vips for each of the given host addresses as long as they are not already in use by other vip structures. */
static int s_s3_client_add_vips(struct aws_s3_client *client, const struct aws_array_list *host_addresses);

/* Ask the host resolver to start resolving addresses. */
static int s_s3_client_start_resolving_addresses(struct aws_s3_client *client);

/* Default factory function for creating a meta request. */
static struct aws_s3_meta_request *s_s3_client_meta_request_factory_default(
    struct aws_s3_client *client,
    const struct aws_s3_meta_request_options *options);

/* Default push-meta-request function to be used in the client vtable. */
static void s_s3_client_push_meta_request_default(
    struct aws_s3_client *client,
    struct aws_s3_meta_request *meta_request);

/* Default remove-meta-request function to be used in the client vtable. */
static void s_s3_client_remove_meta_request_default(
    struct aws_s3_client *client,
    struct aws_s3_meta_request *meta_request);

/* Default remove-meta-request function to be used in the client vtable. */
static void s_s3_client_acquire_http_connection_default(
    struct aws_s3_client *client,
    struct aws_s3_vip_connection *vip_connection,
    aws_http_connection_manager_on_connection_setup_fn *on_connection_acquired_callback);

static struct aws_s3_client_vtable s_s3_client_default_vtable = {
    .meta_request_factory = s_s3_client_meta_request_factory_default,
    .push_meta_request = s_s3_client_push_meta_request_default,
    .remove_meta_request = s_s3_client_remove_meta_request_default,
    .acquire_http_connection = s_s3_client_acquire_http_connection_default,
};

static void s_s3_client_lock_synced_data(struct aws_s3_client *client) {
    aws_mutex_lock(&client->synced_data.lock);
}

static void s_s3_client_unlock_synced_data(struct aws_s3_client *client) {
    aws_mutex_unlock(&client->synced_data.lock);
}

struct aws_s3_client *aws_s3_client_new(
    struct aws_allocator *allocator,
    const struct aws_s3_client_config *client_config) {

    AWS_PRECONDITION(allocator);
    AWS_PRECONDITION(client_config);

    if (client_config->client_bootstrap == NULL) {
        AWS_LOGF_ERROR(
            AWS_LS_S3_CLIENT,
            "Cannot create client from client_config; client_bootstrap provided in options is invalid.");
        aws_raise_error(AWS_ERROR_INVALID_ARGUMENT);
        return NULL;
    }

    /* Cannot be less than zero.  If zero, use default. */
    if (client_config->throughput_target_gbps < 0.0) {
        AWS_LOGF_ERROR(
            AWS_LS_S3_CLIENT,
            "Cannot create client from client_config; throughput_target_gbps cannot less than or equal to 0.");
        aws_raise_error(AWS_ERROR_INVALID_ARGUMENT);
        return NULL;
    }

    struct aws_s3_client *client = aws_mem_calloc(allocator, 1, sizeof(struct aws_s3_client));

    client->allocator = allocator;
    client->sba_allocator = aws_small_block_allocator_new(allocator, true);

    client->vtable = &s_s3_client_default_vtable;

    aws_ref_count_init(&client->ref_count, client, (aws_simple_completion_callback *)s_s3_client_start_destroy);

    /* Store our client bootstrap. */
    client->client_bootstrap = client_config->client_bootstrap;
    aws_client_bootstrap_acquire(client_config->client_bootstrap);

    struct aws_event_loop_group *event_loop_group = client_config->client_bootstrap->event_loop_group;
    aws_event_loop_group_acquire(event_loop_group);

    client->process_work_event_loop = aws_event_loop_group_get_next_loop(event_loop_group);

    /* Set up body streaming ELG */
    {
        uint16_t num_event_loops =
            (uint16_t)aws_array_list_length(&client->client_bootstrap->event_loop_group->event_loops);
        uint16_t num_streaming_threads = num_event_loops / 2;

        if (num_streaming_threads < 1) {
            num_streaming_threads = 1;
        }

        struct aws_shutdown_callback_options body_streaming_elg_shutdown_options = {
            .shutdown_callback_fn = s_s3_client_body_streaming_elg_shutdown,
            .shutdown_callback_user_data = client,
        };

        client->body_streaming_elg = aws_event_loop_group_new_default(
            client->allocator, num_streaming_threads, &body_streaming_elg_shutdown_options);
        client->synced_data.body_streaming_elg_allocated = true;
    }

    /* Make a copy of the region string. */
    client->region = aws_string_new_from_array(allocator, client_config->region.ptr, client_config->region.len);

    if (client_config->part_size != 0) {
        *((size_t *)&client->part_size) = client_config->part_size;
    } else {
        *((size_t *)&client->part_size) = s_default_part_size;
    }

    if (client_config->max_part_size != 0) {
        *((size_t *)&client->max_part_size) = client_config->max_part_size;
    } else {
        *((size_t *)&client->max_part_size) = s_default_max_part_size;
    }

    if (client_config->max_part_size < client_config->part_size) {
        *((size_t *)&client_config->max_part_size) = client_config->part_size;
    }

    if (client_config->tls_mode == AWS_MR_TLS_ENABLED) {
        client->tls_connection_options =
            aws_mem_calloc(client->allocator, 1, sizeof(struct aws_tls_connection_options));
        if (client->tls_connection_options == NULL) {
            goto on_error;
        }

        if (client_config->tls_connection_options != NULL) {
            aws_tls_connection_options_copy(client->tls_connection_options, client_config->tls_connection_options);
        } else {
            struct aws_tls_ctx_options default_tls_ctx_options;
            AWS_ZERO_STRUCT(default_tls_ctx_options);

            aws_tls_ctx_options_init_default_client(&default_tls_ctx_options, allocator);

            struct aws_tls_ctx *default_tls_ctx = aws_tls_client_ctx_new(allocator, &default_tls_ctx_options);
            if (default_tls_ctx == NULL) {
                goto on_error;
            }

            aws_tls_connection_options_init_from_ctx(client->tls_connection_options, default_tls_ctx);

            aws_tls_ctx_release(default_tls_ctx);
            aws_tls_ctx_options_clean_up(&default_tls_ctx_options);
        }
    }

    if (client_config->throughput_target_gbps != 0.0) {
        *((double *)&client->throughput_target_gbps) = client_config->throughput_target_gbps;
    } else {
        *((double *)&client->throughput_target_gbps) = s_default_throughput_target_gbps;
    }

    /* Determine how many vips are ideal by dividing target-throughput by throughput-per-vip. */
    {
        double ideal_vip_count_double = client->throughput_target_gbps / s_throughput_per_vip_gbps;
        *((uint32_t *)&client->ideal_vip_count) = (uint32_t)ceil(ideal_vip_count_double);
    }

    if (client_config->signing_config) {
        client->cached_signing_config = aws_cached_signing_config_new(client->allocator, client_config->signing_config);
    }

    aws_mutex_init(&client->synced_data.lock);

    aws_linked_list_init(&client->synced_data.vips);
    aws_linked_list_init(&client->synced_data.pending_vip_connection_updates);
    aws_linked_list_init(&client->synced_data.pending_meta_request_work);

    aws_linked_list_init(&client->threaded_data.idle_vip_connections);
    aws_linked_list_init(&client->threaded_data.meta_requests);

    client->synced_data.active = true;

    if (client_config->retry_strategy != NULL) {
        aws_retry_strategy_acquire(client_config->retry_strategy);
        client->retry_strategy = client_config->retry_strategy;
    } else {
        struct aws_exponential_backoff_retry_options backoff_retry_options = {
            .el_group = client_config->client_bootstrap->event_loop_group,
            .max_retries = s_default_max_retries,
        };

        struct aws_standard_retry_options retry_options = {
            .backoff_retry_options = backoff_retry_options,
        };

        client->retry_strategy = aws_retry_strategy_new_standard(allocator, &retry_options);
    }

    /* Initialize shutdown options and tracking. */
    client->shutdown_callback = client_config->shutdown_callback;
    client->shutdown_callback_user_data = client_config->shutdown_callback_user_data;

    return client;

on_error:

    aws_s3_client_release(client);

    return NULL;
}

void aws_s3_client_acquire(struct aws_s3_client *client) {
    AWS_PRECONDITION(client);

    aws_ref_count_acquire(&client->ref_count);
}

void aws_s3_client_release(struct aws_s3_client *client) {
    if (client == NULL) {
        return;
    }

    aws_ref_count_release(&client->ref_count);
}

static void s_s3_client_reset_active_synced(struct aws_s3_client *client) {
    AWS_PRECONDITION(client);
    ASSERT_SYNCED_DATA_LOCK_HELD(client);
    client->synced_data.active = false;
}

static void s_s3_client_start_destroy(void *user_data) {
    struct aws_s3_client *client = user_data;
    AWS_PRECONDITION(client);

    struct aws_linked_list local_vip_list;
    aws_linked_list_init(&local_vip_list);

    struct aws_host_listener *host_listener = NULL;

    s_s3_client_lock_synced_data(client);

    /* Grab the host listener from the synced_data so that we can remove it outside of the lock. */
    host_listener = client->synced_data.host_listener;
    client->synced_data.host_listener = NULL;

    /* Swap out all VIP's so that we can clean them up outside of the lock. */
    aws_linked_list_swap_contents(&local_vip_list, &client->synced_data.vips);
    client->synced_data.active_vip_count = 0;

    s_s3_client_unlock_synced_data(client);

    if (host_listener != NULL) {
        aws_host_resolver_remove_host_listener(client->client_bootstrap->host_resolver, host_listener);
        host_listener = NULL;
    }

    if (!aws_linked_list_empty(&local_vip_list)) {
        /* Iterate through the local list, removing each VIP. */
        while (!aws_linked_list_empty(&local_vip_list)) {
            struct aws_linked_list_node *vip_node = aws_linked_list_pop_back(&local_vip_list);

            struct aws_s3_vip *vip = AWS_CONTAINER_OF(vip_node, struct aws_s3_vip, node);

            aws_s3_vip_start_destroy(vip);
            vip = NULL;
        }

        s_s3_client_lock_synced_data(client);
        s_s3_client_schedule_process_work_task_synced(client);
        s_s3_client_unlock_synced_data(client);
    }

    aws_event_loop_group_release(client->body_streaming_elg);
    client->body_streaming_elg = NULL;

    s_s3_client_check_for_shutdown(client, s_s3_client_reset_active_synced);
}

static void s_s3_client_check_for_shutdown(
    struct aws_s3_client *client,
    s3_client_update_synced_data_state_fn *update_fn) {
    (void)client;

    bool finish_destroy = false;

    s_s3_client_lock_synced_data(client);

    if (update_fn != NULL) {
        update_fn(client);
    }

    /* This flag should never be set twice. If it was, that means a double-free could occur.*/
    AWS_ASSERT(!client->synced_data.finish_destroy);

    finish_destroy = client->synced_data.active == false && client->synced_data.allocated_vip_count == 0 &&
                     client->synced_data.host_listener_allocated == false &&
                     client->synced_data.body_streaming_elg_allocated == false &&
                     client->synced_data.process_work_task_scheduled == false &&
                     client->synced_data.process_work_task_in_progress == false;

    client->synced_data.finish_destroy = finish_destroy;

    s_s3_client_unlock_synced_data(client);

    if (finish_destroy) {
        s_s3_client_finish_destroy(client);
    }
}

static void s_s3_client_finish_destroy(void *user_data) {
    AWS_PRECONDITION(user_data);
    struct aws_s3_client *client = user_data;

    aws_string_destroy(client->region);
    client->region = NULL;

    aws_string_destroy(client->synced_data.endpoint);
    client->synced_data.endpoint = NULL;

    if (client->tls_connection_options) {
        aws_tls_connection_options_clean_up(client->tls_connection_options);
        aws_mem_release(client->allocator, client->tls_connection_options);
        client->tls_connection_options = NULL;
    }

    aws_mutex_clean_up(&client->synced_data.lock);

    AWS_ASSERT(aws_linked_list_empty(&client->synced_data.pending_vip_connection_updates));
    AWS_ASSERT(aws_linked_list_empty(&client->synced_data.pending_meta_request_work));

    AWS_ASSERT(aws_linked_list_empty(&client->threaded_data.idle_vip_connections));
    AWS_ASSERT(aws_linked_list_empty(&client->threaded_data.meta_requests));

    aws_retry_strategy_release(client->retry_strategy);

    aws_event_loop_group_release(client->client_bootstrap->event_loop_group);

    aws_client_bootstrap_release(client->client_bootstrap);
    aws_cached_signing_config_destroy(client->cached_signing_config);

    aws_small_block_allocator_destroy(client->sba_allocator);

    aws_s3_client_shutdown_complete_callback_fn *shutdown_callback = client->shutdown_callback;
    void *shutdown_user_data = client->shutdown_callback_user_data;

    aws_mem_release(client->allocator, client);
    client = NULL;

    if (shutdown_callback != NULL) {
        shutdown_callback(shutdown_user_data);
    }
}

static void s_s3_client_set_body_streaming_elg_shutdown_synced(struct aws_s3_client *client) {
    AWS_PRECONDITION(client);
    ASSERT_SYNCED_DATA_LOCK_HELD(client);

    AWS_LOGF_DEBUG(AWS_LS_S3_CLIENT, "id=%p Client body streaming ELG shutdown.", (void *)client);

    client->synced_data.body_streaming_elg_allocated = false;
}

static void s_s3_client_body_streaming_elg_shutdown(void *user_data) {
    struct aws_s3_client *client = user_data;
    AWS_PRECONDITION(client);

    s_s3_client_check_for_shutdown(client, s_s3_client_set_body_streaming_elg_shutdown_synced);
}

static int s_s3_client_get_proxy_uri(struct aws_s3_client *client, struct aws_uri *proxy_uri) {
    AWS_PRECONDITION(client);
    AWS_PRECONDITION(client->allocator);

    struct aws_allocator *allocator = client->allocator;
    struct aws_string *proxy_uri_string = NULL;

    int result = AWS_OP_ERR;
    const struct aws_string *env_variable_name = NULL;

    if (aws_get_environment_value(allocator, s_http_proxy_env_var, &proxy_uri_string) == AWS_OP_SUCCESS &&
        proxy_uri_string != NULL) {
        env_variable_name = s_http_proxy_env_var;
    } else {
        aws_raise_error(AWS_ERROR_S3_PROXY_ENV_NOT_FOUND);
        goto clean_up;
    }

    AWS_LOGF_INFO(
        AWS_LS_S3_CLIENT,
        "id=%p Found proxy URI %s in environment variable %s",
        (void *)client,
        (const char *)proxy_uri_string->bytes,
        (const char *)env_variable_name->bytes);

    struct aws_byte_cursor proxy_uri_cursor = aws_byte_cursor_from_string(proxy_uri_string);

    if (aws_uri_init_parse(proxy_uri, allocator, &proxy_uri_cursor)) {
        AWS_LOGF_ERROR(AWS_LS_S3_CLIENT, "id=%p Could not parse found proxy URI.", (void *)client);
        aws_raise_error(AWS_ERROR_S3_PROXY_PARSE_FAILED);
        goto clean_up;
    }

    if (aws_byte_cursor_eq_ignore_case(&proxy_uri->scheme, &aws_http_scheme_http)) {
        /* Nothing to do. */
    } else if (proxy_uri->scheme.len > 0) {
        AWS_LOGF_ERROR(AWS_LS_S3_CLIENT, "id=%p Proxy URI contains unsupported scheme.", (void *)client);

        aws_raise_error(AWS_ERROR_S3_UNSUPPORTED_PROXY_SCHEME);
        goto clean_up;
    }

    result = AWS_OP_SUCCESS;

clean_up:

    aws_string_destroy(proxy_uri_string);
    return result;
}

/* Initialize a new VIP structure for the client to use, given an address. Assumes lock is held. */
struct aws_s3_vip *aws_s3_vip_new(
    struct aws_s3_client *client,
    const struct aws_byte_cursor *host_address,
    const struct aws_byte_cursor *server_name,
    uint32_t num_vip_connections,
    struct aws_linked_list *out_vip_connections_list,
    aws_s3_vip_shutdown_callback_fn *shutdown_callback,
    void *shutdown_user_data) {
    AWS_PRECONDITION(client);
    AWS_PRECONDITION(host_address);
    AWS_PRECONDITION(server_name);
    AWS_PRECONDITION(out_vip_connections_list);

    struct aws_s3_vip *vip = aws_mem_calloc(client->allocator, 1, sizeof(struct aws_s3_vip));
    vip->owning_client = client;

    /* Copy over the host address. */
    vip->host_address = aws_string_new_from_array(client->allocator, host_address->ptr, host_address->len);

    vip->shutdown_callback = shutdown_callback;
    vip->shutdown_user_data = shutdown_user_data;

    /* Try to set up an HTTP connection manager. */
    struct aws_socket_options socket_options;
    AWS_ZERO_STRUCT(socket_options);
    socket_options.type = AWS_SOCKET_STREAM;
    socket_options.domain = AWS_SOCKET_IPV4;
    socket_options.connect_timeout_ms = s_connection_timeout_ms;

    struct aws_http_connection_manager_options manager_options;
    AWS_ZERO_STRUCT(manager_options);
    manager_options.bootstrap = client->client_bootstrap;
    manager_options.initial_window_size = SIZE_MAX;
    manager_options.socket_options = &socket_options;
    manager_options.host = aws_byte_cursor_from_string(vip->host_address);
    manager_options.max_connections = num_vip_connections;
    manager_options.shutdown_complete_callback = s_s3_vip_http_connection_manager_shutdown_callback;
    manager_options.shutdown_complete_user_data = vip;

    struct aws_uri proxy_uri;
    AWS_ZERO_STRUCT(proxy_uri);
    struct aws_http_proxy_options *proxy_options = NULL;
    struct aws_tls_connection_options *proxy_tls_options = NULL;
    struct aws_tls_connection_options *manager_tls_options = NULL;

    if (s_s3_client_get_proxy_uri(client, &proxy_uri) == AWS_OP_SUCCESS) {
        proxy_options = aws_mem_calloc(client->allocator, 1, sizeof(struct aws_http_proxy_options));
        proxy_options->host = proxy_uri.host_name;
        proxy_options->port = proxy_uri.port;

        manager_options.proxy_options = proxy_options;
    }

    if (client->tls_connection_options != NULL) {
        manager_tls_options = aws_mem_calloc(client->allocator, 1, sizeof(struct aws_tls_connection_options));
        aws_tls_connection_options_copy(manager_tls_options, client->tls_connection_options);

        /* TODO fix this in the actual aws_tls_connection_options_set_server_name function. */
        if (manager_tls_options->server_name != NULL) {
            aws_string_destroy(manager_tls_options->server_name);
            manager_tls_options->server_name = NULL;
        }

        aws_tls_connection_options_set_server_name(
            manager_tls_options, client->allocator, (struct aws_byte_cursor *)server_name);

        manager_options.tls_connection_options = manager_tls_options;
        manager_options.port = s_https_port;
    } else {
        manager_options.port = s_http_port;
    }

    vip->http_connection_manager = aws_http_connection_manager_new(client->allocator, &manager_options);
    vip->synced_data.http_connection_manager_active = true;

    AWS_LOGF_DEBUG(
        AWS_LS_S3_CLIENT,
        "id=%p: Created connection manager %p for VIP %p",
        (void *)client,
        (void *)vip->http_connection_manager,
        (void *)vip);

    if (manager_tls_options != NULL) {
        aws_tls_connection_options_clean_up(manager_tls_options);
        aws_mem_release(client->allocator, manager_tls_options);
        manager_tls_options = NULL;
    }

    if (proxy_tls_options != NULL) {
        aws_tls_connection_options_clean_up(proxy_tls_options);
        aws_mem_release(client->allocator, proxy_tls_options);
        proxy_tls_options = NULL;
    }

    if (proxy_options != NULL) {
        aws_mem_release(client->allocator, proxy_options);
        proxy_options = NULL;
    }

    aws_uri_clean_up(&proxy_uri);

    if (vip->http_connection_manager == NULL) {
        AWS_LOGF_ERROR(AWS_LS_S3_VIP, "id=%p: Could not allocate aws_s3_vip connection manager.", (void *)vip);
        goto error_clean_up;
    }

    aws_atomic_init_int(&vip->active, 1);

    for (uint32_t i = 0; i < num_vip_connections; ++i) {
        struct aws_s3_vip_connection *vip_connection =
            aws_mem_calloc(client->allocator, 1, sizeof(struct aws_s3_vip_connection));

        vip_connection->owning_vip = vip;
        ++vip->synced_data.num_vip_connections;
        aws_linked_list_push_back(out_vip_connections_list, &vip_connection->node);
    }

    return vip;

error_clean_up:

    if (vip != NULL) {
        aws_string_destroy(vip->host_address);
        aws_mem_release(client->allocator, vip);
        vip = NULL;
    }

    return NULL;
}

static void s_s3_vip_set_reset_active(struct aws_s3_vip *vip) {
    AWS_PRECONDITION(vip);
    aws_atomic_store_int(&vip->active, 0);
}

/* Releases the memory for a vip structure. */
void aws_s3_vip_start_destroy(struct aws_s3_vip *vip) {
    if (vip == NULL) {
        return;
    }

    s_s3_vip_check_for_shutdown(vip, s_s3_vip_set_reset_active);
}

static void s_s3_vip_check_for_shutdown(struct aws_s3_vip *vip, s3_client_vip_update_synced_data_state_fn *update_fn) {
    AWS_PRECONDITION(vip);
    AWS_PRECONDITION(vip->owning_client);

    bool finish_destroy = false;
    struct aws_http_connection_manager *conn_manager = NULL;

    s_s3_client_lock_synced_data(vip->owning_client);

    if (update_fn != NULL) {
        update_fn(vip);
    }

    /* If this vip is active, we are not cleaning up. */
    if (aws_atomic_load_int(&vip->active) == 1) {
        goto unlock;
    }

    /* If this vip still has connections, we are not done cleaning up. */
    if (vip->synced_data.num_vip_connections > 0) {
        goto unlock;
    }

    /* If the connection manager is active, then we can try initiating a clean up of it now. */
    if (vip->synced_data.http_connection_manager_active) {

        /* If the connection manager is not NULL, take the pointer from the synced data so that it we can clean it up
         * outside of the lock. We reset the pointer on the synced_data so that nothing else entering this function will
         * trigger a double release. */
        if (vip->http_connection_manager != NULL) {
            conn_manager = vip->http_connection_manager;
            vip->http_connection_manager = NULL;
        }

        goto unlock;
    }

    finish_destroy = true;

unlock:
    s_s3_client_unlock_synced_data(vip->owning_client);

    if (conn_manager != NULL) {
        aws_http_connection_manager_release(conn_manager);
        conn_manager = NULL;
    }

    if (finish_destroy) {
        s_s3_vip_finish_destroy(vip);
    }
}

static void s_s3_vip_set_conn_manager_shutdown(struct aws_s3_vip *vip) {
    AWS_PRECONDITION(vip);
    AWS_PRECONDITION(vip->owning_client);
    ASSERT_SYNCED_DATA_LOCK_HELD(vip->owning_client);
    vip->synced_data.http_connection_manager_active = false;
}

static void s_s3_vip_http_connection_manager_shutdown_callback(void *user_data) {
    AWS_PRECONDITION(user_data);

    struct aws_s3_vip *vip = user_data;
    AWS_PRECONDITION(vip);

    AWS_LOGF_DEBUG(
        AWS_LS_S3_CLIENT, "id=%p VIP %p Connection manager shutdown", (void *)vip->owning_client, (void *)vip);

    s_s3_vip_check_for_shutdown(vip, s_s3_vip_set_conn_manager_shutdown);
}

static void s_s3_vip_finish_destroy(void *user_data) {
    struct aws_s3_vip *vip = user_data;
    AWS_PRECONDITION(vip);

    /* Clean up the address string. */
    aws_string_destroy(vip->host_address);
    vip->host_address = NULL;

    void *shutdown_user_data = vip->shutdown_user_data;
    aws_s3_vip_shutdown_callback_fn *shutdown_callback = vip->shutdown_callback;

    struct aws_s3_client *client = vip->owning_client;
    aws_mem_release(client->allocator, vip);

    if (shutdown_callback != NULL) {
        shutdown_callback(shutdown_user_data);
    }
}

static void s_s3_vip_sub_num_vip_connections_synced(struct aws_s3_vip *vip) {
    AWS_PRECONDITION(vip);
    AWS_PRECONDITION(vip->owning_client);
    ASSERT_SYNCED_DATA_LOCK_HELD(vip->owning_client);
    --vip->synced_data.num_vip_connections;
}

/* Destroy a VIP Connection structure. */
void aws_s3_vip_connection_destroy(struct aws_s3_client *client, struct aws_s3_vip_connection *vip_connection) {

    if (client == NULL || vip_connection == NULL) {
        return;
    }

    struct aws_s3_vip *owning_vip = vip_connection->owning_vip;

    if (vip_connection->http_connection != NULL) {
        AWS_ASSERT(owning_vip->http_connection_manager);

        aws_http_connection_manager_release_connection(
            owning_vip->http_connection_manager, vip_connection->http_connection);

        vip_connection->http_connection = NULL;
    }

    aws_retry_token_release(vip_connection->retry_token);
    vip_connection->retry_token = NULL;

    aws_mem_release(client->allocator, vip_connection);

    s_s3_vip_check_for_shutdown(owning_vip, s_s3_vip_sub_num_vip_connections_synced);
}

struct aws_s3_vip *aws_s3_find_vip(const struct aws_linked_list *vip_list, const struct aws_byte_cursor *host_address) {
    AWS_PRECONDITION(vip_list);

    if (aws_linked_list_empty(vip_list)) {
        return false;
    }

    struct aws_linked_list_node *vip_node = aws_linked_list_begin(vip_list);

    while (vip_node != aws_linked_list_end(vip_list)) {
        struct aws_s3_vip *vip = AWS_CONTAINER_OF(vip_node, struct aws_s3_vip, node);

        struct aws_byte_cursor vip_host_address = aws_byte_cursor_from_string(vip->host_address);

        if (aws_byte_cursor_eq(host_address, &vip_host_address)) {
            return vip;
        }

        vip_node = aws_linked_list_next(vip_node);
    }

    return NULL;
}

/* Public facing make-meta-request function. */
struct aws_s3_meta_request *aws_s3_client_make_meta_request(
    struct aws_s3_client *client,
    const struct aws_s3_meta_request_options *options) {

    AWS_LOGF_INFO(AWS_LS_S3_CLIENT, "id=%p Initiating making of meta request", (void *)client);

    AWS_PRECONDITION(client);
    AWS_PRECONDITION(client->vtable);
    AWS_PRECONDITION(client->vtable->meta_request_factory);
    AWS_PRECONDITION(options);

    if (options->type != AWS_S3_META_REQUEST_TYPE_DEFAULT && options->type != AWS_S3_META_REQUEST_TYPE_GET_OBJECT &&
        options->type != AWS_S3_META_REQUEST_TYPE_PUT_OBJECT) {
        AWS_LOGF_ERROR(
            AWS_LS_S3_CLIENT,
            "id=%p Cannot create meta s3 request; invalid meta request type specified.",
            (void *)client);
        aws_raise_error(AWS_ERROR_INVALID_ARGUMENT);
        return NULL;
    }

    if (options->message == NULL) {
        AWS_LOGF_ERROR(
            AWS_LS_S3_CLIENT,
            "id=%p Cannot create meta s3 request; message provided in options is invalid.",
            (void *)client);
        aws_raise_error(AWS_ERROR_INVALID_ARGUMENT);
        return NULL;
    }

    struct aws_http_headers *message_headers = aws_http_message_get_headers(options->message);

    if (message_headers == NULL) {
        AWS_LOGF_ERROR(
            AWS_LS_S3_CLIENT,
            "id=%p Cannot create meta s3 request; message provided in options does not contain headers.",
            (void *)client);
        aws_raise_error(AWS_ERROR_INVALID_ARGUMENT);
        return NULL;
    }

    struct aws_byte_cursor host_header_value;

    if (aws_http_headers_get(message_headers, g_host_header_name, &host_header_value)) {
        AWS_LOGF_ERROR(
            AWS_LS_S3_CLIENT,
            "id=%p Cannot create meta s3 request; message provided in options does not have a 'Host' header.",
            (void *)client);
        aws_raise_error(AWS_ERROR_INVALID_ARGUMENT);
        return NULL;
    }

    s_s3_client_lock_synced_data(client);

    /* TODO This is temporary until we add multiple bucket support. */
    if (client->synced_data.endpoint == NULL) {
        client->synced_data.endpoint =
            aws_string_new_from_array(client->allocator, host_header_value.ptr, host_header_value.len);
    }

    s_s3_client_unlock_synced_data(client);

    if (s_s3_client_start_resolving_addresses(client)) {
        AWS_LOGF_ERROR(AWS_LS_S3_CLIENT, "id=%p: Could not start resolving endpoint for meta request.", (void *)client);
        return NULL;
    }

    struct aws_s3_meta_request *meta_request = client->vtable->meta_request_factory(client, options);

    if (meta_request == NULL) {
        AWS_LOGF_ERROR(AWS_LS_S3_CLIENT, "id=%p: Could not create new meta request.", (void *)client);
        return NULL;
    }

    meta_request->client_data.body_streaming_event_loop =
        aws_event_loop_group_get_next_loop(client->body_streaming_elg);

    aws_s3_client_push_meta_request(client, meta_request);

    AWS_LOGF_INFO(AWS_LS_S3_CLIENT, "id=%p: Created meta request %p", (void *)client, (void *)meta_request);

    return meta_request;
}

static struct aws_s3_meta_request *s_s3_client_meta_request_factory_default(
    struct aws_s3_client *client,
    const struct aws_s3_meta_request_options *options) {
    AWS_PRECONDITION(client);
    AWS_PRECONDITION(options);

    struct aws_http_headers *initial_message_headers = aws_http_message_get_headers(options->message);
    AWS_ASSERT(initial_message_headers);

    uint64_t content_length = 0;
    struct aws_byte_cursor content_length_cursor;
    bool content_length_header_found = false;

    if (!aws_http_headers_get(initial_message_headers, g_content_length_header_name, &content_length_cursor)) {
        struct aws_string *content_length_str = aws_string_new_from_cursor(client->allocator, &content_length_cursor);
        char *content_length_str_end = NULL;

        content_length = strtoull((const char *)content_length_str->bytes, &content_length_str_end, 10);
        aws_string_destroy(content_length_str);

        content_length_str = NULL;
        content_length_header_found = true;
    }

    /* Call the appropriate meta-request new function. */
    if (options->type == AWS_S3_META_REQUEST_TYPE_GET_OBJECT) {

        /* TODO If we already have a ranged header, we can break the range up into parts too.  However,
         * this requires some additional logic.  For now just a default meta request. */
        if (aws_http_headers_has(initial_message_headers, g_range_header_name)) {
            AWS_LOGF_ERROR(
                AWS_LS_S3_META_REQUEST,
                "Could not create auto-ranged-get meta request; handling of ranged header is currently unsupported.");
            aws_raise_error(AWS_ERROR_INVALID_ARGUMENT);
            return NULL;
        }

        return aws_s3_meta_request_auto_ranged_get_new(client->allocator, client, client->part_size, options);
    } else if (options->type == AWS_S3_META_REQUEST_TYPE_PUT_OBJECT) {

        if (!content_length_header_found) {
            AWS_LOGF_ERROR(
                AWS_LS_S3_META_REQUEST,
                "Could not create auto-ranged-put meta request; there is no Content-Length header present.");
            aws_raise_error(AWS_ERROR_INVALID_ARGUMENT);
            return NULL;
        }

        struct aws_input_stream *input_stream = aws_http_message_get_body_stream(options->message);

        if (input_stream == NULL) {
            AWS_LOGF_ERROR(
                AWS_LS_S3_META_REQUEST, "Could not create auto-ranged-put meta request; body stream is NULL.");
            aws_raise_error(AWS_ERROR_INVALID_ARGUMENT);
            return NULL;
        }

        if (content_length < client->part_size) {
            return aws_s3_meta_request_default_new(client->allocator, client, content_length, options);
        }

        uint64_t part_size_uint64 = content_length / g_s3_max_num_upload_parts;

        if (part_size_uint64 > SIZE_MAX) {
            AWS_LOGF_ERROR(
                AWS_LS_S3_META_REQUEST,
                "Could not create auto-ranged-put meta request; required part size of %" PRIu64
                " bytes is too large for platform.",
                part_size_uint64);

            aws_raise_error(AWS_ERROR_INVALID_ARGUMENT);
            return NULL;
        }

        size_t part_size = (size_t)part_size_uint64;

        if (part_size > client->max_part_size) {
            AWS_LOGF_ERROR(
                AWS_LS_S3_META_REQUEST,
                "Could not create auto-ranged-put meta request; required part size for put request is %" PRIu64
                ", but current maximum part size is %" PRIu64,
                (uint64_t)part_size,
                (uint64_t)client->max_part_size);
            aws_raise_error(AWS_ERROR_INVALID_ARGUMENT);
            return NULL;
        }

        if (part_size < client->part_size) {
            part_size = client->part_size;
        }

        uint32_t num_parts = (uint32_t)(content_length / part_size);

        if ((content_length % part_size) > 0) {
            ++num_parts;
        }

        return aws_s3_meta_request_auto_ranged_put_new(client->allocator, client, part_size, num_parts, options);
    } else if (options->type == AWS_S3_META_REQUEST_TYPE_DEFAULT) {
        return aws_s3_meta_request_default_new(client->allocator, client, content_length, options);
    } else {
        AWS_FATAL_ASSERT(false);
    }

    return NULL;
}

static void s_s3_client_sub_vip_count_synced(struct aws_s3_client *client) {
    AWS_PRECONDITION(client);
    ASSERT_SYNCED_DATA_LOCK_HELD(client);
    --client->synced_data.allocated_vip_count;
}

static void s_s3_client_vip_shutdown_callback(void *user_data) {
    AWS_PRECONDITION(user_data);
    struct aws_s3_client *client = user_data;

    s_s3_client_check_for_shutdown(client, s_s3_client_sub_vip_count_synced);
}

static int s_s3_client_add_vips(struct aws_s3_client *client, const struct aws_array_list *host_addresses) {
    AWS_PRECONDITION(client);
    AWS_PRECONDITION(host_addresses);

    struct aws_s3_vip *vip = NULL;
    int result = AWS_OP_SUCCESS;

    s_s3_client_lock_synced_data(client);

    if (!client->synced_data.active) {
        goto unlock;
    }

    struct aws_byte_cursor server_name = aws_byte_cursor_from_string(client->synced_data.endpoint);

    for (size_t address_index = 0; address_index < aws_array_list_length(host_addresses); ++address_index) {

        if (client->synced_data.active_vip_count >= client->ideal_vip_count) {
            break;
        }

        struct aws_host_address *host_address = NULL;

        aws_array_list_get_at_ptr(host_addresses, (void **)&host_address, address_index);

        /* For now, only support ipv4 addresses. */
        if (host_address->record_type != AWS_ADDRESS_RECORD_TYPE_A) {
            continue;
        }

        struct aws_byte_cursor host_address_byte_cursor = aws_byte_cursor_from_string(host_address->address);

        /* If we didn't find a match in the table, we have a VIP to add! */
        if (aws_s3_find_vip(&client->synced_data.vips, &host_address_byte_cursor) != NULL) {
            continue;
        }

        struct aws_linked_list vip_connections;
        aws_linked_list_init(&vip_connections);

        /* Allocate the new VIP. */
        vip = aws_s3_vip_new(
            client,
            &host_address_byte_cursor,
            &server_name,
            s_num_connections_per_vip,
            &vip_connections,
            s_s3_client_vip_shutdown_callback,
            client);

        if (vip == NULL) {
            result = AWS_OP_ERR;
            break;
        }

        aws_linked_list_move_all_back(&client->synced_data.pending_vip_connection_updates, &vip_connections);

        ++client->synced_data.allocated_vip_count;
        ++client->synced_data.active_vip_count;

        aws_linked_list_push_back(&client->synced_data.vips, &vip->node);

        AWS_LOGF_INFO(
            AWS_LS_S3_CLIENT,
            "id=%p Initiating creation of VIP with address '%s', total active vip count %d",
            (void *)client,
            (const char *)host_address_byte_cursor.ptr,
            client->synced_data.active_vip_count);

        s_s3_client_schedule_process_work_task_synced(client);
    }

unlock:

    s_s3_client_unlock_synced_data(client);

    return result;
}

static void s_s3_client_schedule_meta_request_work(
    struct aws_s3_client *client,
    struct aws_s3_meta_request *meta_request,
    enum aws_s3_meta_request_work_op op) {
    AWS_PRECONDITION(client);
    AWS_PRECONDITION(meta_request);

    s_s3_client_lock_synced_data(client);

    struct aws_s3_meta_request_work *meta_request_work =
        aws_mem_calloc(client->sba_allocator, 1, sizeof(struct aws_s3_meta_request_work));
    meta_request_work->meta_request = meta_request;
    meta_request_work->op = op;

    aws_s3_meta_request_acquire(meta_request);
    aws_linked_list_push_back(&client->synced_data.pending_meta_request_work, &meta_request_work->node);

    s_s3_client_schedule_process_work_task_synced(client);
    s_s3_client_unlock_synced_data(client);
}

void aws_s3_client_push_meta_request(struct aws_s3_client *client, struct aws_s3_meta_request *meta_request) {
    AWS_PRECONDITION(client);
    AWS_PRECONDITION(client->vtable);
    AWS_PRECONDITION(client->vtable->push_meta_request);

    client->vtable->push_meta_request(client, meta_request);
}

static void s_s3_client_push_meta_request_default(
    struct aws_s3_client *client,
    struct aws_s3_meta_request *meta_request) {
    s_s3_client_schedule_meta_request_work(client, meta_request, AWS_S3_META_REQUEST_WORK_OP_PUSH);
}

void aws_s3_client_remove_meta_request(struct aws_s3_client *client, struct aws_s3_meta_request *meta_request) {
    AWS_PRECONDITION(client);
    AWS_PRECONDITION(client->vtable);
    AWS_PRECONDITION(client->vtable->remove_meta_request);

    client->vtable->remove_meta_request(client, meta_request);
}

static void s_s3_client_remove_meta_request_default(
    struct aws_s3_client *client,
    struct aws_s3_meta_request *meta_request) {
    s_s3_client_schedule_meta_request_work(client, meta_request, AWS_S3_META_REQUEST_WORK_OP_REMOVE);
}

static void s_s3_client_schedule_process_work_task_synced(struct aws_s3_client *client) {
    ASSERT_SYNCED_DATA_LOCK_HELD(client);

    if (client->synced_data.process_work_task_scheduled) {
        return;
    }

    aws_task_init(
        &client->synced_data.process_work_task, s_s3_client_process_work_task, client, "s3_client_process_work_task");

    aws_event_loop_schedule_task_now(client->process_work_event_loop, &client->synced_data.process_work_task);

    client->synced_data.process_work_task_scheduled = true;
}

static struct aws_s3_meta_request *s_s3_client_next_meta_request_threaded(
    struct aws_s3_client *client,
    struct aws_s3_meta_request *meta_request) {
    AWS_PRECONDITION(client);
    AWS_PRECONDITION(meta_request);

    struct aws_s3_meta_request *next_meta_request = NULL;

    /* Figure out which meta request is next line in early so that we can remove the meta request if we need to.
     */
    struct aws_linked_list_node *next_node =
        aws_linked_list_next(&meta_request->client_process_work_threaded_data.node);

    /* If the next node is the end node, wrap around to the beginning node. */
    if (next_node != aws_linked_list_end(&client->threaded_data.meta_requests)) {
        next_meta_request = AWS_CONTAINER_OF(next_node, struct aws_s3_meta_request, client_process_work_threaded_data);
    }

    return next_meta_request;
}

static void s_s3_client_remove_meta_request_threaded(
    struct aws_s3_client *client,
    struct aws_s3_meta_request *meta_request) {
    AWS_PRECONDITION(client);
    AWS_PRECONDITION(meta_request);
    (void)client;

    aws_linked_list_remove(&meta_request->client_process_work_threaded_data.node);
    meta_request->client_process_work_threaded_data.scheduled = false;
    aws_s3_meta_request_release(meta_request);
}

static void s_s3_client_reset_work_task_in_progress_synced(struct aws_s3_client *client) {
    AWS_PRECONDITION(client);
    ASSERT_SYNCED_DATA_LOCK_HELD(client);
    client->synced_data.process_work_task_in_progress = false;
}

/* Task function for trying to find a request that can be processed. */
static void s_s3_client_process_work_task(struct aws_task *task, void *arg, enum aws_task_status task_status) {
    AWS_PRECONDITION(task);
    (void)task;
    (void)task_status;

    struct aws_s3_client *client = arg;
    AWS_PRECONDITION(client);

    bool invalid_endpoint = false;

    /* Client keeps a reference to the event loop group; a 'canceled' status should not happen.*/
    AWS_ASSERT(task_status == AWS_TASK_STATUS_RUN_READY);

    struct aws_linked_list meta_request_work_list;
    aws_linked_list_init(&meta_request_work_list);

    struct aws_linked_list vip_connections_updates;
    aws_linked_list_init(&vip_connections_updates);

    /*******************/
    /* Step 1: Move everything into thread local memory. */
    /*******************/
    s_s3_client_lock_synced_data(client);

    /* Once we exit this mutex, someone can reschedule this task. */
    client->synced_data.process_work_task_scheduled = false;
    client->synced_data.process_work_task_in_progress = true;

    aws_linked_list_swap_contents(&meta_request_work_list, &client->synced_data.pending_meta_request_work);
    aws_linked_list_swap_contents(&vip_connections_updates, &client->synced_data.pending_vip_connection_updates);

    client->threaded_data.num_requests_in_flight -= client->synced_data.pending_request_count;
    client->synced_data.pending_request_count = 0;

    invalid_endpoint = client->synced_data.invalid_endpoint != 0;
    s_s3_client_unlock_synced_data(client);

    /*******************/
    /* Step 2: Process any meta request work. */
    /*******************/
    while (!aws_linked_list_empty(&meta_request_work_list)) {
        struct aws_linked_list_node *node = aws_linked_list_pop_back(&meta_request_work_list);
        struct aws_s3_meta_request_work *meta_request_work =
            AWS_CONTAINER_OF(node, struct aws_s3_meta_request_work, node);

        AWS_FATAL_ASSERT(meta_request_work != NULL);
        AWS_FATAL_ASSERT(meta_request_work->meta_request != NULL);

        struct aws_s3_meta_request *meta_request = meta_request_work->meta_request;

        if (meta_request_work->op == AWS_S3_META_REQUEST_WORK_OP_PUSH) {
            if (!meta_request->client_process_work_threaded_data.scheduled) {
                aws_linked_list_push_back(
                    &client->threaded_data.meta_requests, &meta_request->client_process_work_threaded_data.node);

                meta_request->client_process_work_threaded_data.scheduled = true;
            }
        } else if (meta_request_work->op == AWS_S3_META_REQUEST_WORK_OP_REMOVE) {
            if (meta_request->client_process_work_threaded_data.scheduled) {

                if (client->threaded_data.next_meta_request == meta_request) {
                    client->threaded_data.next_meta_request =
                        s_s3_client_next_meta_request_threaded(client, meta_request);
                }

                s_s3_client_remove_meta_request_threaded(client, meta_request);
            }
        }

        aws_mem_release(client->sba_allocator, meta_request_work);
    }

    /* If we have an invalid endpoint, then finish up all of the meta requests. */
    /* TODO once we have multiple bucket support, this will should only stop meta requests attached to bad endpoints. */
    if (invalid_endpoint) {
        while (!aws_linked_list_empty(&client->threaded_data.meta_requests)) {
            struct aws_linked_list_node *node = aws_linked_list_begin(&client->threaded_data.meta_requests);
            struct aws_s3_meta_request *meta_request =
                AWS_CONTAINER_OF(node, struct aws_s3_meta_request, client_process_work_threaded_data);

            aws_s3_meta_request_finish(meta_request, NULL, 0, AWS_ERROR_S3_INVALID_ENDPOINT);
            s_s3_client_remove_meta_request_threaded(client, meta_request);
        }
    }

    /*******************/
    /* Step 3: Go through all VIP connections, cleaning up old ones, and assigning requests where possible. */
    /*******************/

    /* Move all idle connections into our local update list. */
    aws_linked_list_move_all_back(&vip_connections_updates, &client->threaded_data.idle_vip_connections);

    const uint32_t max_requests_multiplier = 4;
    const uint32_t max_requests_in_flight =
        client->ideal_vip_count * s_num_connections_per_vip * max_requests_multiplier;

    while (!aws_linked_list_empty(&vip_connections_updates)) {

        struct aws_linked_list_node *node = aws_linked_list_pop_front(&vip_connections_updates);
        struct aws_s3_vip_connection *vip_connection = AWS_CONTAINER_OF(node, struct aws_s3_vip_connection, node);

        size_t owning_vip_active = aws_atomic_load_int(&vip_connection->owning_vip->active);

        /* If this VIP connection is pending destruction, go ahead and clean it up now. */
        if (owning_vip_active == 0) {
            aws_s3_vip_connection_destroy(client, vip_connection);
            continue;
        }

        AWS_ASSERT(vip_connection->request == NULL);

        /* If we don't have any meta requests or how many requests we have in flight is over the maximum allowed, put
         * the vip connection into the idle list. */
        if (aws_linked_list_empty(&client->threaded_data.meta_requests) ||
            client->threaded_data.num_requests_in_flight >= max_requests_in_flight) {
            aws_linked_list_push_back(&client->threaded_data.idle_vip_connections, &vip_connection->node);
            continue;
        }

        struct aws_s3_meta_request *current_meta_request = client->threaded_data.next_meta_request;
        struct aws_s3_request *request = NULL;

        /* While we haven't found a request yet for our VIP Connection and there are still meta requests to look
         * through...*/
        while (request == NULL && !aws_linked_list_empty(&client->threaded_data.meta_requests)) {

            if (current_meta_request == NULL) {
                struct aws_linked_list_node *begin_node = aws_linked_list_begin(&client->threaded_data.meta_requests);
                current_meta_request =
                    AWS_CONTAINER_OF(begin_node, struct aws_s3_meta_request, client_process_work_threaded_data);
            }

            struct aws_s3_meta_request *next_meta_request =
                s_s3_client_next_meta_request_threaded(client, current_meta_request);

            /* Grab the next request from the meta request. */
            request = aws_s3_meta_request_next_request(current_meta_request);

            /* If the request is null, then this meta request is currently out of requests, so remove it. */
            if (request == NULL) {
                s_s3_client_remove_meta_request_threaded(client, current_meta_request);
                current_meta_request = NULL;
            }

            current_meta_request = next_meta_request;
        }

        client->threaded_data.next_meta_request = current_meta_request;

        /* If a request couldn't be found, this vip connection is now idle. */
        if (request == NULL) {
            aws_linked_list_push_back(&client->threaded_data.idle_vip_connections, &vip_connection->node);
        } else {
            /* If a request could be found for the vip connection, grab an HTTP connection. */

            /* At this point, the vip connection owns the only existing ref count to the request.*/
            vip_connection->request = request;
            vip_connection->is_retry = false;
            ++client->threaded_data.num_requests_in_flight;
            s_s3_client_process_request(client, vip_connection);
        }
    }

    s_s3_client_check_for_shutdown(client, s_s3_client_reset_work_task_in_progress_synced);
}

static void s_s3_client_acquired_retry_token(
    struct aws_retry_strategy *retry_strategy,
    int error_code,
    struct aws_retry_token *token,
    void *user_data);

static void s_s3_client_retry_ready(struct aws_retry_token *token, int error_code, void *user_data);

static void s_s3_client_process_request(struct aws_s3_client *client, struct aws_s3_vip_connection *vip_connection) {
    AWS_PRECONDITION(client);
    AWS_PRECONDITION(vip_connection);

    struct aws_s3_request *request = vip_connection->request;
    AWS_PRECONDITION(request);

    struct aws_s3_meta_request *meta_request = request->meta_request;
    AWS_PRECONDITION(meta_request);

    if (vip_connection->retry_token != NULL) {
        s_s3_client_acquired_retry_token(
            client->retry_strategy, AWS_ERROR_SUCCESS, vip_connection->retry_token, vip_connection);
    } else {

        struct aws_byte_cursor host_header_value;
        AWS_ZERO_STRUCT(host_header_value);

        struct aws_http_headers *message_headers = aws_http_message_get_headers(meta_request->initial_request_message);
        AWS_ASSERT(message_headers);

        int get_header_result = aws_http_headers_get(message_headers, g_host_header_name, &host_header_value);
        AWS_ASSERT(get_header_result == AWS_OP_SUCCESS);
        (void)get_header_result;

        if (aws_retry_strategy_acquire_retry_token(
                client->retry_strategy, &host_header_value, s_s3_client_acquired_retry_token, vip_connection, 0)) {

            AWS_LOGF_ERROR(
                AWS_LS_S3_CLIENT,
                "id=%p Client could not acquire retry token for request %p due to error %d (%s)",
                (void *)client,
                (void *)request,
                aws_last_error_or_unknown(),
                aws_error_str(aws_last_error_or_unknown()));

            goto reset_vip_connection;
        }
    }

    return;

reset_vip_connection:

    aws_s3_client_notify_connection_finished(
        client, vip_connection, aws_last_error_or_unknown(), AWS_S3_VIP_CONNECTION_FINISH_CODE_FAILED);
}

static void s_s3_client_acquired_retry_token(
    struct aws_retry_strategy *retry_strategy,
    int error_code,
    struct aws_retry_token *token,
    void *user_data) {

    AWS_PRECONDITION(retry_strategy);
    (void)retry_strategy;

    struct aws_s3_vip_connection *vip_connection = user_data;
    AWS_PRECONDITION(vip_connection);

    struct aws_s3_request *request = vip_connection->request;
    AWS_PRECONDITION(request);

    struct aws_s3_vip *vip = vip_connection->owning_vip;
    AWS_PRECONDITION(vip);

    struct aws_s3_client *client = vip->owning_client;
    AWS_PRECONDITION(client);

    if (error_code != AWS_ERROR_SUCCESS) {
        AWS_LOGF_ERROR(
            AWS_LS_S3_CLIENT,
            "id=%p Client could not get retry token for vip connection %p processing request %p due to error %d (%s)",
            (void *)client,
            (void *)vip_connection,
            (void *)request,
            error_code,
            aws_error_str(error_code));

        goto error_clean_up;
    }

    AWS_ASSERT(token);

    vip_connection->retry_token = token;

    s_s3_client_acquire_http_connection(client, vip_connection);

    return;

error_clean_up:

    aws_s3_client_notify_connection_finished(
        client, vip_connection, error_code, AWS_S3_VIP_CONNECTION_FINISH_CODE_FAILED);
}

static void s_s3_client_acquire_http_connection(
    struct aws_s3_client *client,
    struct aws_s3_vip_connection *vip_connection) {

    AWS_PRECONDITION(client);
    AWS_PRECONDITION(client->vtable);
    AWS_PRECONDITION(client->vtable->acquire_http_connection);

    client->vtable->acquire_http_connection(client, vip_connection, s_s3_client_on_acquire_http_connection);
}

/* Handles getting an HTTP connection for the caller, given the vip_connection reference. */
static void s_s3_client_acquire_http_connection_default(
    struct aws_s3_client *client,
    struct aws_s3_vip_connection *vip_connection,
    aws_http_connection_manager_on_connection_setup_fn *on_connection_acquired_callback) {
    AWS_PRECONDITION(client);
    AWS_PRECONDITION(vip_connection);

    struct aws_http_connection **http_connection = &vip_connection->http_connection;
    uint32_t *connection_request_count = &vip_connection->request_count;

    struct aws_http_connection_manager *http_connection_manager = vip_connection->owning_vip->http_connection_manager;

    /* If we have a cached connection, see if we still want to use it. */
    if (*http_connection != NULL) {

        /* If we're at the max request count, set us up to get a new connection.  Also close the original connection
         * so that the connection manager doesn't reuse it.*/
        /* TODO maybe find a more visible way of preventing the
         * connection from going back into the pool. */
        if (*connection_request_count >= vip_connection->max_request_count) {
            aws_http_connection_close(*http_connection);

            /* TODO handle possible error here? */
            aws_http_connection_manager_release_connection(http_connection_manager, *http_connection);

            *http_connection = NULL;
            *connection_request_count = 0;

            AWS_LOGF_INFO(
                AWS_LS_S3_CLIENT, "id=%p VIP Connection %p hit request limit.", (void *)client, (void *)vip_connection);

        } else if (!aws_http_connection_is_open(*http_connection)) {
            AWS_LOGF_INFO(
                AWS_LS_S3_CLIENT,
                "id=%p VIP Connection %p being released because it is not open.",
                (void *)client,
                (void *)vip_connection);

            /* If our connection is closed for some reason, also get rid of it.*/
            aws_http_connection_manager_release_connection(http_connection_manager, *http_connection);

            *http_connection = NULL;
            *connection_request_count = 0;
        }
    }

    if (*http_connection != NULL) {
        on_connection_acquired_callback(*http_connection, AWS_ERROR_SUCCESS, vip_connection);
    } else {
        aws_http_connection_manager_acquire_connection(
            http_connection_manager, on_connection_acquired_callback, vip_connection);
    }
}

static void s_s3_client_on_acquire_http_connection(
    struct aws_http_connection *incoming_http_connection,
    int error_code,
    void *user_data) {

    struct aws_s3_vip_connection *vip_connection = user_data;
    AWS_PRECONDITION(vip_connection);
    AWS_PRECONDITION(vip_connection->owning_vip);

    struct aws_s3_client *client = vip_connection->owning_vip->owning_client;
    AWS_PRECONDITION(client);

    struct aws_s3_request *request = vip_connection->request;
    AWS_PRECONDITION(request);

    struct aws_s3_meta_request *meta_request = request->meta_request;
    AWS_PRECONDITION(meta_request);

    if (error_code != AWS_ERROR_SUCCESS) {
        AWS_LOGF_ERROR(
            AWS_LS_S3_VIP_CONNECTION,
            "id=%p: Could not acquire connection due to error code %d (%s)",
            (void *)vip_connection,
            error_code,
            aws_error_str(error_code));

        request->send_data.error_code = error_code;
        goto error_clean_up;
    }

    struct aws_http_connection_manager *http_connection_manager = vip_connection->owning_vip->http_connection_manager;
    AWS_ASSERT(http_connection_manager);

    struct aws_http_connection **current_http_connection = &vip_connection->http_connection;

    /* If our cached connection is not equal to the one we just received, switch to the received one. */
    if (*current_http_connection != incoming_http_connection) {

        if (*current_http_connection != NULL) {
            aws_http_connection_manager_release_connection(http_connection_manager, *current_http_connection);
            *current_http_connection = NULL;
        }

        AWS_ASSERT(s_s3_max_request_count_per_connection > s_max_request_jitter_range);

        uint8_t jitter_value = 0;
        if (aws_device_random_u8(&jitter_value)) {
            AWS_LOGF_ERROR(
                AWS_LS_S3_CLIENT, "id=%p Could not get random value for request count jitter.", (void *)client);
        }

        jitter_value %= s_max_request_jitter_range;

        *current_http_connection = incoming_http_connection;
        vip_connection->request_count = 0;
        vip_connection->max_request_count = s_s3_max_request_count_per_connection - (uint32_t)jitter_value;

        AWS_LOGF_INFO(
            AWS_LS_S3_CLIENT,
            "id=%p Incoming connection has changed on VIP Connection %p.  Resetting local request count.",
            (void *)client,
            (void *)vip_connection);
    } else {
        ++vip_connection->request_count;

        AWS_LOGF_INFO(
            AWS_LS_S3_CLIENT,
            "id=%p Incoming connection has NOT changed on VIP Connection %p.  Increasing local request count. %d",
            (void *)client,
            (void *)vip_connection,
            vip_connection->request_count);
    }

    aws_s3_meta_request_make_request(meta_request, client, vip_connection);

    return;

error_clean_up:

<<<<<<< HEAD
    aws_s3_client_notify_connection_finished(client, vip_connection, AWS_S3_VIP_CONNECTION_FINISH_FLAG_RETRY);
}

static void s_s3_client_retry_with_token(
    struct aws_retry_strategy *retry_strategy,
    int error_code,
    struct aws_retry_token *token,
    void *user_data);

static void s_s3_client_retry_ready(struct aws_retry_token *token, int error_code, void *user_data);

=======
    aws_s3_client_notify_connection_finished(
        client, vip_connection, error_code, AWS_S3_VIP_CONNECTION_FINISH_CODE_RETRY);
}

>>>>>>> 78f704c5
/* Called by aws_s3_meta_request when it has finished using this VIP connection for a single request. */
void aws_s3_client_notify_connection_finished(
    struct aws_s3_client *client,
    struct aws_s3_vip_connection *vip_connection,
<<<<<<< HEAD
    uint32_t flags) {
=======
    int error_code,
    enum aws_s3_vip_connection_finish_code finish_code) {
>>>>>>> 78f704c5
    AWS_PRECONDITION(client);
    AWS_PRECONDITION(vip_connection);

    struct aws_s3_request *request = vip_connection->request;
    AWS_PRECONDITION(request);

    struct aws_s3_meta_request *meta_request = request->meta_request;
    AWS_PRECONDITION(meta_request);
    AWS_PRECONDITION(meta_request->initial_request_message);

    /* If we're trying to setup a retry... */
<<<<<<< HEAD
    if ((flags & AWS_S3_VIP_CONNECTION_FINISH_FLAG_RETRY) != 0) {

        struct aws_byte_cursor host_header_value;
        AWS_ZERO_STRUCT(host_header_value);

        struct aws_http_headers *message_headers = aws_http_message_get_headers(meta_request->initial_request_message);
        AWS_ASSERT(message_headers);

        int get_header_result = aws_http_headers_get(message_headers, g_host_header_name, &host_header_value);
        AWS_ASSERT(get_header_result == AWS_OP_SUCCESS);
        (void)get_header_result;

        /* If we already have a retry token, immediately schedule the retry.*/
        if (vip_connection->retry_token != NULL) {
            s_s3_client_retry_with_token(
                client->retry_strategy, AWS_ERROR_SUCCESS, vip_connection->retry_token, vip_connection);

            /* If we don't have a token, try to acquire a token so that we can schedule a retry. */
        } else if (aws_retry_strategy_acquire_retry_token(
                       client->retry_strategy, &host_header_value, s_s3_client_retry_with_token, vip_connection, 0)) {

            AWS_LOGF_ERROR(
                AWS_LS_S3_META_REQUEST,
                "id=%p Meta request could not acquire retry token for request %p due to error %d (%s)",
                (void *)request->meta_request,
                (void *)request,
                aws_last_error_or_unknown(),
                aws_error_str(aws_last_error_or_unknown()));
=======
    if (finish_code == AWS_S3_VIP_CONNECTION_FINISH_CODE_RETRY) {

        if (vip_connection->retry_token == NULL) {
            AWS_LOGF_ERROR(
                AWS_LS_S3_CLIENT,
                "id=%p Client could not schedule retry of request %p for meta request %p",
                (void *)client,
                (void *)request,
                (void *)meta_request);

            goto reset_vip_connection;
        }

        if (aws_s3_meta_request_is_finished(meta_request)) {
            AWS_LOGF_DEBUG(
                AWS_LS_S3_CLIENT,
                "id=%p Client not scheduling retry of request %p for meta request %p with token %p because meta "
                "request has been flagged as finished.",
                (void *)client,
                (void *)request,
                (void *)meta_request,
                (void *)vip_connection->retry_token);

            goto reset_vip_connection;
        }

        AWS_LOGF_DEBUG(
            AWS_LS_S3_CLIENT,
            "id=%p Client scheduling retry of request %p for meta request %p with token %p.",
            (void *)client,
            (void *)request,
            (void *)meta_request,
            (void *)vip_connection->retry_token);

        enum aws_retry_error_type error_type = AWS_RETRY_ERROR_TYPE_TRANSIENT;

        switch (error_code) {
            case AWS_ERROR_S3_INTERNAL_ERROR:
                error_type = AWS_RETRY_ERROR_TYPE_SERVER_ERROR;
                break;

            case AWS_ERROR_S3_SLOW_DOWN:
                error_type = AWS_RETRY_ERROR_TYPE_THROTTLING;
                break;
        }

        /* Ask the retry strategy to schedule a retry of the request. */
        if (aws_retry_strategy_schedule_retry(
                vip_connection->retry_token, error_type, s_s3_client_retry_ready, vip_connection)) {
            error_code = aws_last_error_or_unknown();

            AWS_LOGF_ERROR(
                AWS_LS_S3_CLIENT,
                "id=%p Client could not retry request %p for meta request %p with token %p due to error %d (%s)",
                (void *)client,
                (void *)request,
                (void *)meta_request,
                (void *)vip_connection->retry_token,
                error_code,
                aws_error_str(error_code));
>>>>>>> 78f704c5

            goto reset_vip_connection;
        }

        return;
    }

reset_vip_connection:

    if (vip_connection->retry_token != NULL) {

        /* If we have a retry token and successfully finished, record that success. */
<<<<<<< HEAD
        if ((flags & AWS_S3_VIP_CONNECTION_FINISH_FLAG_SUCCESS) != 0) {
            aws_retry_token_record_success(vip_connection->retry_token);
        }

        aws_retry_token_release(vip_connection->retry_token);
        vip_connection->retry_token = NULL;
    }

    /* If we weren't successful, and we're here, that means this failure is not eligible for a retry. So finish the
     * meta request, and close our HTTP connection. */
    if ((flags & AWS_S3_VIP_CONNECTION_FINISH_FLAG_SUCCESS) == 0) {
        aws_s3_meta_request_cancel_default(meta_request, request);

        if (vip_connection->http_connection != NULL) {
            aws_http_connection_close(vip_connection->http_connection);
        }
    }

=======
        if (finish_code == AWS_S3_VIP_CONNECTION_FINISH_CODE_SUCCESS) {
            aws_retry_token_record_success(vip_connection->retry_token);
        }

        aws_retry_token_release(vip_connection->retry_token);
        vip_connection->retry_token = NULL;
    }

    /* If we weren't successful, and we're here, that means this failure is not eligible for a retry. So finish the
     * meta request, and close our HTTP connection. */
    if (finish_code != AWS_S3_VIP_CONNECTION_FINISH_CODE_SUCCESS) {
        aws_s3_meta_request_finish(meta_request, request, request->send_data.response_status, error_code);

        if (vip_connection->http_connection != NULL) {
            aws_http_connection_close(vip_connection->http_connection);
        }
    }

>>>>>>> 78f704c5
    /* Get rid of the attached request. */
    aws_s3_request_release(vip_connection->request);
    vip_connection->request = NULL;

    /* Throw this VIP Connection structure back into the update list. */
    s_s3_client_lock_synced_data(client);
    aws_linked_list_push_back(&client->synced_data.pending_vip_connection_updates, &vip_connection->node);
    s_s3_client_schedule_process_work_task_synced(client);
    s_s3_client_unlock_synced_data(client);
}

<<<<<<< HEAD
static void s_s3_client_retry_with_token(
    struct aws_retry_strategy *retry_strategy,
    int error_code,
    struct aws_retry_token *token,
    void *user_data) {

    AWS_PRECONDITION(retry_strategy);
    (void)retry_strategy;

    struct aws_s3_vip_connection *vip_connection = user_data;
    AWS_PRECONDITION(vip_connection);
    AWS_PRECONDITION(vip_connection->owning_vip);

    struct aws_s3_client *client = vip_connection->owning_vip->owning_client;
    AWS_PRECONDITION(client);

    struct aws_s3_request *request = vip_connection->request;
    AWS_PRECONDITION(request);

    struct aws_s3_meta_request *meta_request = request->meta_request;
    AWS_PRECONDITION(meta_request);

    if (error_code != AWS_ERROR_SUCCESS) {
        AWS_LOGF_ERROR(
            AWS_LS_S3_META_REQUEST,
            "id=%p Meta request could not get retry token for request %p due to error %d (%s)",
            (void *)meta_request,
            (void *)request,
            error_code,
            aws_error_str(error_code));

        goto error_clean_up;
    }

    AWS_ASSERT(token);

    enum aws_retry_error_type error_type = AWS_RETRY_ERROR_TYPE_TRANSIENT;

    switch (request->send_data.error_code) {
        case AWS_ERROR_S3_INTERNAL_ERROR:
            error_type = AWS_RETRY_ERROR_TYPE_SERVER_ERROR;
            break;

        case AWS_ERROR_S3_SLOW_DOWN:
            error_type = AWS_RETRY_ERROR_TYPE_THROTTLING;
            break;
    }

    vip_connection->retry_token = token;

    AWS_LOGF_DEBUG(
        AWS_LS_S3_CLIENT,
        "id=%p Client scheduling retry of request %p for meta request %p with token %p.",
        (void *)client,
        (void *)request,
        (void *)meta_request,
        (void *)token);

    /* Ask the retry strategy to schedule a retry of the request. */
    if (aws_retry_strategy_schedule_retry(
            vip_connection->retry_token, error_type, s_s3_client_retry_ready, vip_connection)) {
        error_code = aws_last_error_or_unknown();

        AWS_LOGF_ERROR(
            AWS_LS_S3_CLIENT,
            "id=%p Client could not retry request %p for meta request %p with token %p due to error %d (%s)",
            (void *)client,
            (void *)request,
            (void *)meta_request,
            (void *)token,
            error_code,
            aws_error_str(error_code));

        goto error_clean_up;
    }

    return;

error_clean_up:

    request->send_data.error_code = error_code;
    aws_s3_client_notify_connection_finished(client, vip_connection, 0);
}

=======
>>>>>>> 78f704c5
static void s_s3_client_retry_ready(struct aws_retry_token *token, int error_code, void *user_data) {
    AWS_PRECONDITION(token);
    (void)token;

    struct aws_s3_vip_connection *vip_connection = user_data;
    AWS_PRECONDITION(vip_connection);
    AWS_PRECONDITION(vip_connection->owning_vip);

    struct aws_s3_client *client = vip_connection->owning_vip->owning_client;
    AWS_PRECONDITION(client);
<<<<<<< HEAD

    struct aws_s3_request *request = vip_connection->request;
    AWS_PRECONDITION(request);

    struct aws_s3_meta_request *meta_request = request->meta_request;
    AWS_PRECONDITION(meta_request);

    /* If we couldn't retry this request, then bail on the entire meta request. */
    if (error_code != AWS_ERROR_SUCCESS) {

        AWS_LOGF_ERROR(
            AWS_LS_S3_CLIENT,
            "id=%p Client could not retry request %p for meta request %p due to error %d (%s)",
            (void *)client,
            (void *)meta_request,
            (void *)request,
            error_code,
            aws_error_str(error_code));

=======

    struct aws_s3_request *request = vip_connection->request;
    AWS_PRECONDITION(request);

    struct aws_s3_meta_request *meta_request = request->meta_request;
    AWS_PRECONDITION(meta_request);

    /* If we couldn't retry this request, then bail on the entire meta request. */
    if (error_code != AWS_ERROR_SUCCESS) {

        AWS_LOGF_ERROR(
            AWS_LS_S3_CLIENT,
            "id=%p Client could not retry request %p for meta request %p due to error %d (%s)",
            (void *)client,
            (void *)meta_request,
            (void *)request,
            error_code,
            aws_error_str(error_code));

>>>>>>> 78f704c5
        goto error_clean_up;
    }

    AWS_LOGF_DEBUG(
        AWS_LS_S3_META_REQUEST,
        "id=%p Client retrying request %p for meta request %p on connection %p with retry token %p",
        (void *)client,
        (void *)request,
        (void *)meta_request,
        (void *)vip_connection,
        (void *)vip_connection->retry_token);

<<<<<<< HEAD
    s_s3_client_get_http_connection(client, vip_connection);

=======
    vip_connection->is_retry = true;

    s_s3_client_process_request(client, vip_connection);

>>>>>>> 78f704c5
    return;

error_clean_up:

<<<<<<< HEAD
    aws_s3_client_notify_connection_finished(client, vip_connection, 0);
=======
    aws_s3_client_notify_connection_finished(
        client, vip_connection, error_code, AWS_S3_VIP_CONNECTION_FINISH_CODE_FAILED);
>>>>>>> 78f704c5
}

/* Called by aws_s3_request when it has finished being destroyed */
void aws_s3_client_notify_request_destroyed(struct aws_s3_client *client) {
    s_s3_client_lock_synced_data(client);
    ++client->synced_data.pending_request_count;
    s_s3_client_schedule_process_work_task_synced(client);
    s_s3_client_unlock_synced_data(client);
}

struct s3_streaming_body_payload {
    struct aws_s3_client *client;
    struct aws_linked_list requests;
    struct aws_task task;
};

void aws_s3_client_stream_response_body(
    struct aws_s3_client *client,
    struct aws_s3_meta_request *meta_request,
    struct aws_linked_list *requests) {
    AWS_PRECONDITION(client);
    AWS_PRECONDITION(requests);

    AWS_LOGF_DEBUG(
        AWS_LS_S3_CLIENT,
        "id=%p Scheduling body streaming task for meta request %p.",
        (void *)client,
        (void *)meta_request);

    struct s3_streaming_body_payload *payload =
        aws_mem_calloc(client->allocator, 1, sizeof(struct s3_streaming_body_payload));

    aws_s3_client_acquire(client);
    payload->client = client;

    aws_linked_list_init(&payload->requests);
    aws_linked_list_move_all_back(&payload->requests, requests);

    aws_task_init(&payload->task, s_s3_client_body_streaming_task, payload, "s3_client_body_streaming_task");
    aws_event_loop_schedule_task_now(meta_request->client_data.body_streaming_event_loop, &payload->task);
}

static void s_s3_client_body_streaming_task(struct aws_task *task, void *arg, enum aws_task_status task_status) {
    (void)task;
    (void)task_status;

    struct s3_streaming_body_payload *payload = arg;
    AWS_PRECONDITION(payload);

    struct aws_s3_client *client = payload->client;
    AWS_PRECONDITION(client);

    /* Client owns this event loop group. A cancel should not be possible. */
    AWS_ASSERT(task_status == AWS_TASK_STATUS_RUN_READY);

    while (!aws_linked_list_empty(&payload->requests)) {
        struct aws_linked_list_node *request_node = aws_linked_list_pop_front(&payload->requests);
        struct aws_s3_request *request = AWS_CONTAINER_OF(request_node, struct aws_s3_request, node);
        struct aws_s3_meta_request *meta_request = request->meta_request;

        bool cancelled = false;
        aws_s3_meta_request_lock_synced_data(meta_request);
        if (meta_request->synced_data.cancelled) {
            cancelled = true;
        }
        aws_s3_meta_request_unlock_synced_data(meta_request);

        if (cancelled) {
            /* meta request has been cancelled, drop the body after that */
            AWS_LOGF_DEBUG(
                AWS_LS_S3_CLIENT,
                "id=%p meta request %p cancelled, drop the body.",
                (void *)client,
                (void *)meta_request);
            aws_s3_request_release(request);
            continue;
        }

        struct aws_byte_cursor body_buffer_byte_cursor = aws_byte_cursor_from_buf(&request->send_data.response_body);

        AWS_ASSERT(request->part_number >= 1);

        uint64_t range_start = (request->part_number - 1) * meta_request->part_size;
        if (meta_request->body_callback != NULL) {
            meta_request->body_callback(meta_request, &body_buffer_byte_cursor, range_start, meta_request->user_data);
        }

        aws_s3_request_release(request);
    }

    aws_mem_release(client->sba_allocator, payload);
    aws_s3_client_release(client);
}

static void s_s3_client_on_host_resolver_address_resolved(
    struct aws_host_resolver *resolver,
    const struct aws_string *host_name,
    int err_code,
    const struct aws_array_list *host_addresses,
    void *user_data) {
    (void)resolver;
    (void)host_name;
    (void)err_code;

    AWS_PRECONDITION(resolver);
    AWS_PRECONDITION(host_name);
    AWS_PRECONDITION(user_data);

    struct aws_s3_client *client = user_data;

    if (err_code != AWS_ERROR_SUCCESS) {
        AWS_LOGF_ERROR(
            AWS_LS_S3_CLIENT,
            "id=%p Error when resolving endpoint '%s' for S3 client %d (%s)",
            (void *)client,
            (const char *)host_name->bytes,
            err_code,
            aws_error_str(err_code));

        s_s3_client_lock_synced_data(client);
        client->synced_data.invalid_endpoint = true;
        s_s3_client_schedule_process_work_task_synced(client);
        s_s3_client_unlock_synced_data(client);
    } else {
        AWS_ASSERT(host_addresses);
        s_s3_client_add_vips(client, host_addresses);
    }
}

static void s_s3_client_host_listener_resolved_address_callback(
    struct aws_host_listener *listener,
    const struct aws_array_list *host_addresses,
    void *user_data) {
    (void)listener;

    AWS_PRECONDITION(listener);
    AWS_PRECONDITION(host_addresses);
    AWS_PRECONDITION(user_data);

    struct aws_s3_client *client = user_data;
    s_s3_client_add_vips(client, host_addresses);
}

static void s_s3_client_set_host_listener_shutdown_synced(struct aws_s3_client *client) {
    AWS_PRECONDITION(client);
    ASSERT_SYNCED_DATA_LOCK_HELD(client);

    AWS_LOGF_DEBUG(AWS_LS_S3_CLIENT, "id=%p: Host listener finished shutdown.", (void *)client);

    client->synced_data.host_listener_allocated = false;
}

static void s_s3_client_host_listener_shutdown_callback(void *user_data) {
    AWS_PRECONDITION(user_data);
    struct aws_s3_client *client = user_data;

    s_s3_client_check_for_shutdown(client, s_s3_client_set_host_listener_shutdown_synced);
}

static int s_s3_client_start_resolving_addresses(struct aws_s3_client *client) {
    AWS_PRECONDITION(client);
    AWS_PRECONDITION(client->client_bootstrap);
    AWS_PRECONDITION(client->client_bootstrap->host_resolver);

    struct aws_host_resolver *host_resolver = client->client_bootstrap->host_resolver;

    struct aws_host_listener *host_listener = NULL;
    struct aws_host_listener_options options = {
        .host_name = aws_byte_cursor_from_string(client->synced_data.endpoint),
        .resolved_address_callback = s_s3_client_host_listener_resolved_address_callback,
        .shutdown_callback = s_s3_client_host_listener_shutdown_callback,
        .user_data = client,
    };

    bool listener_already_exists = false;
    bool error_occurred = false;

    s_s3_client_lock_synced_data(client);

    if (client->synced_data.host_listener != NULL) {
        listener_already_exists = true;
        goto unlock;
    }

    host_listener = aws_host_resolver_add_host_listener(host_resolver, &options);

    if (host_listener == NULL) {
        AWS_LOGF_ERROR(
            AWS_LS_S3_CLIENT,
            "id=%p: Error trying to add listener for endpoint %s",
            (void *)client,
            (const char *)client->synced_data.endpoint->bytes);
        error_occurred = true;
        goto unlock;
    }

    AWS_ASSERT(client->synced_data.active);

    client->synced_data.host_listener = host_listener;
    client->synced_data.host_listener_allocated = true;

unlock:
    s_s3_client_unlock_synced_data(client);

    if (listener_already_exists) {
        return AWS_OP_SUCCESS;
    }

    if (error_occurred) {
        return AWS_OP_ERR;
    }

    struct aws_host_resolution_config host_resolver_config;
    AWS_ZERO_STRUCT(host_resolver_config);
    host_resolver_config.impl = aws_default_dns_resolve;
    host_resolver_config.max_ttl = s_default_dns_host_address_ttl_seconds;
    host_resolver_config.impl_data = client;

    if (aws_host_resolver_resolve_host(
            host_resolver,
            client->synced_data.endpoint,
            s_s3_client_on_host_resolver_address_resolved,
            &host_resolver_config,
            client)) {

        AWS_LOGF_ERROR(
            AWS_LS_S3_CLIENT,
            "id=%p: Error trying to resolve host for endpoint %s",
            (void *)client,
            (const char *)client->synced_data.endpoint->bytes);

        aws_host_resolver_remove_host_listener(host_resolver, client->synced_data.host_listener);
        client->synced_data.host_listener = NULL;

        return AWS_OP_ERR;
    }

    return AWS_OP_SUCCESS;
}<|MERGE_RESOLUTION|>--- conflicted
+++ resolved
@@ -1628,34 +1628,16 @@
 
 error_clean_up:
 
-<<<<<<< HEAD
-    aws_s3_client_notify_connection_finished(client, vip_connection, AWS_S3_VIP_CONNECTION_FINISH_FLAG_RETRY);
-}
-
-static void s_s3_client_retry_with_token(
-    struct aws_retry_strategy *retry_strategy,
-    int error_code,
-    struct aws_retry_token *token,
-    void *user_data);
-
-static void s_s3_client_retry_ready(struct aws_retry_token *token, int error_code, void *user_data);
-
-=======
     aws_s3_client_notify_connection_finished(
         client, vip_connection, error_code, AWS_S3_VIP_CONNECTION_FINISH_CODE_RETRY);
 }
 
->>>>>>> 78f704c5
 /* Called by aws_s3_meta_request when it has finished using this VIP connection for a single request. */
 void aws_s3_client_notify_connection_finished(
     struct aws_s3_client *client,
     struct aws_s3_vip_connection *vip_connection,
-<<<<<<< HEAD
-    uint32_t flags) {
-=======
     int error_code,
     enum aws_s3_vip_connection_finish_code finish_code) {
->>>>>>> 78f704c5
     AWS_PRECONDITION(client);
     AWS_PRECONDITION(vip_connection);
 
@@ -1667,36 +1649,6 @@
     AWS_PRECONDITION(meta_request->initial_request_message);
 
     /* If we're trying to setup a retry... */
-<<<<<<< HEAD
-    if ((flags & AWS_S3_VIP_CONNECTION_FINISH_FLAG_RETRY) != 0) {
-
-        struct aws_byte_cursor host_header_value;
-        AWS_ZERO_STRUCT(host_header_value);
-
-        struct aws_http_headers *message_headers = aws_http_message_get_headers(meta_request->initial_request_message);
-        AWS_ASSERT(message_headers);
-
-        int get_header_result = aws_http_headers_get(message_headers, g_host_header_name, &host_header_value);
-        AWS_ASSERT(get_header_result == AWS_OP_SUCCESS);
-        (void)get_header_result;
-
-        /* If we already have a retry token, immediately schedule the retry.*/
-        if (vip_connection->retry_token != NULL) {
-            s_s3_client_retry_with_token(
-                client->retry_strategy, AWS_ERROR_SUCCESS, vip_connection->retry_token, vip_connection);
-
-            /* If we don't have a token, try to acquire a token so that we can schedule a retry. */
-        } else if (aws_retry_strategy_acquire_retry_token(
-                       client->retry_strategy, &host_header_value, s_s3_client_retry_with_token, vip_connection, 0)) {
-
-            AWS_LOGF_ERROR(
-                AWS_LS_S3_META_REQUEST,
-                "id=%p Meta request could not acquire retry token for request %p due to error %d (%s)",
-                (void *)request->meta_request,
-                (void *)request,
-                aws_last_error_or_unknown(),
-                aws_error_str(aws_last_error_or_unknown()));
-=======
     if (finish_code == AWS_S3_VIP_CONNECTION_FINISH_CODE_RETRY) {
 
         if (vip_connection->retry_token == NULL) {
@@ -1757,7 +1709,6 @@
                 (void *)vip_connection->retry_token,
                 error_code,
                 aws_error_str(error_code));
->>>>>>> 78f704c5
 
             goto reset_vip_connection;
         }
@@ -1770,26 +1721,6 @@
     if (vip_connection->retry_token != NULL) {
 
         /* If we have a retry token and successfully finished, record that success. */
-<<<<<<< HEAD
-        if ((flags & AWS_S3_VIP_CONNECTION_FINISH_FLAG_SUCCESS) != 0) {
-            aws_retry_token_record_success(vip_connection->retry_token);
-        }
-
-        aws_retry_token_release(vip_connection->retry_token);
-        vip_connection->retry_token = NULL;
-    }
-
-    /* If we weren't successful, and we're here, that means this failure is not eligible for a retry. So finish the
-     * meta request, and close our HTTP connection. */
-    if ((flags & AWS_S3_VIP_CONNECTION_FINISH_FLAG_SUCCESS) == 0) {
-        aws_s3_meta_request_cancel_default(meta_request, request);
-
-        if (vip_connection->http_connection != NULL) {
-            aws_http_connection_close(vip_connection->http_connection);
-        }
-    }
-
-=======
         if (finish_code == AWS_S3_VIP_CONNECTION_FINISH_CODE_SUCCESS) {
             aws_retry_token_record_success(vip_connection->retry_token);
         }
@@ -1808,7 +1739,6 @@
         }
     }
 
->>>>>>> 78f704c5
     /* Get rid of the attached request. */
     aws_s3_request_release(vip_connection->request);
     vip_connection->request = NULL;
@@ -1820,15 +1750,9 @@
     s_s3_client_unlock_synced_data(client);
 }
 
-<<<<<<< HEAD
-static void s_s3_client_retry_with_token(
-    struct aws_retry_strategy *retry_strategy,
-    int error_code,
-    struct aws_retry_token *token,
-    void *user_data) {
-
-    AWS_PRECONDITION(retry_strategy);
-    (void)retry_strategy;
+static void s_s3_client_retry_ready(struct aws_retry_token *token, int error_code, void *user_data) {
+    AWS_PRECONDITION(token);
+    (void)token;
 
     struct aws_s3_vip_connection *vip_connection = user_data;
     AWS_PRECONDITION(vip_connection);
@@ -1836,88 +1760,6 @@
 
     struct aws_s3_client *client = vip_connection->owning_vip->owning_client;
     AWS_PRECONDITION(client);
-
-    struct aws_s3_request *request = vip_connection->request;
-    AWS_PRECONDITION(request);
-
-    struct aws_s3_meta_request *meta_request = request->meta_request;
-    AWS_PRECONDITION(meta_request);
-
-    if (error_code != AWS_ERROR_SUCCESS) {
-        AWS_LOGF_ERROR(
-            AWS_LS_S3_META_REQUEST,
-            "id=%p Meta request could not get retry token for request %p due to error %d (%s)",
-            (void *)meta_request,
-            (void *)request,
-            error_code,
-            aws_error_str(error_code));
-
-        goto error_clean_up;
-    }
-
-    AWS_ASSERT(token);
-
-    enum aws_retry_error_type error_type = AWS_RETRY_ERROR_TYPE_TRANSIENT;
-
-    switch (request->send_data.error_code) {
-        case AWS_ERROR_S3_INTERNAL_ERROR:
-            error_type = AWS_RETRY_ERROR_TYPE_SERVER_ERROR;
-            break;
-
-        case AWS_ERROR_S3_SLOW_DOWN:
-            error_type = AWS_RETRY_ERROR_TYPE_THROTTLING;
-            break;
-    }
-
-    vip_connection->retry_token = token;
-
-    AWS_LOGF_DEBUG(
-        AWS_LS_S3_CLIENT,
-        "id=%p Client scheduling retry of request %p for meta request %p with token %p.",
-        (void *)client,
-        (void *)request,
-        (void *)meta_request,
-        (void *)token);
-
-    /* Ask the retry strategy to schedule a retry of the request. */
-    if (aws_retry_strategy_schedule_retry(
-            vip_connection->retry_token, error_type, s_s3_client_retry_ready, vip_connection)) {
-        error_code = aws_last_error_or_unknown();
-
-        AWS_LOGF_ERROR(
-            AWS_LS_S3_CLIENT,
-            "id=%p Client could not retry request %p for meta request %p with token %p due to error %d (%s)",
-            (void *)client,
-            (void *)request,
-            (void *)meta_request,
-            (void *)token,
-            error_code,
-            aws_error_str(error_code));
-
-        goto error_clean_up;
-    }
-
-    return;
-
-error_clean_up:
-
-    request->send_data.error_code = error_code;
-    aws_s3_client_notify_connection_finished(client, vip_connection, 0);
-}
-
-=======
->>>>>>> 78f704c5
-static void s_s3_client_retry_ready(struct aws_retry_token *token, int error_code, void *user_data) {
-    AWS_PRECONDITION(token);
-    (void)token;
-
-    struct aws_s3_vip_connection *vip_connection = user_data;
-    AWS_PRECONDITION(vip_connection);
-    AWS_PRECONDITION(vip_connection->owning_vip);
-
-    struct aws_s3_client *client = vip_connection->owning_vip->owning_client;
-    AWS_PRECONDITION(client);
-<<<<<<< HEAD
 
     struct aws_s3_request *request = vip_connection->request;
     AWS_PRECONDITION(request);
@@ -1937,27 +1779,6 @@
             error_code,
             aws_error_str(error_code));
 
-=======
-
-    struct aws_s3_request *request = vip_connection->request;
-    AWS_PRECONDITION(request);
-
-    struct aws_s3_meta_request *meta_request = request->meta_request;
-    AWS_PRECONDITION(meta_request);
-
-    /* If we couldn't retry this request, then bail on the entire meta request. */
-    if (error_code != AWS_ERROR_SUCCESS) {
-
-        AWS_LOGF_ERROR(
-            AWS_LS_S3_CLIENT,
-            "id=%p Client could not retry request %p for meta request %p due to error %d (%s)",
-            (void *)client,
-            (void *)meta_request,
-            (void *)request,
-            error_code,
-            aws_error_str(error_code));
-
->>>>>>> 78f704c5
         goto error_clean_up;
     }
 
@@ -1970,25 +1791,16 @@
         (void *)vip_connection,
         (void *)vip_connection->retry_token);
 
-<<<<<<< HEAD
-    s_s3_client_get_http_connection(client, vip_connection);
-
-=======
     vip_connection->is_retry = true;
 
     s_s3_client_process_request(client, vip_connection);
 
->>>>>>> 78f704c5
     return;
 
 error_clean_up:
 
-<<<<<<< HEAD
-    aws_s3_client_notify_connection_finished(client, vip_connection, 0);
-=======
     aws_s3_client_notify_connection_finished(
         client, vip_connection, error_code, AWS_S3_VIP_CONNECTION_FINISH_CODE_FAILED);
->>>>>>> 78f704c5
 }
 
 /* Called by aws_s3_request when it has finished being destroyed */
