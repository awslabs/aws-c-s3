--- conflicted
+++ resolved
@@ -741,17 +741,14 @@
                 .client = client,
                 .max_connections = aws_s3_client_get_max_active_connections(client, NULL),
                 .port = port,
-<<<<<<< HEAD
-                .enable_read_backpressure = client->enable_read_backpressure,
-                .initial_read_window = client->initial_read_window,
-            };
-=======
                 .proxy_config = client->proxy_config,
                 .proxy_ev_settings = client->proxy_ev_settings,
                 .connect_timeout_ms = client->connect_timeout_ms,
                 .tcp_keep_alive_options = client->tcp_keep_alive_options,
                 .monitoring_options = client->monitoring_options};
->>>>>>> 03df7757
+                .enable_read_backpressure = client->enable_read_backpressure,
+                .initial_read_window = client->initial_read_window,
+            };
 
             endpoint = aws_s3_endpoint_new(client->allocator, &endpoint_options);
 
