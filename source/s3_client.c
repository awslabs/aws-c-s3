/**
 * Copyright Amazon.com, Inc. or its affiliates. All Rights Reserved.
 * SPDX-License-Identifier: Apache-2.0.
 */

#include "aws/s3/private/s3_auto_ranged_get.h"
#include "aws/s3/private/s3_auto_ranged_put.h"
#include "aws/s3/private/s3_client_impl.h"
#include "aws/s3/private/s3_default_meta_request.h"
#include "aws/s3/private/s3_meta_request_impl.h"
#include "aws/s3/private/s3_request_messages.h"
#include "aws/s3/private/s3_util.h"

#include <aws/auth/credentials.h>
#include <aws/common/assert.h>
#include <aws/common/atomics.h>
#include <aws/common/clock.h>
#include <aws/common/device_random.h>
#include <aws/common/environment.h>
#include <aws/common/string.h>
#include <aws/common/system_info.h>
#include <aws/http/connection.h>
#include <aws/http/connection_manager.h>
#include <aws/http/proxy.h>
#include <aws/http/request_response.h>
#include <aws/io/channel_bootstrap.h>
#include <aws/io/event_loop.h>
#include <aws/io/host_resolver.h>
#include <aws/io/retry_strategy.h>
#include <aws/io/socket.h>
#include <aws/io/stream.h>
#include <aws/io/tls_channel_handler.h>
#include <aws/io/uri.h>

#include <aws/s3/private/s3_copy_object.h>
#include <inttypes.h>
#include <math.h>

#if _MSC_VER
#    pragma warning(disable : 4232) /* function pointer to dll symbol */
#endif                              /* _MSC_VER */

struct aws_s3_meta_request_work {
    struct aws_linked_list_node node;
    struct aws_s3_meta_request *meta_request;
};

static const enum aws_log_level s_log_level_client_stats = AWS_LL_INFO;

static const uint32_t s_max_requests_multiplier = 4;

/* TODO Provide analysis on origins of this value. */
static const double s_throughput_per_vip_gbps = 4.0;

/* Preferred amount of active connections per meta request type. */
const uint32_t g_num_conns_per_vip_meta_request_look_up[AWS_S3_META_REQUEST_TYPE_MAX] = {
    10, /* AWS_S3_META_REQUEST_TYPE_DEFAULT */
    10, /* AWS_S3_META_REQUEST_TYPE_GET_OBJECT */
    10, /* AWS_S3_META_REQUEST_TYPE_PUT_OBJECT */
    10  /* AWS_S3_META_REQUEST_TYPE_COPY_OBJECT */
};

/* Should be max of s_num_conns_per_vip_meta_request_look_up */
const uint32_t g_max_num_connections_per_vip = 10;

/**
 * Default part size is 8 MB to reach the best performance from the experiments we had.
 * Default max part size is SIZE_MAX at 32bit build, which is around 4GB, which is 5GB at 64bit build.
 *      The server limit is 5GB, but object size limit is 5TB for now. We should be good enough for all the case.
 *      For upload, the max number of parts is 10000, which will limits the object size to 40TB for 32bit and 50TB for
 *      64bit.
 * TODO Provide more information on other values.
 */
static const size_t s_default_part_size = 8 * 1024 * 1024;
static const uint64_t s_default_max_part_size = SIZE_MAX < 5000000000000ULL ? SIZE_MAX : 5000000000000ULL;
static const double s_default_throughput_target_gbps = 10.0;
static const uint32_t s_default_max_retries = 5;
static size_t s_dns_host_address_ttl_seconds = 5 * 60;

/* Called when ref count is 0. */
static void s_s3_client_start_destroy(void *user_data);

/* Called by s_s3_client_process_work_default when all shutdown criteria has been met. */
static void s_s3_client_finish_destroy_default(struct aws_s3_client *client);

/* Called when the body streaming elg shutdown has completed. */
static void s_s3_client_body_streaming_elg_shutdown(void *user_data);

static void s_s3_client_create_connection_for_request(struct aws_s3_client *client, struct aws_s3_request *request);

/* Callback which handles the HTTP connection retrieved by acquire_http_connection. */
static void s_s3_client_on_acquire_http_connection(
    struct aws_http_connection *http_connection,
    int error_code,
    void *user_data);

static void s_s3_client_push_meta_request_synced(
    struct aws_s3_client *client,
    struct aws_s3_meta_request *meta_request);

/* Schedule task for processing work. (Calls the corresponding vtable function.) */
static void s_s3_client_schedule_process_work_synced(struct aws_s3_client *client);

/* Default implementation for scheduling processing of work. */
static void s_s3_client_schedule_process_work_synced_default(struct aws_s3_client *client);

/* Actual task function that processes work. */
static void s_s3_client_process_work_task(struct aws_task *task, void *arg, enum aws_task_status task_status);

static void s_s3_client_process_work_default(struct aws_s3_client *client);

static void s_s3_client_endpoint_shutdown_callback(struct aws_s3_client *client);

/* Default factory function for creating a meta request. */
static struct aws_s3_meta_request *s_s3_client_meta_request_factory_default(
    struct aws_s3_client *client,
    const struct aws_s3_meta_request_options *options);

static struct aws_s3_client_vtable s_s3_client_default_vtable = {
    .meta_request_factory = s_s3_client_meta_request_factory_default,
    .acquire_http_connection = aws_http_connection_manager_acquire_connection,
    .get_host_address_count = aws_host_resolver_get_host_address_count,
    .schedule_process_work_synced = s_s3_client_schedule_process_work_synced_default,
    .process_work = s_s3_client_process_work_default,
    .endpoint_shutdown_callback = s_s3_client_endpoint_shutdown_callback,
    .finish_destroy = s_s3_client_finish_destroy_default,
};

void aws_s3_set_dns_ttl(size_t ttl) {
    s_dns_host_address_ttl_seconds = ttl;
}

/* Returns the max number of connections allowed.
 *
 * When meta request is NULL, this will return the overall allowed number of connections.
 *
 * If meta_request is not NULL, this will give the max number of connections allowed for that meta request type on
 * that endpoint.
 */
uint32_t aws_s3_client_get_max_active_connections(
    struct aws_s3_client *client,
    struct aws_s3_meta_request *meta_request) {
    AWS_PRECONDITION(client);

    uint32_t num_connections_per_vip = g_max_num_connections_per_vip;
    uint32_t num_vips = client->ideal_vip_count;

    if (meta_request != NULL) {
        num_connections_per_vip = g_num_conns_per_vip_meta_request_look_up[meta_request->type];

        struct aws_s3_endpoint *endpoint = meta_request->endpoint;
        AWS_ASSERT(endpoint != NULL);

        AWS_ASSERT(client->vtable->get_host_address_count);
        size_t num_known_vips = client->vtable->get_host_address_count(
            client->client_bootstrap->host_resolver, endpoint->host_name, AWS_GET_HOST_ADDRESS_COUNT_RECORD_TYPE_A);

        /* If the number of known vips is less than our ideal VIP count, clamp it. */
        if (num_known_vips < (size_t)num_vips) {
            num_vips = (uint32_t)num_known_vips;
        }
    }

    /* We always want to allow for at least one VIP worth of connections. */
    if (num_vips == 0) {
        num_vips = 1;
    }

    uint32_t max_active_connections = num_vips * num_connections_per_vip;

    if (client->max_active_connections_override > 0 &&
        client->max_active_connections_override < max_active_connections) {
        max_active_connections = client->max_active_connections_override;
    }

    return max_active_connections;
}

/* Returns the max number of requests allowed to be in memory */
uint32_t aws_s3_client_get_max_requests_in_flight(struct aws_s3_client *client) {
    AWS_PRECONDITION(client);
    return aws_s3_client_get_max_active_connections(client, NULL) * s_max_requests_multiplier;
}

/* Returns the max number of requests that should be in preparation stage (ie: reading from a stream, being signed,
 * etc.) */
uint32_t aws_s3_client_get_max_requests_prepare(struct aws_s3_client *client) {
    return aws_s3_client_get_max_active_connections(client, NULL);
}

static uint32_t s_s3_client_get_num_requests_network_io(
    struct aws_s3_client *client,
    enum aws_s3_meta_request_type meta_request_type) {
    AWS_PRECONDITION(client);

    uint32_t num_requests_network_io = 0;

    if (meta_request_type == AWS_S3_META_REQUEST_TYPE_MAX) {
        for (uint32_t i = 0; i < AWS_S3_META_REQUEST_TYPE_MAX; ++i) {
            num_requests_network_io += (uint32_t)aws_atomic_load_int(&client->stats.num_requests_network_io[i]);
        }
    } else {
        num_requests_network_io =
            (uint32_t)aws_atomic_load_int(&client->stats.num_requests_network_io[meta_request_type]);
    }

    return num_requests_network_io;
}

void aws_s3_client_lock_synced_data(struct aws_s3_client *client) {
    aws_mutex_lock(&client->synced_data.lock);
}

void aws_s3_client_unlock_synced_data(struct aws_s3_client *client) {
    aws_mutex_unlock(&client->synced_data.lock);
}

struct aws_s3_client *aws_s3_client_new(
    struct aws_allocator *allocator,
    const struct aws_s3_client_config *client_config) {

    AWS_PRECONDITION(allocator);
    AWS_PRECONDITION(client_config);

    if (client_config->client_bootstrap == NULL) {
        AWS_LOGF_ERROR(
            AWS_LS_S3_CLIENT,
            "Cannot create client from client_config; client_bootstrap provided in options is invalid.");
        aws_raise_error(AWS_ERROR_INVALID_ARGUMENT);
        return NULL;
    }

    /* Cannot be less than zero.  If zero, use default. */
    if (client_config->throughput_target_gbps < 0.0) {
        AWS_LOGF_ERROR(
            AWS_LS_S3_CLIENT,
            "Cannot create client from client_config; throughput_target_gbps cannot less than or equal to 0.");
        aws_raise_error(AWS_ERROR_INVALID_ARGUMENT);
        return NULL;
    }

#ifdef BYO_CRYPTO
    if (client_config->tls_mode == AWS_MR_TLS_ENABLED && client_config->tls_connection_options == NULL) {
        AWS_LOGF_ERROR(
            AWS_LS_S3_CLIENT,
            "Cannot create client from client_config; when using BYO_CRYPTO, tls_connection_options can not be "
            "NULL when TLS is enabled.");
        aws_raise_error(AWS_ERROR_INVALID_ARGUMENT);
        return NULL;
    }
#endif

    struct aws_s3_client *client = aws_mem_calloc(allocator, 1, sizeof(struct aws_s3_client));

    client->allocator = allocator;
    client->vtable = &s_s3_client_default_vtable;

    aws_ref_count_init(&client->ref_count, client, (aws_simple_completion_callback *)s_s3_client_start_destroy);

    if (aws_mutex_init(&client->synced_data.lock) != AWS_OP_SUCCESS) {
        goto lock_init_fail;
    }

    aws_linked_list_init(&client->synced_data.pending_meta_request_work);
    aws_linked_list_init(&client->synced_data.prepared_requests);

    aws_linked_list_init(&client->threaded_data.meta_requests);
    aws_linked_list_init(&client->threaded_data.request_queue);

    aws_atomic_init_int(&client->stats.num_requests_in_flight, 0);

    for (uint32_t i = 0; i < (uint32_t)AWS_S3_META_REQUEST_TYPE_MAX; ++i) {
        aws_atomic_init_int(&client->stats.num_requests_network_io[i], 0);
    }

    aws_atomic_init_int(&client->stats.num_requests_stream_queued_waiting, 0);
    aws_atomic_init_int(&client->stats.num_requests_streaming, 0);

    *((uint32_t *)&client->max_active_connections_override) = client_config->max_active_connections_override;

    /* Store our client bootstrap. */
    client->client_bootstrap = aws_client_bootstrap_acquire(client_config->client_bootstrap);

    struct aws_event_loop_group *event_loop_group = client_config->client_bootstrap->event_loop_group;
    aws_event_loop_group_acquire(event_loop_group);

    client->process_work_event_loop = aws_event_loop_group_get_next_loop(event_loop_group);

    /* Make a copy of the region string. */
    client->region = aws_string_new_from_array(allocator, client_config->region.ptr, client_config->region.len);

    if (client_config->part_size != 0) {
        *((size_t *)&client->part_size) = client_config->part_size;
    } else {
        *((size_t *)&client->part_size) = s_default_part_size;
    }

    if (client_config->max_part_size != 0) {
        *((size_t *)&client->max_part_size) = client_config->max_part_size;
    } else {
        *((size_t *)&client->max_part_size) = (size_t)s_default_max_part_size;
    }

    if (client_config->max_part_size < client_config->part_size) {
        *((size_t *)&client_config->max_part_size) = client_config->part_size;
    }

    if (client_config->proxy_options) {
        client->proxy_config = aws_http_proxy_config_new_from_proxy_options(allocator, client_config->proxy_options);
        if (client->proxy_config == NULL) {
            goto on_error;
        }
    }
    client->connect_timeout_ms = client_config->connect_timeout_ms;
    if (client_config->proxy_ev_settings) {
        client->proxy_ev_settings = aws_mem_calloc(allocator, 1, sizeof(struct proxy_env_var_settings));
        *client->proxy_ev_settings = *client_config->proxy_ev_settings;

        if (client_config->proxy_ev_settings->tls_options) {
            client->proxy_ev_tls_options = aws_mem_calloc(allocator, 1, sizeof(struct aws_tls_connection_options));
            if (aws_tls_connection_options_copy(client->proxy_ev_tls_options, client->proxy_ev_settings->tls_options)) {
                goto on_error;
            }
            client->proxy_ev_settings->tls_options = client->proxy_ev_tls_options;
        }
    }

    if (client_config->tcp_keep_alive_options) {
        client->tcp_keep_alive_options = aws_mem_calloc(allocator, 1, sizeof(struct aws_s3_tcp_keep_alive_options));
        *client->tcp_keep_alive_options = *client_config->tcp_keep_alive_options;
    }

    if (client_config->monitoring_options) {
        client->monitoring_options =
            aws_mem_calloc(allocator, 1, sizeof(struct aws_http_connection_monitoring_options));
        *client->monitoring_options = *client_config->monitoring_options;
    }

    if (client_config->tls_mode == AWS_MR_TLS_ENABLED) {
        client->tls_connection_options =
            aws_mem_calloc(client->allocator, 1, sizeof(struct aws_tls_connection_options));

        if (client_config->tls_connection_options != NULL) {
            aws_tls_connection_options_copy(client->tls_connection_options, client_config->tls_connection_options);
        } else {
#ifdef BYO_CRYPTO
            AWS_FATAL_ASSERT(false);
            goto on_error;
#else
            struct aws_tls_ctx_options default_tls_ctx_options;
            AWS_ZERO_STRUCT(default_tls_ctx_options);

            aws_tls_ctx_options_init_default_client(&default_tls_ctx_options, allocator);

            struct aws_tls_ctx *default_tls_ctx = aws_tls_client_ctx_new(allocator, &default_tls_ctx_options);
            if (default_tls_ctx == NULL) {
                goto on_error;
            }

            aws_tls_connection_options_init_from_ctx(client->tls_connection_options, default_tls_ctx);

            aws_tls_ctx_release(default_tls_ctx);
            aws_tls_ctx_options_clean_up(&default_tls_ctx_options);
#endif
        }
    }

    /* Set up body streaming ELG */
    {
        uint16_t num_event_loops =
            (uint16_t)aws_array_list_length(&client->client_bootstrap->event_loop_group->event_loops);
        uint16_t num_streaming_threads = num_event_loops;

        if (num_streaming_threads < 1) {
            num_streaming_threads = 1;
        }

        struct aws_shutdown_callback_options body_streaming_elg_shutdown_options = {
            .shutdown_callback_fn = s_s3_client_body_streaming_elg_shutdown,
            .shutdown_callback_user_data = client,
        };

        if (aws_get_cpu_group_count() > 1) {
            client->body_streaming_elg = aws_event_loop_group_new_default_pinned_to_cpu_group(
                client->allocator, num_streaming_threads, 1, &body_streaming_elg_shutdown_options);
        } else {
            client->body_streaming_elg = aws_event_loop_group_new_default(
                client->allocator, num_streaming_threads, &body_streaming_elg_shutdown_options);
        }
        if (!client->body_streaming_elg) {
            /* Fail to create elg, we should fail the call */
            goto on_error;
        }
        client->synced_data.body_streaming_elg_allocated = true;
    }
    /* Setup cannot fail after this point. */

    if (client_config->throughput_target_gbps != 0.0) {
        *((double *)&client->throughput_target_gbps) = client_config->throughput_target_gbps;
    } else {
        *((double *)&client->throughput_target_gbps) = s_default_throughput_target_gbps;
    }

    *((enum aws_s3_meta_request_compute_content_md5 *)&client->compute_content_md5) =
        client_config->compute_content_md5;

    /* Determine how many vips are ideal by dividing target-throughput by throughput-per-vip. */
    {
        double ideal_vip_count_double = client->throughput_target_gbps / s_throughput_per_vip_gbps;
        *((uint32_t *)&client->ideal_vip_count) = (uint32_t)ceil(ideal_vip_count_double);
    }

    if (client_config->signing_config) {
        client->cached_signing_config = aws_cached_signing_config_new(client->allocator, client_config->signing_config);
    }

    client->synced_data.active = true;

    if (client_config->retry_strategy != NULL) {
        aws_retry_strategy_acquire(client_config->retry_strategy);
        client->retry_strategy = client_config->retry_strategy;
    } else {
        struct aws_exponential_backoff_retry_options backoff_retry_options = {
            .el_group = client_config->client_bootstrap->event_loop_group,
            .max_retries = s_default_max_retries,
        };

        struct aws_standard_retry_options retry_options = {
            .backoff_retry_options = backoff_retry_options,
        };

        client->retry_strategy = aws_retry_strategy_new_standard(allocator, &retry_options);
    }

    aws_hash_table_init(
        &client->synced_data.endpoints,
        client->allocator,
        10,
        aws_hash_string,
        aws_hash_callback_string_eq,
        aws_hash_callback_string_destroy,
        NULL);

    /* Initialize shutdown options and tracking. */
    client->shutdown_callback = client_config->shutdown_callback;
    client->shutdown_callback_user_data = client_config->shutdown_callback_user_data;

    *((bool *)&client->enable_read_backpressure) = client_config->enable_read_backpressure;
    *((size_t *)&client->initial_read_window) = client_config->initial_read_window;

    return client;

on_error:
    if (client->tls_connection_options) {
        aws_tls_connection_options_clean_up(client->tls_connection_options);
        aws_mem_release(client->allocator, client->tls_connection_options);
        client->tls_connection_options = NULL;
    }
    if (client->proxy_config) {
        aws_http_proxy_config_destroy(client->proxy_config);
    }
    if (client->proxy_ev_tls_options) {
        aws_tls_connection_options_clean_up(client->proxy_ev_tls_options);
        aws_mem_release(client->allocator, client->proxy_ev_tls_options);
        client->proxy_ev_settings->tls_options = NULL;
    }
    aws_mem_release(client->allocator, client->proxy_ev_settings);
    aws_mem_release(client->allocator, client->monitoring_options);
    aws_mem_release(client->allocator, client->tcp_keep_alive_options);

    aws_event_loop_group_release(client->client_bootstrap->event_loop_group);
    aws_client_bootstrap_release(client->client_bootstrap);
    aws_mutex_clean_up(&client->synced_data.lock);
lock_init_fail:
    aws_mem_release(client->allocator, client);
    return NULL;
}

struct aws_s3_client *aws_s3_client_acquire(struct aws_s3_client *client) {
    AWS_PRECONDITION(client);

    aws_ref_count_acquire(&client->ref_count);
    return client;
}

struct aws_s3_client *aws_s3_client_release(struct aws_s3_client *client) {
    if (client != NULL) {
        aws_ref_count_release(&client->ref_count);
    }

    return NULL;
}

static void s_s3_client_start_destroy(void *user_data) {
    struct aws_s3_client *client = user_data;
    AWS_PRECONDITION(client);

    AWS_LOGF_DEBUG(AWS_LS_S3_CLIENT, "id=%p Client starting destruction.", (void *)client);

    struct aws_linked_list local_vip_list;
    aws_linked_list_init(&local_vip_list);

    /* BEGIN CRITICAL SECTION */
    {
        aws_s3_client_lock_synced_data(client);

        client->synced_data.active = false;

        /* Prevent the client from cleaning up inbetween the mutex unlock/re-lock below.*/
        client->synced_data.start_destroy_executing = true;

        aws_s3_client_unlock_synced_data(client);
    }
    /* END CRITICAL SECTION */

    aws_event_loop_group_release(client->body_streaming_elg);
    client->body_streaming_elg = NULL;

    /* BEGIN CRITICAL SECTION */
    {
        aws_s3_client_lock_synced_data(client);
        client->synced_data.start_destroy_executing = false;

        /* Schedule the work task to clean up outstanding connections and to call s_s3_client_finish_destroy function if
         * everything cleaning up asynchronously has finished.  */
        s_s3_client_schedule_process_work_synced(client);
        aws_s3_client_unlock_synced_data(client);
    }
    /* END CRITICAL SECTION */
}

static void s_s3_client_finish_destroy_default(struct aws_s3_client *client) {
    AWS_PRECONDITION(client);

    AWS_LOGF_DEBUG(AWS_LS_S3_CLIENT, "id=%p Client finishing destruction.", (void *)client);

    aws_string_destroy(client->region);
    client->region = NULL;

    if (client->tls_connection_options) {
        aws_tls_connection_options_clean_up(client->tls_connection_options);
        aws_mem_release(client->allocator, client->tls_connection_options);
        client->tls_connection_options = NULL;
    }

    if (client->proxy_config) {
        aws_http_proxy_config_destroy(client->proxy_config);
    }

    if (client->proxy_ev_tls_options) {
        aws_tls_connection_options_clean_up(client->proxy_ev_tls_options);
        aws_mem_release(client->allocator, client->proxy_ev_tls_options);
        client->proxy_ev_settings->tls_options = NULL;
    }
    aws_mem_release(client->allocator, client->proxy_ev_settings);
    aws_mem_release(client->allocator, client->monitoring_options);
    aws_mem_release(client->allocator, client->tcp_keep_alive_options);

    aws_mutex_clean_up(&client->synced_data.lock);

    AWS_ASSERT(aws_linked_list_empty(&client->synced_data.pending_meta_request_work));
    AWS_ASSERT(aws_linked_list_empty(&client->threaded_data.meta_requests));
    aws_hash_table_clean_up(&client->synced_data.endpoints);

    aws_retry_strategy_release(client->retry_strategy);

    aws_event_loop_group_release(client->client_bootstrap->event_loop_group);

    aws_client_bootstrap_release(client->client_bootstrap);
    aws_cached_signing_config_destroy(client->cached_signing_config);

    aws_s3_client_shutdown_complete_callback_fn *shutdown_callback = client->shutdown_callback;
    void *shutdown_user_data = client->shutdown_callback_user_data;

    aws_mem_release(client->allocator, client);
    client = NULL;

    if (shutdown_callback != NULL) {
        shutdown_callback(shutdown_user_data);
    }
}

static void s_s3_client_body_streaming_elg_shutdown(void *user_data) {
    struct aws_s3_client *client = user_data;
    AWS_PRECONDITION(client);

    AWS_LOGF_DEBUG(AWS_LS_S3_CLIENT, "id=%p Client body streaming ELG shutdown.", (void *)client);

    /* BEGIN CRITICAL SECTION */
    {
        aws_s3_client_lock_synced_data(client);
        client->synced_data.body_streaming_elg_allocated = false;
        s_s3_client_schedule_process_work_synced(client);
        aws_s3_client_unlock_synced_data(client);
    }
    /* END CRITICAL SECTION */
}

uint32_t aws_s3_client_queue_requests_threaded(
    struct aws_s3_client *client,
    struct aws_linked_list *request_list,
    bool queue_front) {
    AWS_PRECONDITION(client);
    AWS_PRECONDITION(request_list);

    uint32_t request_list_size = 0;

    for (struct aws_linked_list_node *node = aws_linked_list_begin(request_list);
         node != aws_linked_list_end(request_list);
         node = aws_linked_list_next(node)) {
        ++request_list_size;
    }

    if (queue_front) {
        aws_linked_list_move_all_front(&client->threaded_data.request_queue, request_list);
    } else {
        aws_linked_list_move_all_back(&client->threaded_data.request_queue, request_list);
    }

    client->threaded_data.request_queue_size += request_list_size;
    return request_list_size;
}

struct aws_s3_request *aws_s3_client_dequeue_request_threaded(struct aws_s3_client *client) {
    AWS_PRECONDITION(client);

    if (aws_linked_list_empty(&client->threaded_data.request_queue)) {
        return NULL;
    }

    struct aws_linked_list_node *request_node = aws_linked_list_pop_front(&client->threaded_data.request_queue);
    struct aws_s3_request *request = AWS_CONTAINER_OF(request_node, struct aws_s3_request, node);

    --client->threaded_data.request_queue_size;

    return request;
}

/* Common implementation for aws_s3_client_start_meta_request() and the deprecated aws_s3_client_make_meta_request()  */
static struct aws_s3_meta_request *s_s3_client_create_meta_request(
    struct aws_s3_client *client,
    const struct aws_s3_meta_request_options *options) {

    AWS_LOGF_INFO(AWS_LS_S3_CLIENT, "id=%p Initiating making of meta request", (void *)client);

    AWS_PRECONDITION(client);
    AWS_PRECONDITION(client->vtable);
    AWS_PRECONDITION(client->vtable->meta_request_factory);
    AWS_PRECONDITION(options);

    if (options->type != AWS_S3_META_REQUEST_TYPE_DEFAULT && options->type != AWS_S3_META_REQUEST_TYPE_GET_OBJECT &&
        options->type != AWS_S3_META_REQUEST_TYPE_PUT_OBJECT && options->type != AWS_S3_META_REQUEST_TYPE_COPY_OBJECT) {
        AWS_LOGF_ERROR(
            AWS_LS_S3_CLIENT,
            "id=%p Cannot create meta s3 request; invalid meta request type specified.",
            (void *)client);
        aws_raise_error(AWS_ERROR_INVALID_ARGUMENT);
        return NULL;
    }

    if (options->message == NULL) {
        AWS_LOGF_ERROR(
            AWS_LS_S3_CLIENT,
            "id=%p Cannot create meta s3 request; message provided in options is invalid.",
            (void *)client);
        aws_raise_error(AWS_ERROR_INVALID_ARGUMENT);
        return NULL;
    }

    struct aws_http_headers *message_headers = aws_http_message_get_headers(options->message);

    if (message_headers == NULL) {
        AWS_LOGF_ERROR(
            AWS_LS_S3_CLIENT,
            "id=%p Cannot create meta s3 request; message provided in options does not contain headers.",
            (void *)client);
        aws_raise_error(AWS_ERROR_INVALID_ARGUMENT);
        return NULL;
    }

    if (options->checksum_config) {
        if (options->checksum_config->location == AWS_SCL_TRAILER) {
            struct aws_http_headers *headers = aws_http_message_get_headers(options->message);
            struct aws_byte_cursor existing_encoding;
            AWS_ZERO_STRUCT(existing_encoding);
            if (aws_http_headers_get(headers, g_content_encoding_header_name, &existing_encoding) == AWS_OP_SUCCESS) {
                if (aws_byte_cursor_find_exact(&existing_encoding, &g_content_encoding_header_aws_chunked, NULL) ==
                    AWS_OP_SUCCESS) {
                    AWS_LOGF_ERROR(
                        AWS_LS_S3_CLIENT,
                        "id=%p Cannot create meta s3 request; for trailer checksum, the original request cannot be "
                        "aws-chunked encoding. The client will encode the request instead.",
                        (void *)client);
                    aws_raise_error(AWS_ERROR_INVALID_ARGUMENT);
                    return NULL;
                }
            }
        }

        if (options->checksum_config->location == AWS_SCL_HEADER) {
            /* TODO: support calculate checksum to add to header */
            aws_raise_error(AWS_ERROR_UNSUPPORTED_OPERATION);
            return NULL;
        }

        if (options->checksum_config->location != AWS_SCL_NONE &&
            options->checksum_config->checksum_algorithm == AWS_SCA_NONE) {
            AWS_LOGF_ERROR(
                AWS_LS_S3_CLIENT,
                "id=%p Cannot create meta s3 request; checksum algorithm must be set to calculate checksum.",
                (void *)client);
            aws_raise_error(AWS_ERROR_INVALID_ARGUMENT);
            return NULL;
        }
        if (options->checksum_config->checksum_algorithm != AWS_SCA_NONE &&
            options->checksum_config->location == AWS_SCL_NONE) {
            AWS_LOGF_ERROR(
                AWS_LS_S3_CLIENT,
                "id=%p Cannot create meta s3 request; checksum algorithm cannot be set if not calculate checksum from "
                "client.",
                (void *)client);
            aws_raise_error(AWS_ERROR_INVALID_ARGUMENT);
            return NULL;
        }
    }

    struct aws_byte_cursor host_header_value;

    if (aws_http_headers_get(message_headers, g_host_header_name, &host_header_value)) {
        AWS_LOGF_ERROR(
            AWS_LS_S3_CLIENT,
            "id=%p Cannot create meta s3 request; message provided in options does not have a 'Host' header.",
            (void *)client);
        aws_raise_error(AWS_ERROR_INVALID_ARGUMENT);
        return NULL;
    }

    bool is_https = true;
    uint16_t port = 0;

    if (options->endpoint != NULL) {
        const struct aws_byte_cursor *host_name_cursor = aws_uri_host_name(options->endpoint);
        if (host_name_cursor->len) {
            if (!aws_byte_cursor_eq(host_name_cursor, &host_header_value)) {
                AWS_LOGF_ERROR(
                    AWS_LS_S3_CLIENT,
                    "id=%p Cannot create meta s3 request; 'Host' header does not match URI 'hostname'.",
                    (void *)client);
                aws_raise_error(AWS_ERROR_INVALID_ARGUMENT);
                return NULL;
            }
        }
        struct aws_byte_cursor https_scheme = aws_byte_cursor_from_c_str("https");
        is_https = aws_byte_cursor_eq_ignore_case(aws_uri_scheme(options->endpoint), &https_scheme);
        port = aws_uri_port(options->endpoint);
    }

    struct aws_s3_meta_request *meta_request = client->vtable->meta_request_factory(client, options);

    if (meta_request == NULL) {
        AWS_LOGF_ERROR(AWS_LS_S3_CLIENT, "id=%p: Could not create new meta request.", (void *)client);
        return NULL;
    }

    bool error_occurred = false;

    /* BEGIN CRITICAL SECTION */
    {
        aws_s3_client_lock_synced_data(client);

        struct aws_string *endpoint_host_name = aws_string_new_from_cursor(client->allocator, &host_header_value);

        struct aws_s3_endpoint *endpoint = NULL;
        struct aws_hash_element *endpoint_hash_element = NULL;

        int was_created = 0;
        if (aws_hash_table_create(
                &client->synced_data.endpoints, endpoint_host_name, &endpoint_hash_element, &was_created)) {
            error_occurred = true;
            goto unlock;
        }

        if (was_created) {
            struct aws_s3_endpoint_options endpoint_options = {
                .host_name = endpoint_host_name,
                .client_bootstrap = client->client_bootstrap,
                .tls_connection_options = is_https ? client->tls_connection_options : NULL,
                .dns_host_address_ttl_seconds = s_dns_host_address_ttl_seconds,
                .client = client,
                .max_connections = aws_s3_client_get_max_active_connections(client, NULL),
                .port = port,
                .proxy_config = client->proxy_config,
                .proxy_ev_settings = client->proxy_ev_settings,
                .connect_timeout_ms = client->connect_timeout_ms,
                .tcp_keep_alive_options = client->tcp_keep_alive_options,
                .monitoring_options = client->monitoring_options};

            endpoint = aws_s3_endpoint_new(client->allocator, &endpoint_options);

            if (endpoint == NULL) {
                aws_hash_table_remove(&client->synced_data.endpoints, endpoint_host_name, NULL, NULL);
                error_occurred = true;
                goto unlock;
            }
            endpoint_hash_element->value = endpoint;
            ++client->synced_data.num_endpoints_allocated;
        } else {
            endpoint = endpoint_hash_element->value;

            aws_s3_endpoint_acquire(endpoint, true /*already_holding_lock*/);

            aws_string_destroy(endpoint_host_name);
            endpoint_host_name = NULL;
        }

        meta_request->endpoint = endpoint;

        s_s3_client_push_meta_request_synced(client, meta_request);
        s_s3_client_schedule_process_work_synced(client);

    unlock:
        aws_s3_client_unlock_synced_data(client);
    }
    /* END CRITICAL SECTION */

    if (error_occurred) {
        AWS_LOGF_ERROR(
            AWS_LS_S3_CLIENT,
            "id=%p Could not create meta request due to error %d (%s)",
            (void *)client,
            aws_last_error(),
            aws_error_str(aws_last_error()));

<<<<<<< HEAD
        aws_s3_meta_request_release(meta_request);
        meta_request = NULL;
=======
        meta_request = aws_s3_meta_request_release(meta_request);
    } else {
        AWS_LOGF_INFO(AWS_LS_S3_CLIENT, "id=%p: Created meta request %p", (void *)client, (void *)meta_request);
>>>>>>> 502ac421
    }

    return meta_request;
}

/* Public facing meta-request creation function. */
int aws_s3_client_start_meta_request(struct aws_s3_client *client, const struct aws_s3_meta_request_options *options) {
    AWS_PRECONDITION(client);
    AWS_PRECONDITION(options);

    if (options->init_callback == NULL) {
        AWS_LOGF_ERROR(
            AWS_LS_S3_CLIENT, "id=%p Cannot create meta s3 request; init callback must be set.", (void *)client);
        return aws_raise_error(AWS_ERROR_INVALID_ARGUMENT);
    }

    struct aws_s3_meta_request *meta_request = s_s3_client_create_meta_request(client, options);
    if (!meta_request) {
        return AWS_OP_ERR;
    }

    AWS_LOGF_INFO(AWS_LS_S3_CLIENT, "id=%p: Started meta request %p", (void *)client, (void *)meta_request);

    /* Note: the meta request's refcount is now 2. The client has 1 hold on it,
     * and 1 hold is reserved for the user until we hand off ownership in the init callback. */
    return AWS_OP_SUCCESS;
}

/* Deprecated public facing meta-request creation function*/
struct aws_s3_meta_request *aws_s3_client_make_meta_request(
    struct aws_s3_client *client,
    const struct aws_s3_meta_request_options *options) {

    AWS_PRECONDITION(client);
    AWS_PRECONDITION(options);

    AWS_LOGF_WARN(
        AWS_LS_S3_CLIENT,
        "id=%p Using deprecated function 'make_meta_request()', use 'start_meta_request()' instead.",
        (void *)client);

    if (options->init_callback != NULL) {
        AWS_LOGF_ERROR(
            AWS_LS_S3_CLIENT,
            "id=%p Cannot create meta s3 request;"
            " init callback cannot be used with 'make_meta_request()' function, use 'start_meta_request()' instead.",
            (void *)client);
        aws_raise_error(AWS_ERROR_INVALID_ARGUMENT);
        return NULL;
    }

    struct aws_s3_meta_request *meta_request = s_s3_client_create_meta_request(client, options);
    if (!meta_request) {
        return NULL;
    }

    AWS_LOGF_INFO(AWS_LS_S3_CLIENT, "id=%p: Created meta request %p", (void *)client, (void *)meta_request);
    return meta_request;
}

static void s_s3_client_endpoint_shutdown_callback(struct aws_s3_client *client) {
    AWS_PRECONDITION(client);

    /* BEGIN CRITICAL SECTION */
    {
        aws_s3_client_lock_synced_data(client);
        --client->synced_data.num_endpoints_allocated;
        s_s3_client_schedule_process_work_synced(client);
        aws_s3_client_unlock_synced_data(client);
    }
    /* END CRITICAL SECTION */
}

static struct aws_s3_meta_request *s_s3_client_meta_request_factory_default(
    struct aws_s3_client *client,
    const struct aws_s3_meta_request_options *options) {
    AWS_PRECONDITION(client);
    AWS_PRECONDITION(options);

    struct aws_http_headers *initial_message_headers = aws_http_message_get_headers(options->message);
    AWS_ASSERT(initial_message_headers);

    uint64_t content_length = 0;
    struct aws_byte_cursor content_length_cursor;
    bool content_length_header_found = false;

    if (!aws_http_headers_get(initial_message_headers, g_content_length_header_name, &content_length_cursor)) {
        if (aws_byte_cursor_utf8_parse_u64(content_length_cursor, &content_length)) {
            AWS_LOGF_ERROR(
                AWS_LS_S3_META_REQUEST,
                "Could not parse Content-Length header. header value is:" PRInSTR "",
                AWS_BYTE_CURSOR_PRI(content_length_cursor));
            aws_raise_error(AWS_ERROR_S3_INVALID_CONTENT_LENGTH_HEADER);
            return NULL;
        }
        content_length_header_found = true;
    }

    /* Call the appropriate meta-request new function. */
    if (options->type == AWS_S3_META_REQUEST_TYPE_GET_OBJECT) {

        /* If the initial request already has partNumber, the request is not splittable(?). Treat it as a Default
         * request.
         * TODO: Still need tests to verify that the request of a part is splittable or not */
        if (aws_http_headers_has(initial_message_headers, aws_byte_cursor_from_c_str("partNumber"))) {
            return aws_s3_meta_request_default_new(client->allocator, client, content_length, false, options);
        }

        return aws_s3_meta_request_auto_ranged_get_new(client->allocator, client, client->part_size, options);
    } else if (options->type == AWS_S3_META_REQUEST_TYPE_PUT_OBJECT) {

        if (!content_length_header_found) {
            AWS_LOGF_ERROR(
                AWS_LS_S3_META_REQUEST,
                "Could not create auto-ranged-put meta request; there is no Content-Length header present.");
            aws_raise_error(AWS_ERROR_INVALID_ARGUMENT);
            return NULL;
        }

        struct aws_input_stream *input_stream = aws_http_message_get_body_stream(options->message);

        if (input_stream == NULL) {
            AWS_LOGF_ERROR(
                AWS_LS_S3_META_REQUEST, "Could not create auto-ranged-put meta request; body stream is NULL.");
            aws_raise_error(AWS_ERROR_INVALID_ARGUMENT);
            return NULL;
        }

        if (options->resume_token == NULL) {

            size_t client_part_size = client->part_size;
            size_t client_max_part_size = client->max_part_size;

            if (client_part_size < g_s3_min_upload_part_size) {
                AWS_LOGF_WARN(
                    AWS_LS_S3_META_REQUEST,
                    "Client config part size of %" PRIu64 " is less than the minimum upload part size of %" PRIu64
                    ". Using to the minimum part-size for upload.",
                    (uint64_t)client_part_size,
                    (uint64_t)g_s3_min_upload_part_size);

                client_part_size = g_s3_min_upload_part_size;
            }

            if (client_max_part_size < g_s3_min_upload_part_size) {
                AWS_LOGF_WARN(
                    AWS_LS_S3_META_REQUEST,
                    "Client config max part size of %" PRIu64 " is less than the minimum upload part size of %" PRIu64
                    ". Clamping to the minimum part-size for upload.",
                    (uint64_t)client_max_part_size,
                    (uint64_t)g_s3_min_upload_part_size);

                client_max_part_size = g_s3_min_upload_part_size;
            }
            if (content_length <= client_part_size) {
                return aws_s3_meta_request_default_new(
                    client->allocator,
                    client,
                    content_length,
                    client->compute_content_md5 == AWS_MR_CONTENT_MD5_ENABLED &&
                        !aws_http_headers_has(initial_message_headers, g_content_md5_header_name),
                    options);
            } else {
                if (aws_s3_message_util_check_checksum_header(options->message)) {
                    /* The checksum header has been set and the request will be splitted. We fail the request */
                    AWS_LOGF_ERROR(
                        AWS_LS_S3_META_REQUEST,
                        "Could not create auto-ranged-put meta request; checksum headers has been set for "
                        "auto-ranged-put that will be split. Pre-calculated checksums are only supported for single "
                        "part upload.");
                    aws_raise_error(AWS_ERROR_INVALID_ARGUMENT);
                    return NULL;
                }
            }

            uint64_t part_size_uint64 = content_length / (uint64_t)g_s3_max_num_upload_parts;

            if (part_size_uint64 > SIZE_MAX) {
                AWS_LOGF_ERROR(
                    AWS_LS_S3_META_REQUEST,
                    "Could not create auto-ranged-put meta request; required part size of %" PRIu64
                    " bytes is too large for platform.",
                    part_size_uint64);

                aws_raise_error(AWS_ERROR_INVALID_ARGUMENT);
                return NULL;
            }

            size_t part_size = (size_t)part_size_uint64;

            if (part_size > client_max_part_size) {
                AWS_LOGF_ERROR(
                    AWS_LS_S3_META_REQUEST,
                    "Could not create auto-ranged-put meta request; required part size for put request is %" PRIu64
                    ", but current maximum part size is %" PRIu64,
                    (uint64_t)part_size,
                    (uint64_t)client_max_part_size);
                aws_raise_error(AWS_ERROR_INVALID_ARGUMENT);
                return NULL;
            }

            if (part_size < client_part_size) {
                part_size = client_part_size;
            }

            uint32_t num_parts = (uint32_t)(content_length / part_size);

            if ((content_length % part_size) > 0) {
                ++num_parts;
            }

            return aws_s3_meta_request_auto_ranged_put_new(
                client->allocator, client, part_size, content_length, num_parts, options);
        } else {
            /* dont pass part size and total num parts. constructor will pick it up from token */
            return aws_s3_meta_request_auto_ranged_put_new(client->allocator, client, 0, content_length, 0, options);
        }
    } else if (options->type == AWS_S3_META_REQUEST_TYPE_COPY_OBJECT) {
        return aws_s3_meta_request_copy_object_new(client->allocator, client, options);
    } else if (options->type == AWS_S3_META_REQUEST_TYPE_DEFAULT) {
        return aws_s3_meta_request_default_new(client->allocator, client, content_length, false, options);
    } else {
        AWS_FATAL_ASSERT(false);
    }

    return NULL;
}

static void s_s3_client_push_meta_request_synced(
    struct aws_s3_client *client,
    struct aws_s3_meta_request *meta_request) {
    AWS_PRECONDITION(client);
    AWS_PRECONDITION(meta_request);
    ASSERT_SYNCED_DATA_LOCK_HELD(client);

    struct aws_s3_meta_request_work *meta_request_work =
        aws_mem_calloc(client->allocator, 1, sizeof(struct aws_s3_meta_request_work));

    aws_s3_meta_request_acquire(meta_request);
    meta_request_work->meta_request = meta_request;
    aws_linked_list_push_back(&client->synced_data.pending_meta_request_work, &meta_request_work->node);
}

static void s_s3_client_schedule_process_work_synced(struct aws_s3_client *client) {
    AWS_PRECONDITION(client);
    AWS_PRECONDITION(client->vtable);
    AWS_PRECONDITION(client->vtable->schedule_process_work_synced);

    ASSERT_SYNCED_DATA_LOCK_HELD(client);

    client->vtable->schedule_process_work_synced(client);
}

static void s_s3_client_schedule_process_work_synced_default(struct aws_s3_client *client) {
    ASSERT_SYNCED_DATA_LOCK_HELD(client);

    if (client->synced_data.process_work_task_scheduled) {
        return;
    }

    aws_task_init(
        &client->synced_data.process_work_task, s_s3_client_process_work_task, client, "s3_client_process_work_task");

    aws_event_loop_schedule_task_now(client->process_work_event_loop, &client->synced_data.process_work_task);

    client->synced_data.process_work_task_scheduled = true;
}

void aws_s3_client_schedule_process_work(struct aws_s3_client *client) {
    AWS_PRECONDITION(client);

    /* BEGIN CRITICAL SECTION */
    {
        aws_s3_client_lock_synced_data(client);
        s_s3_client_schedule_process_work_synced(client);
        aws_s3_client_unlock_synced_data(client);
    }
    /* END CRITICAL SECTION */
}

static void s_s3_client_remove_meta_request_threaded(
    struct aws_s3_client *client,
    struct aws_s3_meta_request *meta_request) {
    AWS_PRECONDITION(client);
    AWS_PRECONDITION(meta_request);
    (void)client;

    aws_linked_list_remove(&meta_request->client_process_work_threaded_data.node);
    aws_s3_meta_request_release(meta_request);
}

/* Task function for trying to find a request that can be processed. */
static void s_s3_client_process_work_task(struct aws_task *task, void *arg, enum aws_task_status task_status) {
    AWS_PRECONDITION(task);
    (void)task;
    (void)task_status;

    /* Client keeps a reference to the event loop group; a 'canceled' status should not happen.*/
    AWS_ASSERT(task_status == AWS_TASK_STATUS_RUN_READY);

    struct aws_s3_client *client = arg;
    AWS_PRECONDITION(client);
    AWS_PRECONDITION(client->vtable);
    AWS_PRECONDITION(client->vtable->process_work);

    client->vtable->process_work(client);
}

static void s_s3_client_process_work_default(struct aws_s3_client *client) {
    AWS_PRECONDITION(client);
    AWS_PRECONDITION(client->vtable);
    AWS_PRECONDITION(client->vtable->finish_destroy);

    struct aws_linked_list meta_request_work_list;
    aws_linked_list_init(&meta_request_work_list);

    /*******************/
    /* Step 1: Move relevant data into thread local memory. */
    /*******************/
    AWS_LOGF_DEBUG(
        AWS_LS_S3_CLIENT,
        "id=%p s_s3_client_process_work_default - Moving relevant synced_data into threaded_data.",
        (void *)client);

    /* BEGIN CRITICAL SECTION */
    aws_s3_client_lock_synced_data(client);
    /* Once we exit this mutex, someone can reschedule this task. */
    client->synced_data.process_work_task_scheduled = false;
    client->synced_data.process_work_task_in_progress = true;

    aws_linked_list_swap_contents(&meta_request_work_list, &client->synced_data.pending_meta_request_work);

    uint32_t num_requests_queued =
        aws_s3_client_queue_requests_threaded(client, &client->synced_data.prepared_requests, false);

    {
        int sub_result = aws_sub_u32_checked(
            client->threaded_data.num_requests_being_prepared,
            num_requests_queued,
            &client->threaded_data.num_requests_being_prepared);

        AWS_ASSERT(sub_result == AWS_OP_SUCCESS);
        (void)sub_result;
    }

    {
        int sub_result = aws_sub_u32_checked(
            client->threaded_data.num_requests_being_prepared,
            client->synced_data.num_failed_prepare_requests,
            &client->threaded_data.num_requests_being_prepared);

        client->synced_data.num_failed_prepare_requests = 0;

        AWS_ASSERT(sub_result == AWS_OP_SUCCESS);
        (void)sub_result;
    }

    uint32_t num_endpoints_in_table = (uint32_t)aws_hash_table_get_entry_count(&client->synced_data.endpoints);
    uint32_t num_endpoints_allocated = client->synced_data.num_endpoints_allocated;

    aws_s3_client_unlock_synced_data(client);
    /* END CRITICAL SECTION */

    /*******************/
    /* Step 2: Push new meta requests into the thread local list, and invoke the init callback. */
    /*******************/
    AWS_LOGF_DEBUG(
        AWS_LS_S3_CLIENT, "id=%p s_s3_client_process_work_default - Processing any new meta requests.", (void *)client);

    while (!aws_linked_list_empty(&meta_request_work_list)) {
        struct aws_linked_list_node *node = aws_linked_list_pop_back(&meta_request_work_list);
        struct aws_s3_meta_request_work *meta_request_work =
            AWS_CONTAINER_OF(node, struct aws_s3_meta_request_work, node);

        AWS_FATAL_ASSERT(meta_request_work != NULL);
        AWS_FATAL_ASSERT(meta_request_work->meta_request != NULL);

        struct aws_s3_meta_request *meta_request = meta_request_work->meta_request;

        aws_linked_list_push_back(
            &client->threaded_data.meta_requests, &meta_request->client_process_work_threaded_data.node);

<<<<<<< HEAD
        /* Invoke the init callback, delivering the meta request pointer to the user for the first time.
         * Note that we are handing ownership of 1 reference count to the user here.
         * Even if the user reports an error they're still responsible for releasing the reference eventually.
         * (the init callback is not set if the pointer was already delivered to the user via
         * the deprecated make_meta_request() function) */
        if (meta_request->init_callback) {
            AWS_LOGF_DEBUG(AWS_LS_S3_META_REQUEST, "id=%p Invoking init callback.", (void *)meta_request);

            if (meta_request->init_callback(meta_request, meta_request->user_data)) {

                int error_code = aws_last_error_or_unknown();
                AWS_LOGF_ERROR(
                    AWS_LS_S3_META_REQUEST,
                    "id=%p Init callback reported error %d (%s). Canceling the meta request...",
                    (void *)meta_request,
                    error_code,
                    aws_error_name(error_code));

                /* BEGIN CRITICAL SECTION */
                aws_s3_meta_request_lock_synced_data(meta_request);
                aws_s3_meta_request_set_fail_synced(meta_request, NULL, error_code);
                aws_s3_meta_request_unlock_synced_data(meta_request);
                /* END CRITICAL SECTION */
            }
=======
            meta_request->client_process_work_threaded_data.scheduled = true;
        } else {
            meta_request = aws_s3_meta_request_release(meta_request);
>>>>>>> 502ac421
        }

        aws_mem_release(client->allocator, meta_request_work);
    }

    /*******************/
    /* Step 3: Update relevant meta requests and connections. */
    /*******************/
    {
        AWS_LOGF_DEBUG(AWS_LS_S3_CLIENT, "id=%p Updating meta requests.", (void *)client);
        aws_s3_client_update_meta_requests_threaded(client);

        AWS_LOGF_DEBUG(
            AWS_LS_S3_CLIENT, "id=%p Updating connections, assigning requests where possible.", (void *)client);
        aws_s3_client_update_connections_threaded(client);
    }

    /*******************/
    /* Step 4: Log client stats. */
    /*******************/
    {
        uint32_t num_requests_tracked_requests = (uint32_t)aws_atomic_load_int(&client->stats.num_requests_in_flight);

        uint32_t num_auto_ranged_get_network_io =
            s_s3_client_get_num_requests_network_io(client, AWS_S3_META_REQUEST_TYPE_GET_OBJECT);
        uint32_t num_auto_ranged_put_network_io =
            s_s3_client_get_num_requests_network_io(client, AWS_S3_META_REQUEST_TYPE_PUT_OBJECT);
        uint32_t num_auto_default_network_io =
            s_s3_client_get_num_requests_network_io(client, AWS_S3_META_REQUEST_TYPE_DEFAULT);

        uint32_t num_requests_network_io =
            s_s3_client_get_num_requests_network_io(client, AWS_S3_META_REQUEST_TYPE_MAX);

        uint32_t num_requests_stream_queued_waiting =
            (uint32_t)aws_atomic_load_int(&client->stats.num_requests_stream_queued_waiting);
        uint32_t num_requests_streaming = (uint32_t)aws_atomic_load_int(&client->stats.num_requests_streaming);

        uint32_t total_approx_requests = num_requests_network_io + num_requests_stream_queued_waiting +
                                         num_requests_streaming + client->threaded_data.num_requests_being_prepared +
                                         client->threaded_data.request_queue_size;
        AWS_LOGF(
            s_log_level_client_stats,
            AWS_LS_S3_CLIENT_STATS,
            "id=%p Requests-in-flight(approx/exact):%d/%d  Requests-preparing:%d  Requests-queued:%d  "
            "Requests-network(get/put/default/total):%d/%d/%d/%d  Requests-streaming-waiting:%d  Requests-streaming:%d "
            " Endpoints(in-table/allocated):%d/%d",
            (void *)client,
            total_approx_requests,
            num_requests_tracked_requests,
            client->threaded_data.num_requests_being_prepared,
            client->threaded_data.request_queue_size,
            num_auto_ranged_get_network_io,
            num_auto_ranged_put_network_io,
            num_auto_default_network_io,
            num_requests_network_io,
            num_requests_stream_queued_waiting,
            num_requests_streaming,
            num_endpoints_in_table,
            num_endpoints_allocated);
    }

    /*******************/
    /* Step 5: Check for client shutdown. */
    /*******************/
    {
        /* BEGIN CRITICAL SECTION */
        aws_s3_client_lock_synced_data(client);
        client->synced_data.process_work_task_in_progress = false;

        /* This flag should never be set twice. If it was, that means a double-free could occur.*/
        AWS_ASSERT(!client->synced_data.finish_destroy);

        bool finish_destroy = client->synced_data.active == false &&
                              client->synced_data.start_destroy_executing == false &&
                              client->synced_data.body_streaming_elg_allocated == false &&
                              client->synced_data.process_work_task_scheduled == false &&
                              client->synced_data.process_work_task_in_progress == false &&
                              client->synced_data.num_endpoints_allocated == 0;

        client->synced_data.finish_destroy = finish_destroy;

        if (!client->synced_data.active) {
            AWS_LOGF_DEBUG(
                AWS_LS_S3_CLIENT,
                "id=%p Client shutdown progress: starting_destroy_executing=%d  body_streaming_elg_allocated=%d  "
                "process_work_task_scheduled=%d  process_work_task_in_progress=%d  num_endpoints_allocated=%d "
                "finish_destroy=%d",
                (void *)client,
                (int)client->synced_data.start_destroy_executing,
                (int)client->synced_data.body_streaming_elg_allocated,
                (int)client->synced_data.process_work_task_scheduled,
                (int)client->synced_data.process_work_task_in_progress,
                (int)client->synced_data.num_endpoints_allocated,
                (int)client->synced_data.finish_destroy);
        }

        aws_s3_client_unlock_synced_data(client);
        /* END CRITICAL SECTION */

        if (finish_destroy) {
            client->vtable->finish_destroy(client);
        }
    }
}

static void s_s3_client_prepare_callback_queue_request(
    struct aws_s3_meta_request *meta_request,
    struct aws_s3_request *request,
    int error_code,
    void *user_data);

void aws_s3_client_update_meta_requests_threaded(struct aws_s3_client *client) {
    AWS_PRECONDITION(client);

    const uint32_t max_requests_in_flight = aws_s3_client_get_max_requests_in_flight(client);
    const uint32_t max_requests_prepare = aws_s3_client_get_max_requests_prepare(client);

    struct aws_linked_list meta_requests_work_remaining;
    aws_linked_list_init(&meta_requests_work_remaining);

    uint32_t num_requests_in_flight = (uint32_t)aws_atomic_load_int(&client->stats.num_requests_in_flight);

    const uint32_t pass_flags[] = {
        AWS_S3_META_REQUEST_UPDATE_FLAG_CONSERVATIVE,
        0,
    };

    const uint32_t num_passes = AWS_ARRAY_SIZE(pass_flags);

    for (uint32_t pass_index = 0; pass_index < num_passes; ++pass_index) {

        /* While:
         *     * Number of being-prepared + already-prepared-and-queued requests is less than the max that can be in the
         * preparation stage.
         *     * Total number of requests tracked by the client is less than the max tracked ("in flight") requests.
         *     * There are meta requests to get requests from.
         *
         * Then update meta requests to get new requests that can then be prepared (reading from any streams, signing,
         * etc.) for sending.
         */
        while ((client->threaded_data.num_requests_being_prepared + client->threaded_data.request_queue_size) <
                   max_requests_prepare &&
               num_requests_in_flight < max_requests_in_flight &&
               !aws_linked_list_empty(&client->threaded_data.meta_requests)) {

            struct aws_linked_list_node *meta_request_node =
                aws_linked_list_begin(&client->threaded_data.meta_requests);
            struct aws_s3_meta_request *meta_request =
                AWS_CONTAINER_OF(meta_request_node, struct aws_s3_meta_request, client_process_work_threaded_data);

            struct aws_s3_endpoint *endpoint = meta_request->endpoint;
            AWS_ASSERT(endpoint != NULL);

            AWS_ASSERT(client->vtable->get_host_address_count);
            size_t num_known_vips = client->vtable->get_host_address_count(
                client->client_bootstrap->host_resolver, endpoint->host_name, AWS_GET_HOST_ADDRESS_COUNT_RECORD_TYPE_A);

            /* If this particular endpoint doesn't have any known addresses yet, then we don't want to go full speed in
             * ramping up requests just yet. If there is already enough in the queue for one address (even if those
             * aren't for this particular endpoint) we skip over this meta request for now. */
            if (num_known_vips == 0 && (client->threaded_data.num_requests_being_prepared +
                                        client->threaded_data.request_queue_size) >= g_max_num_connections_per_vip) {
                aws_linked_list_remove(&meta_request->client_process_work_threaded_data.node);
                aws_linked_list_push_back(
                    &meta_requests_work_remaining, &meta_request->client_process_work_threaded_data.node);
                continue;
            }

            struct aws_s3_request *request = NULL;

            /* Try to grab the next request from the meta request. */
            bool work_remaining = aws_s3_meta_request_update(meta_request, pass_flags[pass_index], &request);

            if (work_remaining) {
                /* If there is work remaining, but we didn't get a request back, take the meta request out of the
                 * list so that we don't use it again during this function, with the intention of putting it back in
                 * the list before this function ends. */
                if (request == NULL) {
                    aws_linked_list_remove(&meta_request->client_process_work_threaded_data.node);
                    aws_linked_list_push_back(
                        &meta_requests_work_remaining, &meta_request->client_process_work_threaded_data.node);
                } else {
                    request->tracked_by_client = true;

                    ++client->threaded_data.num_requests_being_prepared;

                    num_requests_in_flight =
                        (uint32_t)aws_atomic_fetch_add(&client->stats.num_requests_in_flight, 1) + 1;

                    aws_s3_meta_request_prepare_request(
                        meta_request, request, s_s3_client_prepare_callback_queue_request, client);
                }
            } else {
                s_s3_client_remove_meta_request_threaded(client, meta_request);
            }
        }

        aws_linked_list_move_all_front(&client->threaded_data.meta_requests, &meta_requests_work_remaining);
    }
}

static void s_s3_client_meta_request_finished_request(
    struct aws_s3_client *client,
    struct aws_s3_meta_request *meta_request,
    struct aws_s3_request *request,
    int error_code) {
    AWS_PRECONDITION(client);
    AWS_PRECONDITION(request);

    if (request->tracked_by_client) {
        /* BEGIN CRITICAL SECTION */
        aws_s3_client_lock_synced_data(client);
        aws_atomic_fetch_sub(&client->stats.num_requests_in_flight, 1);
        s_s3_client_schedule_process_work_synced(client);
        aws_s3_client_unlock_synced_data(client);
        /* END CRITICAL SECTION */
    }
    aws_s3_meta_request_finished_request(meta_request, request, error_code);
}

static void s_s3_client_prepare_callback_queue_request(
    struct aws_s3_meta_request *meta_request,
    struct aws_s3_request *request,
    int error_code,
    void *user_data) {
    AWS_PRECONDITION(meta_request);
    AWS_PRECONDITION(request);

    struct aws_s3_client *client = user_data;
    AWS_PRECONDITION(client);

    if (error_code != AWS_ERROR_SUCCESS) {
        s_s3_client_meta_request_finished_request(client, meta_request, request, error_code);

        aws_s3_request_release(request);
        request = NULL;
    }

    /* BEGIN CRITICAL SECTION */
    {
        aws_s3_client_lock_synced_data(client);

        if (error_code == AWS_ERROR_SUCCESS) {
            aws_linked_list_push_back(&client->synced_data.prepared_requests, &request->node);
        } else {
            ++client->synced_data.num_failed_prepare_requests;
        }

        s_s3_client_schedule_process_work_synced(client);
        aws_s3_client_unlock_synced_data(client);
    }
    /* END CRITICAL SECTION */
}

void aws_s3_client_update_connections_threaded(struct aws_s3_client *client) {
    AWS_PRECONDITION(client);
    AWS_PRECONDITION(client->vtable);

    struct aws_linked_list left_over_requests;
    aws_linked_list_init(&left_over_requests);

    while (s_s3_client_get_num_requests_network_io(client, AWS_S3_META_REQUEST_TYPE_MAX) <
               aws_s3_client_get_max_active_connections(client, NULL) &&
           !aws_linked_list_empty(&client->threaded_data.request_queue)) {

        struct aws_s3_request *request = aws_s3_client_dequeue_request_threaded(client);
        const uint32_t max_active_connections = aws_s3_client_get_max_active_connections(client, request->meta_request);

        /* Unless the request is marked "always send", if this meta request has a finish result, then finish the request
         * now and release it. */
        if (!request->always_send && aws_s3_meta_request_has_finish_result(request->meta_request)) {
            s_s3_client_meta_request_finished_request(client, request->meta_request, request, AWS_ERROR_S3_CANCELED);

            aws_s3_request_release(request);
            request = NULL;
        } else if (
            s_s3_client_get_num_requests_network_io(client, request->meta_request->type) < max_active_connections) {
            s_s3_client_create_connection_for_request(client, request);
        } else {
            /* Push the request into the left-over list to be used in a future call of this function. */
            aws_linked_list_push_back(&left_over_requests, &request->node);
        }
    }

    aws_s3_client_queue_requests_threaded(client, &left_over_requests, true);
}

static void s_s3_client_acquired_retry_token(
    struct aws_retry_strategy *retry_strategy,
    int error_code,
    struct aws_retry_token *token,
    void *user_data);

static void s_s3_client_retry_ready(struct aws_retry_token *token, int error_code, void *user_data);

static void s_s3_client_create_connection_for_request_default(
    struct aws_s3_client *client,
    struct aws_s3_request *request);

static void s_s3_client_create_connection_for_request(struct aws_s3_client *client, struct aws_s3_request *request) {
    AWS_PRECONDITION(client);
    AWS_PRECONDITION(client->vtable);

    if (client->vtable->create_connection_for_request) {
        client->vtable->create_connection_for_request(client, request);
        return;
    }

    s_s3_client_create_connection_for_request_default(client, request);
}

static void s_s3_client_create_connection_for_request_default(
    struct aws_s3_client *client,
    struct aws_s3_request *request) {
    AWS_PRECONDITION(client);
    AWS_PRECONDITION(request);

    struct aws_s3_meta_request *meta_request = request->meta_request;
    AWS_PRECONDITION(meta_request);

    aws_atomic_fetch_add(&client->stats.num_requests_network_io[meta_request->type], 1);

    struct aws_s3_connection *connection = aws_mem_calloc(client->allocator, 1, sizeof(struct aws_s3_connection));

    connection->endpoint = aws_s3_endpoint_acquire(meta_request->endpoint, false /*already_holding_lock*/);
    connection->request = request;

    struct aws_byte_cursor host_header_value;
    AWS_ZERO_STRUCT(host_header_value);

    struct aws_http_headers *message_headers = aws_http_message_get_headers(meta_request->initial_request_message);
    AWS_ASSERT(message_headers);

    int get_header_result = aws_http_headers_get(message_headers, g_host_header_name, &host_header_value);
    AWS_ASSERT(get_header_result == AWS_OP_SUCCESS);
    (void)get_header_result;

    if (aws_retry_strategy_acquire_retry_token(
            client->retry_strategy, &host_header_value, s_s3_client_acquired_retry_token, connection, 0)) {

        AWS_LOGF_ERROR(
            AWS_LS_S3_CLIENT,
            "id=%p Client could not acquire retry token for request %p due to error %d (%s)",
            (void *)client,
            (void *)request,
            aws_last_error_or_unknown(),
            aws_error_str(aws_last_error_or_unknown()));

        goto reset_connection;
    }

    return;

reset_connection:

    aws_s3_client_notify_connection_finished(
        client, connection, aws_last_error_or_unknown(), AWS_S3_CONNECTION_FINISH_CODE_FAILED);
}

static void s_s3_client_acquired_retry_token(
    struct aws_retry_strategy *retry_strategy,
    int error_code,
    struct aws_retry_token *token,
    void *user_data) {

    AWS_PRECONDITION(retry_strategy);
    (void)retry_strategy;

    struct aws_s3_connection *connection = user_data;
    AWS_PRECONDITION(connection);

    struct aws_s3_request *request = connection->request;
    AWS_PRECONDITION(request);

    struct aws_s3_meta_request *meta_request = request->meta_request;
    AWS_PRECONDITION(meta_request);

    struct aws_s3_endpoint *endpoint = meta_request->endpoint;
    AWS_ASSERT(endpoint != NULL);

    struct aws_s3_client *client = endpoint->client;
    AWS_ASSERT(client != NULL);

    if (error_code != AWS_ERROR_SUCCESS) {
        AWS_LOGF_ERROR(
            AWS_LS_S3_CLIENT,
            "id=%p Client could not get retry token for connection %p processing request %p due to error %d (%s)",
            (void *)client,
            (void *)connection,
            (void *)request,
            error_code,
            aws_error_str(error_code));

        goto error_clean_up;
    }

    AWS_ASSERT(token);

    connection->retry_token = token;

    AWS_ASSERT(client->vtable->acquire_http_connection);

    /* client needs to be kept alive until s_s3_client_on_acquire_http_connection completes */
    /* TODO: not a blocker, consider managing the life time of aws_s3_client from aws_s3_endpoint to simplify usage */
    aws_s3_client_acquire(client);

    client->vtable->acquire_http_connection(
        endpoint->http_connection_manager, s_s3_client_on_acquire_http_connection, connection);

    return;

error_clean_up:

    aws_s3_client_notify_connection_finished(client, connection, error_code, AWS_S3_CONNECTION_FINISH_CODE_FAILED);
}

static void s_s3_client_on_acquire_http_connection(
    struct aws_http_connection *incoming_http_connection,
    int error_code,
    void *user_data) {

    struct aws_s3_connection *connection = user_data;
    AWS_PRECONDITION(connection);

    struct aws_s3_request *request = connection->request;
    AWS_PRECONDITION(request);

    struct aws_s3_meta_request *meta_request = request->meta_request;
    AWS_PRECONDITION(meta_request);

    struct aws_s3_endpoint *endpoint = meta_request->endpoint;
    AWS_ASSERT(endpoint != NULL);

    struct aws_s3_client *client = endpoint->client;
    AWS_ASSERT(client != NULL);

    if (error_code != AWS_ERROR_SUCCESS) {
        AWS_LOGF_ERROR(
            AWS_LS_S3_ENDPOINT,
            "id=%p: Could not acquire connection due to error code %d (%s)",
            (void *)endpoint,
            error_code,
            aws_error_str(error_code));

        if (error_code == AWS_IO_DNS_INVALID_NAME) {
            goto error_fail;
        }

        goto error_retry;
    }

    connection->http_connection = incoming_http_connection;
    aws_s3_meta_request_send_request(meta_request, connection);
    aws_s3_client_release(client); /* kept since this callback was registered */
    return;

error_retry:

    aws_s3_client_notify_connection_finished(client, connection, error_code, AWS_S3_CONNECTION_FINISH_CODE_RETRY);
    aws_s3_client_release(client); /* kept since this callback was registered */
    return;

error_fail:

    aws_s3_client_notify_connection_finished(client, connection, error_code, AWS_S3_CONNECTION_FINISH_CODE_FAILED);
    aws_s3_client_release(client); /* kept since this callback was registered */
}

/* Called by aws_s3_meta_request when it has finished using this connection for a single request. */
void aws_s3_client_notify_connection_finished(
    struct aws_s3_client *client,
    struct aws_s3_connection *connection,
    int error_code,
    enum aws_s3_connection_finish_code finish_code) {
    AWS_PRECONDITION(client);
    AWS_PRECONDITION(connection);

    struct aws_s3_request *request = connection->request;
    AWS_PRECONDITION(request);

    struct aws_s3_meta_request *meta_request = request->meta_request;

    AWS_PRECONDITION(meta_request);
    AWS_PRECONDITION(meta_request->initial_request_message);

    struct aws_s3_endpoint *endpoint = meta_request->endpoint;
    AWS_PRECONDITION(endpoint);

    /* If we're trying to setup a retry... */
    if (finish_code == AWS_S3_CONNECTION_FINISH_CODE_RETRY) {

        if (connection->retry_token == NULL) {
            AWS_LOGF_ERROR(
                AWS_LS_S3_CLIENT,
                "id=%p Client could not schedule retry of request %p for meta request %p",
                (void *)client,
                (void *)request,
                (void *)meta_request);

            goto reset_connection;
        }

        if (aws_s3_meta_request_is_finished(meta_request)) {
            AWS_LOGF_DEBUG(
                AWS_LS_S3_CLIENT,
                "id=%p Client not scheduling retry of request %p for meta request %p with token %p because meta "
                "request has been flagged as finished.",
                (void *)client,
                (void *)request,
                (void *)meta_request,
                (void *)connection->retry_token);

            goto reset_connection;
        }

        AWS_LOGF_DEBUG(
            AWS_LS_S3_CLIENT,
            "id=%p Client scheduling retry of request %p for meta request %p with token %p.",
            (void *)client,
            (void *)request,
            (void *)meta_request,
            (void *)connection->retry_token);

        enum aws_retry_error_type error_type = AWS_RETRY_ERROR_TYPE_TRANSIENT;

        switch (error_code) {
            case AWS_ERROR_S3_INTERNAL_ERROR:
                error_type = AWS_RETRY_ERROR_TYPE_SERVER_ERROR;
                break;

            case AWS_ERROR_S3_SLOW_DOWN:
                error_type = AWS_RETRY_ERROR_TYPE_THROTTLING;
                break;
        }

        if (connection->http_connection != NULL) {
            AWS_ASSERT(endpoint->http_connection_manager);

            aws_http_connection_manager_release_connection(
                endpoint->http_connection_manager, connection->http_connection);

            connection->http_connection = NULL;
        }

        /* Ask the retry strategy to schedule a retry of the request. */
        if (aws_retry_strategy_schedule_retry(
                connection->retry_token, error_type, s_s3_client_retry_ready, connection)) {

            AWS_LOGF_ERROR(
                AWS_LS_S3_CLIENT,
                "id=%p Client could not retry request %p for meta request %p with token %p due to error %d (%s)",
                (void *)client,
                (void *)request,
                (void *)meta_request,
                (void *)connection->retry_token,
                aws_last_error_or_unknown(),
                aws_error_str(aws_last_error_or_unknown()));

            goto reset_connection;
        }

        return;
    }

reset_connection:

    if (connection->retry_token != NULL) {
        /* If we have a retry token and successfully finished, record that success. */
        if (finish_code == AWS_S3_CONNECTION_FINISH_CODE_SUCCESS) {
            aws_retry_token_record_success(connection->retry_token);
        }

        aws_retry_token_release(connection->retry_token);
        connection->retry_token = NULL;
    }

    /* If we weren't successful, and we're here, that means this failure is not eligible for a retry. So finish the
     * request, and close our HTTP connection. */
    if (finish_code != AWS_S3_CONNECTION_FINISH_CODE_SUCCESS) {
        if (connection->http_connection != NULL) {
            aws_http_connection_close(connection->http_connection);
        }
    }

    aws_atomic_fetch_sub(&client->stats.num_requests_network_io[meta_request->type], 1);

    s_s3_client_meta_request_finished_request(client, meta_request, request, error_code);

    if (connection->http_connection != NULL) {
        AWS_ASSERT(endpoint->http_connection_manager);

        aws_http_connection_manager_release_connection(endpoint->http_connection_manager, connection->http_connection);

        connection->http_connection = NULL;
    }

    if (connection->request != NULL) {
        aws_s3_request_release(connection->request);
        connection->request = NULL;
    }

    aws_retry_token_release(connection->retry_token);
    connection->retry_token = NULL;

    aws_s3_endpoint_release(connection->endpoint);
    connection->endpoint = NULL;

    aws_mem_release(client->allocator, connection);
    connection = NULL;

    /* BEGIN CRITICAL SECTION */
    {
        aws_s3_client_lock_synced_data(client);
        s_s3_client_schedule_process_work_synced(client);
        aws_s3_client_unlock_synced_data(client);
    }
    /* END CRITICAL SECTION */
}

static void s_s3_client_prepare_request_callback_retry_request(
    struct aws_s3_meta_request *meta_request,
    struct aws_s3_request *request,
    int error_code,
    void *user_data);

static void s_s3_client_retry_ready(struct aws_retry_token *token, int error_code, void *user_data) {
    AWS_PRECONDITION(token);
    (void)token;

    struct aws_s3_connection *connection = user_data;
    AWS_PRECONDITION(connection);

    struct aws_s3_request *request = connection->request;
    AWS_PRECONDITION(request);

    struct aws_s3_meta_request *meta_request = request->meta_request;
    AWS_PRECONDITION(meta_request);

    struct aws_s3_endpoint *endpoint = meta_request->endpoint;
    AWS_PRECONDITION(endpoint);

    struct aws_s3_client *client = endpoint->client;
    AWS_PRECONDITION(client);

    /* If we couldn't retry this request, then bail on the entire meta request. */
    if (error_code != AWS_ERROR_SUCCESS) {

        AWS_LOGF_ERROR(
            AWS_LS_S3_CLIENT,
            "id=%p Client could not retry request %p for meta request %p due to error %d (%s)",
            (void *)client,
            (void *)meta_request,
            (void *)request,
            error_code,
            aws_error_str(error_code));

        goto error_clean_up;
    }

    AWS_LOGF_DEBUG(
        AWS_LS_S3_META_REQUEST,
        "id=%p Client retrying request %p for meta request %p on connection %p with retry token %p",
        (void *)client,
        (void *)request,
        (void *)meta_request,
        (void *)connection,
        (void *)connection->retry_token);

    aws_s3_meta_request_prepare_request(
        meta_request, request, s_s3_client_prepare_request_callback_retry_request, connection);

    return;

error_clean_up:

    aws_s3_client_notify_connection_finished(client, connection, error_code, AWS_S3_CONNECTION_FINISH_CODE_FAILED);
}

static void s_s3_client_prepare_request_callback_retry_request(
    struct aws_s3_meta_request *meta_request,
    struct aws_s3_request *request,
    int error_code,
    void *user_data) {
    AWS_PRECONDITION(meta_request);
    (void)meta_request;

    AWS_PRECONDITION(request);
    (void)request;

    struct aws_s3_connection *connection = user_data;
    AWS_PRECONDITION(connection);

    struct aws_s3_endpoint *endpoint = meta_request->endpoint;
    AWS_ASSERT(endpoint != NULL);

    struct aws_s3_client *client = endpoint->client;
    AWS_ASSERT(client != NULL);

    if (error_code == AWS_ERROR_SUCCESS) {
        AWS_ASSERT(connection->retry_token);

        s_s3_client_acquired_retry_token(
            client->retry_strategy, AWS_ERROR_SUCCESS, connection->retry_token, connection);
    } else {
        aws_s3_client_notify_connection_finished(client, connection, error_code, AWS_S3_CONNECTION_FINISH_CODE_FAILED);
    }
}<|MERGE_RESOLUTION|>--- conflicted
+++ resolved
@@ -831,14 +831,7 @@
             aws_last_error(),
             aws_error_str(aws_last_error()));
 
-<<<<<<< HEAD
-        aws_s3_meta_request_release(meta_request);
-        meta_request = NULL;
-=======
         meta_request = aws_s3_meta_request_release(meta_request);
-    } else {
-        AWS_LOGF_INFO(AWS_LS_S3_CLIENT, "id=%p: Created meta request %p", (void *)client, (void *)meta_request);
->>>>>>> 502ac421
     }
 
     return meta_request;
@@ -1221,7 +1214,6 @@
         aws_linked_list_push_back(
             &client->threaded_data.meta_requests, &meta_request->client_process_work_threaded_data.node);
 
-<<<<<<< HEAD
         /* Invoke the init callback, delivering the meta request pointer to the user for the first time.
          * Note that we are handing ownership of 1 reference count to the user here.
          * Even if the user reports an error they're still responsible for releasing the reference eventually.
@@ -1246,11 +1238,6 @@
                 aws_s3_meta_request_unlock_synced_data(meta_request);
                 /* END CRITICAL SECTION */
             }
-=======
-            meta_request->client_process_work_threaded_data.scheduled = true;
-        } else {
-            meta_request = aws_s3_meta_request_release(meta_request);
->>>>>>> 502ac421
         }
 
         aws_mem_release(client->allocator, meta_request_work);
