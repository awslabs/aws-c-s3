--- conflicted
+++ resolved
@@ -675,28 +675,8 @@
 
         int was_created = 0;
 
-<<<<<<< HEAD
         if (aws_hash_table_create(
                 &client->synced_data.endpoints, endpoint_host_name, &endpoint_hash_element, &was_created)) {
-=======
-    if (was_created) {
-        struct aws_s3_endpoint_options endpoint_options = {
-            .host_name = endpoint_host_name,
-            .ref_count_zero_callback = client->vtable->endpoint_ref_count_zero,
-            .shutdown_callback = client->vtable->endpoint_shutdown_callback,
-            .client_bootstrap = client->client_bootstrap,
-            .tls_connection_options = is_https ? client->tls_connection_options : NULL,
-            .dns_host_address_ttl_seconds = s_dns_host_address_ttl_seconds,
-            .user_data = client,
-            .max_connections = aws_s3_client_get_max_active_connections(client, NULL),
-            .port = port,
-        };
-
-        endpoint = aws_s3_endpoint_new(client->allocator, &endpoint_options);
-
-        if (endpoint == NULL) {
-            aws_hash_table_remove(&client->synced_data.endpoints, endpoint_host_name, NULL, NULL);
->>>>>>> 8af54898
             error_occurred = true;
             goto unlock;
         }
@@ -707,10 +687,11 @@
                 .ref_count_zero_callback = client->vtable->endpoint_ref_count_zero,
                 .shutdown_callback = client->vtable->endpoint_shutdown_callback,
                 .client_bootstrap = client->client_bootstrap,
-                .tls_connection_options = client->tls_connection_options,
+                .tls_connection_options = is_https ? client->tls_connection_options : NULL,
                 .dns_host_address_ttl_seconds = s_dns_host_address_ttl_seconds,
                 .user_data = client,
                 .max_connections = aws_s3_client_get_max_active_connections(client, NULL),
+                .port = port,
             };
 
             endpoint = aws_s3_endpoint_new(client->allocator, &endpoint_options);
