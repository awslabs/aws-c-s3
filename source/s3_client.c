/**
 * Copyright Amazon.com, Inc. or its affiliates. All Rights Reserved.
 * SPDX-License-Identifier: Apache-2.0.
 */

#include "aws/s3/private/s3_auto_ranged_get.h"
#include "aws/s3/private/s3_auto_ranged_put.h"
#include "aws/s3/private/s3_client_impl.h"
#include "aws/s3/private/s3_copy_object.h"
#include "aws/s3/private/s3_default_buffer_pool.h"
#include "aws/s3/private/s3_default_meta_request.h"
#include "aws/s3/private/s3_meta_request_impl.h"
#include "aws/s3/private/s3_parallel_input_stream.h"
#include "aws/s3/private/s3_request_messages.h"
#include "aws/s3/private/s3_util.h"
#include "aws/s3/private/s3express_credentials_provider_impl.h"
#include "aws/s3/s3express_credentials_provider.h"

#include <aws/auth/credentials.h>
#include <aws/common/assert.h>
#include <aws/common/atomics.h>
#include <aws/common/clock.h>
#include <aws/common/device_random.h>
#include <aws/common/file.h>
#include <aws/common/json.h>
#include <aws/common/priority_queue.h>
#include <aws/common/string.h>
#include <aws/common/system_info.h>
#include <aws/http/connection.h>
#include <aws/http/connection_manager.h>
#include <aws/http/proxy.h>
#include <aws/http/request_response.h>
#include <aws/io/channel_bootstrap.h>
#include <aws/io/event_loop.h>
#include <aws/io/host_resolver.h>
#include <aws/io/retry_strategy.h>
#include <aws/io/socket.h>
#include <aws/io/stream.h>
#include <aws/io/tls_channel_handler.h>
#include <aws/io/uri.h>

#include <inttypes.h>
#include <math.h>

#ifdef _MSC_VER
#    pragma warning(disable : 4232) /* function pointer to dll symbol */
#endif                              /* _MSC_VER */

struct aws_s3_meta_request_work {
    struct aws_linked_list_node node;
    struct aws_s3_meta_request *meta_request;
};

static const enum aws_log_level s_log_level_client_stats = AWS_LL_INFO;

/* max-requests-in-flight = ideal-num-connections * s_max_requests_multiplier */
static const uint32_t s_max_requests_multiplier = 4;

/* This is used to determine the ideal number of HTTP connections. Algorithm is roughly:
 * num-connections-max = throughput-target-gbps / s_throughput_per_connection_gbps
 *
 * Magic value based on: match results of the previous algorithm,
 * where throughput-target-gpbs of 100 resulted in 250 connections.
 *
 * TODO: Improve this algorithm (expect higher throughput for S3 Express,
 * expect lower throughput for small objects, etc)
 */
static const double s_throughput_per_connection_gbps = 100.0 / 250;

/* After throughput math, clamp the min/max number of connections */
const uint32_t g_min_num_connections = 10; /* Magic value based on: 10 was old behavior */
/* Magic value based on: 10000 is picked randomly to be reasonable. Based on s_throughput_per_connection_gbps, that will
 * be 2500 Gbps. */
const uint32_t g_max_num_connections = 10000;

/**
 * Default max part size is 5GiB as the server limit.
 */
static const uint32_t s_default_max_retries = 5;
static size_t s_dns_host_address_ttl_seconds = 5 * 60;

/* Default time until a connection is declared dead, while handling a request but seeing no activity.
 * 30 seconds mirrors the value currently used by the Java SDK. */
static const uint32_t s_default_throughput_failure_interval_seconds = 30;

/* Amount of time spent idling before trimming buffer. */
static const size_t s_buffer_pool_trim_time_offset_in_s = 5;

/* Interval for scheduling endpoints cleanup task. This is to trim endpoints with a zero reference
 * count. S3 closes the idle connections in ~5 seconds. */
static const uint32_t s_endpoints_cleanup_time_offset_in_s = 5;

/* Called when ref count is 0. */
static void s_s3_client_start_destroy(void *user_data);

/* Called by s_s3_client_process_work_default when all shutdown criteria has been met. */
static void s_s3_client_finish_destroy_default(struct aws_s3_client *client);

/* Called when the body streaming elg shutdown has completed. */
static void s_s3_client_body_streaming_elg_shutdown(void *user_data);

static void s_s3_client_create_connection_for_request(struct aws_s3_client *client, struct aws_s3_request *request);

static void s_s3_endpoints_cleanup_task(struct aws_task *task, void *arg, enum aws_task_status task_status);

/* Callback which handles the HTTP connection retrieved by acquire_http_connection. */
static void s_s3_client_on_acquire_http_connection(
    struct aws_http_connection *http_connection,
    int error_code,
    void *user_data);

static void s_s3_client_push_meta_request_synced(
    struct aws_s3_client *client,
    struct aws_s3_meta_request *meta_request);

/* Schedule task for processing work. (Calls the corresponding vtable function.) */
static void s_s3_client_schedule_process_work_synced(struct aws_s3_client *client);

/* Default implementation for scheduling processing of work. */
static void s_s3_client_schedule_process_work_synced_default(struct aws_s3_client *client);

/* Actual task function that processes work. */
static void s_s3_client_process_work_task(struct aws_task *task, void *arg, enum aws_task_status task_status);

static void s_s3_client_process_work_default(struct aws_s3_client *client);

static void s_s3_client_endpoint_shutdown_callback(struct aws_s3_client *client);

/* Default factory function for creating a meta request. */
static struct aws_s3_meta_request *s_s3_client_meta_request_factory_default(
    struct aws_s3_client *client,
    const struct aws_s3_meta_request_options *options);

static struct aws_s3_client_vtable s_s3_client_default_vtable = {
    .meta_request_factory = s_s3_client_meta_request_factory_default,
    .acquire_http_connection = aws_http_connection_manager_acquire_connection,
    .get_host_address_count = aws_host_resolver_get_host_address_count,
    .schedule_process_work_synced = s_s3_client_schedule_process_work_synced_default,
    .process_work = s_s3_client_process_work_default,
    .endpoint_shutdown_callback = s_s3_client_endpoint_shutdown_callback,
    .finish_destroy = s_s3_client_finish_destroy_default,
    .parallel_input_stream_new_from_file = aws_parallel_input_stream_new_from_file,
    .http_connection_make_request = aws_http_connection_make_request,
};

void aws_s3_set_dns_ttl(size_t ttl) {
    s_dns_host_address_ttl_seconds = ttl;
}

/**
 * Determine how many connections are ideal by dividing target-throughput by throughput-per-connection.
 * TODO: we may consider to alter this, upload to regular s3 can use more connections, and s3 express
 * can use less connections to reach the target throughput..
 **/
static uint32_t s_get_ideal_connection_number_from_throughput(double throughput_gps) {
    double ideal_connection_count_double = throughput_gps / s_throughput_per_connection_gbps;
    /* round up and clamp */
    ideal_connection_count_double = ceil(ideal_connection_count_double);
    ideal_connection_count_double = aws_min_double(g_max_num_connections, ideal_connection_count_double);
    return (uint32_t)ideal_connection_count_double;
}

/* Returns the max number of connections allowed.
 *
 * When meta request is NULL, this will return the overall allowed number of connections based on the clinet
 * configurations.
 *
 * If meta_request is not NULL, this will return the number of connections allowed based on the meta request
 * configurations.
 */
uint32_t aws_s3_client_get_max_active_connections(
    struct aws_s3_client *client,
    struct aws_s3_meta_request *meta_request) {
    AWS_PRECONDITION(client);

    uint32_t max_active_connections = client->ideal_connection_count;
    if (client->max_active_connections_override > 0 &&
        client->max_active_connections_override < max_active_connections) {
        max_active_connections = client->max_active_connections_override;
    }
    if (meta_request) {
        if (meta_request->max_active_connections_override) {
<<<<<<< HEAD
            /* Apply the meta request level override the max active connections, but less than the client side settings.
             */
            max_active_connections = aws_min_u32(meta_request->max_active_connections_override, max_active_connections);
=======
            /* Apply the meta request level override the max active connections. */
            max_active_connections = meta_request->max_active_connections_override;
>>>>>>> 923c0439
        }
        if (meta_request->fio_opts.should_stream && meta_request->fio_opts.disk_throughput_gbps > 0) {
            return aws_min_u32(
                s_get_ideal_connection_number_from_throughput(meta_request->fio_opts.disk_throughput_gbps),
                max_active_connections);
        }
    }
    if (client->fio_opts.should_stream && client->fio_opts.disk_throughput_gbps > 0) {
        return aws_min_u32(
            s_get_ideal_connection_number_from_throughput(client->fio_opts.disk_throughput_gbps),
            max_active_connections);
    }

    return max_active_connections;
}

/* Returns the max number of requests allowed to be in memory */
uint32_t aws_s3_client_get_max_requests_in_flight(struct aws_s3_client *client) {
    AWS_PRECONDITION(client);
    return aws_s3_client_get_max_active_connections(client, NULL) * s_max_requests_multiplier;
}

/* Returns the max number of requests that should be in preparation stage (ie: reading from a stream, being signed,
 * etc.) */
uint32_t aws_s3_client_get_max_requests_prepare(struct aws_s3_client *client) {
    return aws_s3_client_get_max_active_connections(client, NULL);
}

static uint32_t s_s3_client_get_num_requests_network_io(
    struct aws_s3_client *client,
    enum aws_s3_meta_request_type meta_request_type) {
    AWS_PRECONDITION(client);

    uint32_t num_requests_network_io = 0;

    if (meta_request_type == AWS_S3_META_REQUEST_TYPE_MAX) {
        for (uint32_t i = 0; i < AWS_S3_META_REQUEST_TYPE_MAX; ++i) {
            num_requests_network_io += (uint32_t)aws_atomic_load_int(&client->stats.num_requests_network_io[i]);
        }
    } else {
        num_requests_network_io =
            (uint32_t)aws_atomic_load_int(&client->stats.num_requests_network_io[meta_request_type]);
    }

    return num_requests_network_io;
}

void aws_s3_client_lock_synced_data(struct aws_s3_client *client) {
    aws_mutex_lock(&client->synced_data.lock);
}

void aws_s3_client_unlock_synced_data(struct aws_s3_client *client) {
    aws_mutex_unlock(&client->synced_data.lock);
}

static void s_s3express_provider_finish_destroy(void *user_data) {
    struct aws_s3_client *client = user_data;
    AWS_PRECONDITION(client);
    /* BEGIN CRITICAL SECTION */
    {
        aws_s3_client_lock_synced_data(client);
        client->synced_data.s3express_provider_active = false;
        /* Schedule the work task to call s_s3_client_finish_destroy function if
         * everything cleaning up asynchronously has finished. */
        s_s3_client_schedule_process_work_synced(client);
        aws_s3_client_unlock_synced_data(client);
    }
    /* END CRITICAL SECTION */
}

struct aws_s3express_credentials_provider *s_s3express_provider_default_factory(
    struct aws_allocator *allocator,
    struct aws_s3_client *client,
    aws_simple_completion_callback on_provider_shutdown_callback,
    void *shutdown_user_data,
    void *factory_user_data) {
    (void)factory_user_data;

    struct aws_s3express_credentials_provider_default_options options = {
        .client = client,
        .shutdown_complete_callback = on_provider_shutdown_callback,
        .shutdown_user_data = shutdown_user_data,
    };
    struct aws_s3express_credentials_provider *s3express_provider =
        aws_s3express_credentials_provider_new_default(allocator, &options);
    return s3express_provider;
}

struct aws_s3_client *aws_s3_client_new(
    struct aws_allocator *allocator,
    const struct aws_s3_client_config *client_config) {

    AWS_PRECONDITION(allocator);
    AWS_PRECONDITION(client_config);

    if (client_config->client_bootstrap == NULL) {
        AWS_LOGF_ERROR(
            AWS_LS_S3_CLIENT,
            "Cannot create client from client_config; client_bootstrap provided in options is invalid.");
        aws_raise_error(AWS_ERROR_INVALID_ARGUMENT);
        return NULL;
    }

    /* Cannot be less than zero.  If zero, use default. */
    if (client_config->throughput_target_gbps < 0.0) {
        AWS_LOGF_ERROR(
            AWS_LS_S3_CLIENT,
            "Cannot create client from client_config; throughput_target_gbps cannot less than or equal to 0.");
        aws_raise_error(AWS_ERROR_INVALID_ARGUMENT);
        return NULL;
    }

    if (client_config->signing_config == NULL) {
        AWS_LOGF_ERROR(AWS_LS_S3_CLIENT, "Cannot create client from client_config; signing_config is required.");
        aws_raise_error(AWS_ERROR_INVALID_ARGUMENT);
        return NULL;
    }

    if (client_config->signing_config->credentials == NULL &&
        client_config->signing_config->credentials_provider == NULL) {
        AWS_LOGF_ERROR(
            AWS_LS_S3_CLIENT,
            "Cannot create client from client_config; Invalid signing_config provided, either credentials or "
            "credentials provider has to be set.");
        aws_raise_error(AWS_ERROR_INVALID_ARGUMENT);
        return NULL;
    }

    if (!client_config->enable_s3express &&
        client_config->signing_config->algorithm == AWS_SIGNING_ALGORITHM_V4_S3EXPRESS) {
        AWS_LOGF_ERROR(
            AWS_LS_S3_CLIENT,
            "Cannot create client from client_config; Client config is set use S3 Express signing, but S3 Express "
            "support is "
            "not configured.");
        aws_raise_error(AWS_ERROR_INVALID_ARGUMENT);
        return NULL;
    }

#ifdef BYO_CRYPTO
    if (client_config->tls_mode == AWS_MR_TLS_ENABLED && client_config->tls_connection_options == NULL) {
        AWS_LOGF_ERROR(
            AWS_LS_S3_CLIENT,
            "Cannot create client from client_config; when using BYO_CRYPTO, tls_connection_options can not be "
            "NULL when TLS is enabled.");
        aws_raise_error(AWS_ERROR_INVALID_ARGUMENT);
        return NULL;
    }
#endif

    struct aws_s3_client *client = aws_mem_calloc(allocator, 1, sizeof(struct aws_s3_client));

    client->allocator = allocator;

    size_t mem_limit = 0;
    if (client_config->memory_limit_in_bytes == 0) {
#if SIZE_BITS == 32
        if (client_config->throughput_target_gbps > 25.0) {
            mem_limit = GB_TO_BYTES(2);
        } else {
            mem_limit = GB_TO_BYTES(1);
        }
#else
        if (client_config->throughput_target_gbps >= 200.0) {
            mem_limit = GB_TO_BYTES(24);
        } else if (client_config->throughput_target_gbps >= 100.0) {
            mem_limit = GB_TO_BYTES(16);
        } else if (client_config->throughput_target_gbps >= 75.0) {
            mem_limit = GB_TO_BYTES(8);
        } else if (client_config->throughput_target_gbps >= 25.0) {
            mem_limit = GB_TO_BYTES(4);
        } else {
            mem_limit = GB_TO_BYTES(2);
        }
#endif
    } else {
        // cap memory limit to SIZE_MAX
        if (client_config->memory_limit_in_bytes > SIZE_MAX) {
            mem_limit = SIZE_MAX;
        } else {
            mem_limit = (size_t)client_config->memory_limit_in_bytes;
        }
    }

    if (client_config->throughput_target_gbps > 0.0) {
        *((double *)&client->throughput_target_gbps) = client_config->throughput_target_gbps;
    } else {
        *((double *)&client->throughput_target_gbps) = g_default_throughput_target_gbps;
    }

    *((enum aws_s3_meta_request_compute_content_md5 *)&client->compute_content_md5) =
        client_config->compute_content_md5;

    *(uint32_t *)&client->ideal_connection_count = aws_max_u32(
        g_min_num_connections, s_get_ideal_connection_number_from_throughput(client->throughput_target_gbps));

    size_t part_size = (size_t)g_default_part_size_fallback;
    if (client_config->part_size != 0) {
        if (client_config->part_size > SIZE_MAX) {
            part_size = SIZE_MAX;
        } else {
            part_size = (size_t)client_config->part_size;
        }
        client->part_size_set = true;
    }

    /* default max part size is the smallest of either half of mem limit or default max part size */
    size_t max_part_size = aws_min_size(mem_limit / 2, (size_t)g_default_max_part_size);
    if (client_config->max_part_size != 0) {
        if (client_config->max_part_size > SIZE_MAX) {
            max_part_size = SIZE_MAX;
        } else {
            max_part_size = (size_t)client_config->max_part_size;
        }
    }

    if (client_config->fio_opts) {
        client->fio_opts = *client_config->fio_opts;
        client->fio_options_set = true;
    }

    struct aws_s3_buffer_pool_config buffer_pool_config = {
        .client = client,
        .part_size = part_size,
        .memory_limit = mem_limit,
        .max_part_size = max_part_size,
    };

    if (client_config->buffer_pool_factory_fn) {
        client->buffer_pool =
            client_config->buffer_pool_factory_fn(allocator, buffer_pool_config, client_config->buffer_pool_user_data);
    } else {

        client->buffer_pool = aws_s3_default_buffer_pool_new(allocator, buffer_pool_config);
    }

    if (client->buffer_pool == NULL) {
        goto on_error;
    }

    /* Calculate optimal range size based on memory limits and connection count */
    uint64_t calculated_optimal_range_size = 0;
    if (aws_s3_calculate_client_optimal_range_size(
            mem_limit, client->ideal_connection_count, &calculated_optimal_range_size) != AWS_OP_SUCCESS) {
        /* Fall back to default if calculation fails */
        calculated_optimal_range_size = g_default_part_size_fallback;
        AWS_LOGF_WARN(
            AWS_LS_S3_CLIENT, "id=%p: Failed to calculate optimal range size, falling back to default", (void *)client);
    }
    /* Apply a buffer pool alignment to the calculated optimal range size */
    calculated_optimal_range_size =
<<<<<<< HEAD
        aws_s3_buffer_pool_align_range_size(client->buffer_pool, calculated_optimal_range_size);
=======
        aws_s3_buffer_pool_derive_aligned_buffer_size(client->buffer_pool, calculated_optimal_range_size);
>>>>>>> 923c0439
    /* Note: cap the calculated optimal range size based on the initial window size to avoid blocking. */
    if (client->enable_read_backpressure && client->initial_read_window) {
        /* Make sure we can have at least 10 parts to be delivered. */
        uint64_t initial_read_window_cap = client->initial_read_window / 10;
        initial_read_window_cap = aws_max_u64(initial_read_window_cap, g_default_part_size_fallback);
        calculated_optimal_range_size = aws_min_u64(calculated_optimal_range_size, initial_read_window_cap);
    }
    *((uint64_t *)&client->optimal_range_size) = calculated_optimal_range_size;

    AWS_LOGF_INFO(
        AWS_LS_S3_CLIENT,
        "id=%p: Calculated optimal range size: %" PRIu64 " bytes (%.2f MiB) based on memory_limit=%" PRIu64
        " bytes, ideal_connection_count=%" PRIu32 ", and initial_read_window=%zu.",
        (void *)client,
        client->optimal_range_size,
        (double)client->optimal_range_size / (1024.0 * 1024.0),
        (uint64_t)mem_limit,
        client->ideal_connection_count,
        client->initial_read_window);

    client->vtable = &s_s3_client_default_vtable;

    aws_ref_count_init(&client->ref_count, client, (aws_simple_completion_callback *)s_s3_client_start_destroy);

    if (aws_mutex_init(&client->synced_data.lock) != AWS_OP_SUCCESS) {
        goto on_error;
    }

    aws_linked_list_init(&client->synced_data.pending_meta_request_work);
    aws_linked_list_init(&client->synced_data.prepared_requests);

    aws_linked_list_init(&client->threaded_data.meta_requests);
    aws_linked_list_init(&client->threaded_data.request_queue);

    aws_atomic_init_int(&client->stats.num_requests_in_flight, 0);
    aws_atomic_init_int(&client->stats.num_requests_streaming_request_body, 0);

    for (uint32_t i = 0; i < (uint32_t)AWS_S3_META_REQUEST_TYPE_MAX; ++i) {
        aws_atomic_init_int(&client->stats.num_requests_network_io[i], 0);
    }

    aws_atomic_init_int(&client->stats.num_requests_stream_queued_waiting, 0);
    aws_atomic_init_int(&client->stats.num_requests_streaming_response, 0);

    *((uint32_t *)&client->max_active_connections_override) = client_config->max_active_connections_override;

    /* Store our client bootstrap. */
    client->client_bootstrap = aws_client_bootstrap_acquire(client_config->client_bootstrap);

    struct aws_event_loop_group *event_loop_group = client_config->client_bootstrap->event_loop_group;
    aws_event_loop_group_acquire(event_loop_group);

    client->process_work_event_loop = aws_event_loop_group_get_next_loop(event_loop_group);

    /* Make a copy of the region string. */
    client->region = aws_string_new_from_array(allocator, client_config->region.ptr, client_config->region.len);

    *((size_t *)&client->part_size) = part_size;

    *((uint64_t *)&client->max_part_size) = max_part_size;

    if (client_config->multipart_upload_threshold != 0) {
        *((uint64_t *)&client->multipart_upload_threshold) = client_config->multipart_upload_threshold;
    } else {
        *((uint64_t *)&client->multipart_upload_threshold) =
            part_size > g_s3_min_upload_part_size ? part_size : g_s3_min_upload_part_size;
    }

    if (client_config->max_part_size < client_config->part_size) {
        *((uint64_t *)&client_config->max_part_size) = client_config->part_size;
    }

    client->connect_timeout_ms = client_config->connect_timeout_ms;
    if (client_config->proxy_ev_settings) {
        client->proxy_ev_settings = aws_mem_calloc(allocator, 1, sizeof(struct proxy_env_var_settings));
        *client->proxy_ev_settings = *client_config->proxy_ev_settings;

        if (client_config->proxy_ev_settings->tls_options) {
            client->proxy_ev_tls_options = aws_mem_calloc(allocator, 1, sizeof(struct aws_tls_connection_options));
            if (aws_tls_connection_options_copy(client->proxy_ev_tls_options, client->proxy_ev_settings->tls_options)) {
                goto on_error;
            }
            client->proxy_ev_settings->tls_options = client->proxy_ev_tls_options;
        }
    }

    if (client_config->tcp_keep_alive_options) {
        client->tcp_keep_alive_options = aws_mem_calloc(allocator, 1, sizeof(struct aws_s3_tcp_keep_alive_options));
        *client->tcp_keep_alive_options = *client_config->tcp_keep_alive_options;
    }

    if (client_config->monitoring_options) {
        client->monitoring_options = *client_config->monitoring_options;
    } else {
        client->monitoring_options.minimum_throughput_bytes_per_second = 1;
        client->monitoring_options.allowable_throughput_failure_interval_seconds =
            s_default_throughput_failure_interval_seconds;
    }

    if (client_config->tls_mode == AWS_MR_TLS_ENABLED) {
        client->tls_connection_options =
            aws_mem_calloc(client->allocator, 1, sizeof(struct aws_tls_connection_options));

        if (client_config->tls_connection_options != NULL) {
            aws_tls_connection_options_copy(client->tls_connection_options, client_config->tls_connection_options);
        } else {
#ifdef BYO_CRYPTO
            AWS_FATAL_ASSERT(false);
            goto on_error;
#else
            struct aws_tls_ctx_options default_tls_ctx_options;
            AWS_ZERO_STRUCT(default_tls_ctx_options);

            aws_tls_ctx_options_init_default_client(&default_tls_ctx_options, allocator);

            struct aws_tls_ctx *default_tls_ctx = aws_tls_client_ctx_new(allocator, &default_tls_ctx_options);
            if (default_tls_ctx == NULL) {
                goto on_error;
            }

            aws_tls_connection_options_init_from_ctx(client->tls_connection_options, default_tls_ctx);

            aws_tls_ctx_release(default_tls_ctx);
            aws_tls_ctx_options_clean_up(&default_tls_ctx_options);
#endif
        }
    }

    if (client_config->proxy_options) {
        client->proxy_config = aws_http_proxy_config_new_from_proxy_options_with_tls_info(
            allocator, client_config->proxy_options, client_config->tls_mode == AWS_MR_TLS_ENABLED);
        if (client->proxy_config == NULL) {
            goto on_error;
        }
    }

    client->num_network_interface_names = client_config->num_network_interface_names;
    if (client_config->num_network_interface_names > 0) {
        AWS_LOGF_DEBUG(
            AWS_LS_S3_CLIENT,
            "id=%p Client received network interface names array with length %zu.",
            (void *)client,
            client->num_network_interface_names);
        aws_array_list_init_dynamic(
            &client->network_interface_names,
            client->allocator,
            client_config->num_network_interface_names,
            sizeof(struct aws_string *));
        client->network_interface_names_cursor_array = aws_mem_calloc(
            client->allocator, client_config->num_network_interface_names, sizeof(struct aws_byte_cursor));
        for (size_t i = 0; i < client_config->num_network_interface_names; i++) {
            struct aws_byte_cursor interface_name = client_config->network_interface_names_array[i];
            struct aws_string *interface_name_str = aws_string_new_from_cursor(client->allocator, &interface_name);
            aws_array_list_push_back(&client->network_interface_names, &interface_name_str);
            if (aws_is_network_interface_name_valid(aws_string_c_str(interface_name_str)) == false) {
                AWS_LOGF_ERROR(
                    AWS_LS_S3_CLIENT,
                    "id=%p network_interface_names_array[%zu]=" PRInSTR " is not valid.",
                    (void *)client,
                    i,
                    AWS_BYTE_CURSOR_PRI(interface_name));
                aws_raise_error(AWS_ERROR_INVALID_ARGUMENT);
                goto on_error;
            }
            client->network_interface_names_cursor_array[i] = aws_byte_cursor_from_string(interface_name_str);
            AWS_LOGF_DEBUG(
                AWS_LS_S3_CLIENT,
                "id=%p network_interface_names_array[%zu]=" PRInSTR "",
                (void *)client,
                i,
                AWS_BYTE_CURSOR_PRI(client->network_interface_names_cursor_array[i]));
        }
    }

    /* Set up body streaming ELG */
    {
        uint16_t num_event_loops =
            (uint16_t)aws_event_loop_group_get_loop_count(client->client_bootstrap->event_loop_group);
        uint16_t num_streaming_threads = num_event_loops;

        if (num_streaming_threads < 1) {
            num_streaming_threads = 1;
        }

        struct aws_shutdown_callback_options body_streaming_elg_shutdown_options = {
            .shutdown_callback_fn = s_s3_client_body_streaming_elg_shutdown,
            .shutdown_callback_user_data = client,
        };

        client->body_streaming_elg = aws_event_loop_group_new_default(
            client->allocator, num_streaming_threads, &body_streaming_elg_shutdown_options);

        if (!client->body_streaming_elg) {
            /* Fail to create elg, we should fail the call */
            goto on_error;
        }
        client->synced_data.body_streaming_elg_allocated = true;
    }
    /* Setup cannot fail after this point. */

    client->cached_signing_config = aws_cached_signing_config_new(client, client_config->signing_config);
    if (client_config->enable_s3express) {
        if (client_config->s3express_provider_override_factory) {
            client->s3express_provider_factory = client_config->s3express_provider_override_factory;
            client->factory_user_data = client_config->factory_user_data;
        } else {
            client->s3express_provider_factory = s_s3express_provider_default_factory;
        }
    }

    client->synced_data.active = true;

    if (client_config->retry_strategy != NULL) {
        aws_retry_strategy_acquire(client_config->retry_strategy);
        client->retry_strategy = client_config->retry_strategy;
    } else {
        struct aws_exponential_backoff_retry_options backoff_retry_options = {
            .el_group = client_config->client_bootstrap->event_loop_group,
            .max_retries = s_default_max_retries,
        };

        struct aws_standard_retry_options retry_options = {
            .backoff_retry_options = backoff_retry_options,
        };

        client->retry_strategy = aws_retry_strategy_new_standard(allocator, &retry_options);
    }

    aws_hash_table_init(
        &client->synced_data.endpoints,
        client->allocator,
        10,
        aws_hash_string,
        aws_hash_callback_string_eq,
        aws_hash_callback_string_destroy,
        NULL);
    aws_task_init(
        &client->synced_data.endpoints_cleanup_task, s_s3_endpoints_cleanup_task, client, "s3_endpoints_cleanup_task");

    /* Initialize shutdown options and tracking. */
    client->shutdown_callback = client_config->shutdown_callback;
    client->shutdown_callback_user_data = client_config->shutdown_callback_user_data;

    *((bool *)&client->enable_read_backpressure) = client_config->enable_read_backpressure;
    *((size_t *)&client->initial_read_window) = client_config->initial_read_window;

    return client;

on_error:
    aws_string_destroy(client->region);

    if (client->tls_connection_options) {
        aws_tls_connection_options_clean_up(client->tls_connection_options);
        aws_mem_release(client->allocator, client->tls_connection_options);
        client->tls_connection_options = NULL;
    }
    if (client->proxy_config) {
        aws_http_proxy_config_destroy(client->proxy_config);
    }
    if (client->proxy_ev_tls_options) {
        aws_tls_connection_options_clean_up(client->proxy_ev_tls_options);
        aws_mem_release(client->allocator, client->proxy_ev_tls_options);
        client->proxy_ev_settings->tls_options = NULL;
    }
    aws_mem_release(client->allocator, client->proxy_ev_settings);
    aws_mem_release(client->allocator, client->tcp_keep_alive_options);

    if (client->client_bootstrap != NULL) {
        aws_event_loop_group_release(client->client_bootstrap->event_loop_group);
    }
    aws_client_bootstrap_release(client->client_bootstrap);
    aws_mutex_clean_up(&client->synced_data.lock);

    aws_mem_release(client->allocator, client->network_interface_names_cursor_array);
    for (size_t i = 0; i < aws_array_list_length(&client->network_interface_names); i++) {
        struct aws_string *interface_name = NULL;
        aws_array_list_get_at(&client->network_interface_names, &interface_name, i);
        aws_string_destroy(interface_name);
    }

    aws_array_list_clean_up(&client->network_interface_names);
    client->buffer_pool = aws_s3_buffer_pool_release(client->buffer_pool);

    aws_mem_release(client->allocator, client);
    return NULL;
}

struct aws_s3_client *aws_s3_client_acquire(struct aws_s3_client *client) {
    AWS_PRECONDITION(client);

    aws_ref_count_acquire(&client->ref_count);
    return client;
}

struct aws_s3_client *aws_s3_client_release(struct aws_s3_client *client) {
    if (client != NULL) {
        aws_ref_count_release(&client->ref_count);
    }

    return NULL;
}

static void s_s3_client_start_destroy(void *user_data) {
    struct aws_s3_client *client = user_data;
    AWS_PRECONDITION(client);

    AWS_LOGF_DEBUG(AWS_LS_S3_CLIENT, "id=%p Client starting destruction.", (void *)client);

    struct aws_linked_list local_vip_list;
    aws_linked_list_init(&local_vip_list);

    /* BEGIN CRITICAL SECTION */
    {
        aws_s3_client_lock_synced_data(client);

        client->synced_data.active = false;
        if (!client->synced_data.endpoints_cleanup_task_scheduled) {
            client->synced_data.endpoints_cleanup_task_scheduled = true;
            aws_event_loop_schedule_task_now(
                client->process_work_event_loop, &client->synced_data.endpoints_cleanup_task);
        }
        /* Prevent the client from cleaning up in between the mutex unlock/re-lock below.*/
        client->synced_data.start_destroy_executing = true;

        aws_s3_client_unlock_synced_data(client);
    }
    /* END CRITICAL SECTION */

    aws_event_loop_group_release(client->body_streaming_elg);
    client->body_streaming_elg = NULL;
    aws_s3express_credentials_provider_release(client->s3express_provider);

    /* BEGIN CRITICAL SECTION */
    {
        aws_s3_client_lock_synced_data(client);
        client->synced_data.start_destroy_executing = false;

        /* Schedule the work task to clean up outstanding connections and to call s_s3_client_finish_destroy function if
         * everything cleaning up asynchronously has finished.  */
        s_s3_client_schedule_process_work_synced(client);
        aws_s3_client_unlock_synced_data(client);
    }
    /* END CRITICAL SECTION */
}

static void s_s3_client_finish_destroy_default(struct aws_s3_client *client) {
    AWS_PRECONDITION(client);

    AWS_LOGF_DEBUG(AWS_LS_S3_CLIENT, "id=%p Client finishing destruction.", (void *)client);

    if (client->threaded_data.trim_buffer_pool_task_scheduled) {
        aws_event_loop_cancel_task(client->process_work_event_loop, &client->synced_data.trim_buffer_pool_task);
    }

    aws_string_destroy(client->region);
    client->region = NULL;

    if (client->tls_connection_options) {
        aws_tls_connection_options_clean_up(client->tls_connection_options);
        aws_mem_release(client->allocator, client->tls_connection_options);
        client->tls_connection_options = NULL;
    }

    if (client->proxy_config) {
        aws_http_proxy_config_destroy(client->proxy_config);
    }

    if (client->proxy_ev_tls_options) {
        aws_tls_connection_options_clean_up(client->proxy_ev_tls_options);
        aws_mem_release(client->allocator, client->proxy_ev_tls_options);
        client->proxy_ev_settings->tls_options = NULL;
    }
    aws_mem_release(client->allocator, client->proxy_ev_settings);
    aws_mem_release(client->allocator, client->tcp_keep_alive_options);

    aws_mutex_clean_up(&client->synced_data.lock);

    AWS_ASSERT(aws_linked_list_empty(&client->synced_data.pending_meta_request_work));
    AWS_ASSERT(aws_linked_list_empty(&client->threaded_data.meta_requests));
    aws_hash_table_clean_up(&client->synced_data.endpoints);

    aws_retry_strategy_release(client->retry_strategy);

    aws_event_loop_group_release(client->client_bootstrap->event_loop_group);

    aws_client_bootstrap_release(client->client_bootstrap);
    aws_cached_signing_config_destroy(client->cached_signing_config);

    aws_s3_client_shutdown_complete_callback_fn *shutdown_callback = client->shutdown_callback;
    void *shutdown_user_data = client->shutdown_callback_user_data;

    client->buffer_pool = aws_s3_buffer_pool_release(client->buffer_pool);

    if (client->synced_data.upload_part_stats.initial_request_time.collecting_p90) {
        aws_priority_queue_clean_up(&client->synced_data.upload_part_stats.initial_request_time.p90_samples);
    }

    aws_mem_release(client->allocator, client->network_interface_names_cursor_array);
    for (size_t i = 0; i < client->num_network_interface_names; i++) {
        struct aws_string *interface_name = NULL;
        aws_array_list_get_at(&client->network_interface_names, &interface_name, i);
        aws_string_destroy(interface_name);
    }
    aws_array_list_clean_up(&client->network_interface_names);

    aws_mem_release(client->allocator, client);
    client = NULL;

    if (shutdown_callback != NULL) {
        shutdown_callback(shutdown_user_data);
    }
}

static void s_s3_client_body_streaming_elg_shutdown(void *user_data) {
    struct aws_s3_client *client = user_data;
    AWS_PRECONDITION(client);

    AWS_LOGF_DEBUG(AWS_LS_S3_CLIENT, "id=%p Client body streaming ELG shutdown.", (void *)client);

    /* BEGIN CRITICAL SECTION */
    {
        aws_s3_client_lock_synced_data(client);
        client->synced_data.body_streaming_elg_allocated = false;
        s_s3_client_schedule_process_work_synced(client);
        aws_s3_client_unlock_synced_data(client);
    }
    /* END CRITICAL SECTION */
}

uint32_t aws_s3_client_queue_requests_threaded(
    struct aws_s3_client *client,
    struct aws_linked_list *request_list,
    bool queue_front) {
    AWS_PRECONDITION(client);
    AWS_PRECONDITION(request_list);
    if (aws_linked_list_empty(request_list)) {
        return 0;
    }

    uint32_t request_list_size = 0;

    for (struct aws_linked_list_node *node = aws_linked_list_begin(request_list);
         node != aws_linked_list_end(request_list);
         node = aws_linked_list_next(node)) {
        ++request_list_size;
    }

    if (queue_front) {
        aws_linked_list_move_all_front(&client->threaded_data.request_queue, request_list);
    } else {
        aws_linked_list_move_all_back(&client->threaded_data.request_queue, request_list);
    }

    client->threaded_data.request_queue_size += request_list_size;
    return request_list_size;
}

struct aws_s3_request *aws_s3_client_dequeue_request_threaded(struct aws_s3_client *client) {
    AWS_PRECONDITION(client);

    if (aws_linked_list_empty(&client->threaded_data.request_queue)) {
        return NULL;
    }

    struct aws_linked_list_node *request_node = aws_linked_list_pop_front(&client->threaded_data.request_queue);
    struct aws_s3_request *request = AWS_CONTAINER_OF(request_node, struct aws_s3_request, node);

    --client->threaded_data.request_queue_size;

    return request;
}

/*
 * There is currently some overlap between user provided Host header and endpoint
 * override. This function handles the corner cases for when either or both are provided.
 */
int s_apply_endpoint_override(
    const struct aws_s3_client *client,
    struct aws_http_headers *message_headers,
    const struct aws_uri *endpoint) {
    AWS_PRECONDITION(message_headers);

    const struct aws_byte_cursor *endpoint_authority = endpoint == NULL ? NULL : aws_uri_authority(endpoint);

    if (!aws_http_headers_has(message_headers, g_host_header_name)) {
        if (endpoint_authority == NULL) {
            AWS_LOGF_ERROR(
                AWS_LS_S3_CLIENT,
                "id=%p Cannot create meta s3 request; message provided in options does not have either 'Host' header "
                "set or endpoint override.",
                (void *)client);
            return aws_raise_error(AWS_ERROR_INVALID_ARGUMENT);
        }

        if (aws_http_headers_set(message_headers, g_host_header_name, *endpoint_authority)) {
            AWS_LOGF_ERROR(
                AWS_LS_S3_CLIENT,
                "id=%p Cannot create meta s3 request; failed to set 'Host' header based on endpoint override.",
                (void *)client);
            return aws_raise_error(AWS_ERROR_INVALID_ARGUMENT);
        }
    }

    struct aws_byte_cursor host_value;
    AWS_FATAL_ASSERT(aws_http_headers_get(message_headers, g_host_header_name, &host_value) == AWS_OP_SUCCESS);

    if (endpoint_authority != NULL && !aws_byte_cursor_eq(&host_value, endpoint_authority)) {
        AWS_LOGF_ERROR(
            AWS_LS_S3_CLIENT,
            "id=%p Cannot create meta s3 request; host header value " PRInSTR
            " does not match endpoint override " PRInSTR,
            (void *)client,
            AWS_BYTE_CURSOR_PRI(host_value),
            AWS_BYTE_CURSOR_PRI(*endpoint_authority));
        return aws_raise_error(AWS_ERROR_INVALID_ARGUMENT);
    }

    return AWS_OP_SUCCESS;
}

/* Public facing make-meta-request function. */
struct aws_s3_meta_request *aws_s3_client_make_meta_request(
    struct aws_s3_client *client,
    const struct aws_s3_meta_request_options *options) {

    AWS_LOGF_INFO(AWS_LS_S3_CLIENT, "id=%p Initiating making of meta request", (void *)client);

    AWS_PRECONDITION(client);
    AWS_PRECONDITION(client->vtable);
    AWS_PRECONDITION(client->vtable->meta_request_factory);
    AWS_PRECONDITION(options);

    bool use_s3express_signing = false;
    if (options->signing_config != NULL) {
        use_s3express_signing = options->signing_config->algorithm == AWS_SIGNING_ALGORITHM_V4_S3EXPRESS;
    } else if (client->cached_signing_config) {
        use_s3express_signing = client->cached_signing_config->config.algorithm == AWS_SIGNING_ALGORITHM_V4_S3EXPRESS;
    }

    if (options->type >= AWS_S3_META_REQUEST_TYPE_MAX) {
        AWS_LOGF_ERROR(
            AWS_LS_S3_CLIENT,
            "id=%p Cannot create meta s3 request; invalid meta request type specified.",
            (void *)client);
        aws_raise_error(AWS_ERROR_INVALID_ARGUMENT);
        return NULL;
    }

    if (options->message == NULL) {
        AWS_LOGF_ERROR(
            AWS_LS_S3_CLIENT,
            "id=%p Cannot create meta s3 request; message provided in options is invalid.",
            (void *)client);
        aws_raise_error(AWS_ERROR_INVALID_ARGUMENT);
        return NULL;
    }

    if (use_s3express_signing && client->s3express_provider_factory == NULL) {
        AWS_LOGF_ERROR(
            AWS_LS_S3_CLIENT,
            "id=%p Cannot create meta s3 request; client doesn't support S3 Express signing.",
            (void *)client);
        aws_raise_error(AWS_ERROR_INVALID_ARGUMENT);
        return NULL;
    }

    struct aws_http_headers *message_headers = aws_http_message_get_headers(options->message);

    if (message_headers == NULL) {
        AWS_LOGF_ERROR(
            AWS_LS_S3_CLIENT,
            "id=%p Cannot create meta s3 request; message provided in options does not contain headers.",
            (void *)client);
        aws_raise_error(AWS_ERROR_INVALID_ARGUMENT);
        return NULL;
    }

    if (s_apply_endpoint_override(client, message_headers, options->endpoint)) {
        return NULL;
    }

    struct aws_byte_cursor host_header_value;
    /* The Host header must be set from s_apply_endpoint_override, if not errored out */
    AWS_FATAL_ASSERT(aws_http_headers_get(message_headers, g_host_header_name, &host_header_value) == AWS_OP_SUCCESS);

    bool is_https = true;
    uint32_t port = 0;

    if (options->endpoint != NULL) {
        struct aws_byte_cursor https_scheme = aws_byte_cursor_from_c_str("https");
        struct aws_byte_cursor http_scheme = aws_byte_cursor_from_c_str("http");

        const struct aws_byte_cursor *scheme = aws_uri_scheme(options->endpoint);

        is_https = aws_byte_cursor_eq_ignore_case(scheme, &https_scheme);

        if (!is_https && !aws_byte_cursor_eq_ignore_case(scheme, &http_scheme)) {
            AWS_LOGF_ERROR(
                AWS_LS_S3_CLIENT,
                "id=%p Cannot create meta s3 request; unexpected scheme '" PRInSTR "' in endpoint override.",
                (void *)client,
                AWS_BYTE_CURSOR_PRI(*scheme));
            aws_raise_error(AWS_ERROR_INVALID_ARGUMENT);
            return NULL;
        }

        port = aws_uri_port(options->endpoint);
    }

    struct aws_s3_meta_request *meta_request = client->vtable->meta_request_factory(client, options);

    if (meta_request == NULL) {
        AWS_LOGF_ERROR(AWS_LS_S3_CLIENT, "id=%p: Could not create new meta request.", (void *)client);
        return NULL;
    }
    meta_request->is_express = use_s3express_signing;

    bool error_occurred = false;

    /* BEGIN CRITICAL SECTION */
    {
        aws_s3_client_lock_synced_data(client);

        if (use_s3express_signing && !client->synced_data.s3express_provider_active) {

            AWS_LOGF_TRACE(AWS_LS_S3_CLIENT, "id=%p Create S3 Express provider for the client.", (void *)client);
            /**
             * Invoke the factory within the lock. We WARNED people uses their own factory to not use ANY client related
             * api during the factory.
             *
             * We cannot just release the lock and invoke the factory, because it can lead to the other request assume
             * the provider is active, and not waiting for the provider to be created. And lead to unexpected behavior.
             */
            client->s3express_provider = client->s3express_provider_factory(
                client->allocator, client, s_s3express_provider_finish_destroy, client, client->factory_user_data);

            /* Provider is related to client, we don't need to clean it up if meta request failed. But, if provider
             * failed to be created, let's bail out earlier. */
            if (!client->s3express_provider) {
                AWS_LOGF_ERROR(
                    AWS_LS_S3_CLIENT,
                    "id=%p Failed to create S3 Express provider for client due to error %d (%s)",
                    (void *)client,
                    aws_last_error_or_unknown(),
                    aws_error_str(aws_last_error_or_unknown()));
                error_occurred = true;
                goto unlock;
            }
            client->synced_data.s3express_provider_active = true;
        }

        struct aws_string *endpoint_host_name = NULL;

        if (options->endpoint != NULL) {
            endpoint_host_name = aws_string_new_from_cursor(client->allocator, aws_uri_host_name(options->endpoint));
        } else {
            struct aws_uri host_uri;
            if (aws_uri_init_parse(&host_uri, client->allocator, &host_header_value)) {
                error_occurred = true;
                goto unlock;
            }

            endpoint_host_name = aws_string_new_from_cursor(client->allocator, aws_uri_host_name(&host_uri));
            port = aws_uri_port(&host_uri);
            aws_uri_clean_up(&host_uri);
        }

        struct aws_s3_endpoint *endpoint = NULL;
        struct aws_hash_element *endpoint_hash_element = NULL;

        if (use_s3express_signing) {
            meta_request->s3express_session_host = aws_string_new_from_string(client->allocator, endpoint_host_name);
        }

        int was_created = 0;
        if (aws_hash_table_create(
                &client->synced_data.endpoints, endpoint_host_name, &endpoint_hash_element, &was_created)) {
            aws_string_destroy(endpoint_host_name);
            error_occurred = true;
            goto unlock;
        }

        if (was_created) {
            struct aws_s3_endpoint_options endpoint_options = {
                .host_name = endpoint_host_name,
                .client_bootstrap = client->client_bootstrap,
                .tls_connection_options = is_https ? client->tls_connection_options : NULL,
                .dns_host_address_ttl_seconds = s_dns_host_address_ttl_seconds,
                .client = client,
                .max_connections = aws_s3_client_get_max_active_connections(client, NULL),
                .port = port,
                .proxy_config = client->proxy_config,
                .proxy_ev_settings = client->proxy_ev_settings,
                .connect_timeout_ms = client->connect_timeout_ms,
                .tcp_keep_alive_options = client->tcp_keep_alive_options,
                .monitoring_options = &client->monitoring_options,
                .network_interface_names_array = client->network_interface_names_cursor_array,
                .num_network_interface_names = client->num_network_interface_names,
            };

            endpoint = aws_s3_endpoint_new(client->allocator, &endpoint_options);

            if (endpoint == NULL) {
                aws_hash_table_remove(&client->synced_data.endpoints, endpoint_host_name, NULL, NULL);
                aws_string_destroy(endpoint_host_name);
                error_occurred = true;
                goto unlock;
            }
            endpoint_hash_element->value = endpoint;
            ++client->synced_data.num_endpoints_allocated;
        } else {
            endpoint = endpoint_hash_element->value;

            aws_s3_endpoint_acquire(endpoint, true /*already_holding_lock*/);

            aws_string_destroy(endpoint_host_name);
            endpoint_host_name = NULL;
        }

        meta_request->endpoint = endpoint;
        /**
         * shutdown_callback must be the last thing that gets set on the meta_request so that we don’t return NULL and
         * trigger the shutdown_callback.
         */
        meta_request->shutdown_callback = options->shutdown_callback;

        s_s3_client_push_meta_request_synced(client, meta_request);
        s_s3_client_schedule_process_work_synced(client);

    unlock:
        aws_s3_client_unlock_synced_data(client);
    }
    /* END CRITICAL SECTION */

    if (error_occurred) {
        AWS_LOGF_ERROR(
            AWS_LS_S3_CLIENT,
            "id=%p Could not create meta request due to error %d (%s)",
            (void *)client,
            aws_last_error(),
            aws_error_str(aws_last_error()));

        meta_request = aws_s3_meta_request_release(meta_request);
    } else {
        AWS_LOGF_INFO(AWS_LS_S3_CLIENT, "id=%p: Created meta request %p", (void *)client, (void *)meta_request);
    }

    return meta_request;
}

static void s_s3_client_endpoint_shutdown_callback(struct aws_s3_client *client) {
    AWS_PRECONDITION(client);

    /* BEGIN CRITICAL SECTION */
    {
        aws_s3_client_lock_synced_data(client);
        --client->synced_data.num_endpoints_allocated;
        s_s3_client_schedule_process_work_synced(client);
        aws_s3_client_unlock_synced_data(client);
    }
    /* END CRITICAL SECTION */
}

static struct aws_s3_meta_request *s_s3_client_meta_request_factory_default(
    struct aws_s3_client *client,
    const struct aws_s3_meta_request_options *options) {
    AWS_PRECONDITION(client);
    AWS_PRECONDITION(options);

    const struct aws_http_headers *initial_message_headers = aws_http_message_get_headers(options->message);
    AWS_ASSERT(initial_message_headers);

    uint64_t content_length = 0;
    struct aws_byte_cursor content_length_cursor;
    bool content_length_found = false;

    if (!aws_http_headers_get(initial_message_headers, g_content_length_header_name, &content_length_cursor)) {
        if (aws_byte_cursor_utf8_parse_u64(content_length_cursor, &content_length)) {
            AWS_LOGF_ERROR(
                AWS_LS_S3_META_REQUEST,
                "Could not parse Content-Length header. header value is:" PRInSTR "",
                AWS_BYTE_CURSOR_PRI(content_length_cursor));
            aws_raise_error(AWS_ERROR_S3_INVALID_CONTENT_LENGTH_HEADER);
            return NULL;
        }
        content_length_found = true;
    }

    /* There are multiple ways to pass the body in, ensure only 1 was used */
    int body_source_count = 0;
    if (aws_http_message_get_body_stream(options->message) != NULL) {
        ++body_source_count;
    }
    if (options->send_filepath.len > 0) {
        ++body_source_count;
        if (!content_length_found) {
            /* The content length was not set, but it's a file based upload. Derive the content length from the file
             * length */
            struct aws_string *file_path = aws_string_new_from_cursor(client->allocator, &options->send_filepath);
            struct aws_string *readonly_bytes_mode = aws_string_new_from_c_str(client->allocator, "rb");
            FILE *file = aws_fopen_safe(file_path, readonly_bytes_mode);
            int error = true;
            if (!file) {
                AWS_LOGF_ERROR(
                    AWS_LS_S3_META_REQUEST,
                    "Could not create meta request."
                    "the send file path %s is invalid",
                    aws_string_c_str(file_path));
            } else if (aws_file_get_length(file, (int64_t *)&content_length)) {
                AWS_LOGF_ERROR(
                    AWS_LS_S3_META_REQUEST,
                    "Could not create meta request."
                    "failed to get the length from the send file path %s",
                    aws_string_c_str(file_path));
            } else {
                error = false;
            }
            if (file) {
                fclose(file);
            }
            aws_string_destroy(file_path);
            aws_string_destroy(readonly_bytes_mode);
            if (error) {
                return NULL;
            }
            content_length_found = true;
        }
    }
    if (options->send_using_async_writes == true) {
        if (options->type != AWS_S3_META_REQUEST_TYPE_PUT_OBJECT) {
            /* TODO: we could support async-writes for DEFAULT type too, just takes work & testing */
            AWS_LOGF_ERROR(
                AWS_LS_S3_META_REQUEST,
                "Could not create meta request."
                "send-using-data-writes can only be used with auto-ranged-put.");
            aws_raise_error(AWS_ERROR_INVALID_ARGUMENT);
            return NULL;
        }
        if (content_length_found) {
            /* TODO: we could support async-writes with content-length, just takes work & testing */
            AWS_LOGF_ERROR(
                AWS_LS_S3_META_REQUEST,
                "Could not create meta request."
                "send-using-data-writes can only be used when Content-Length is unknown.");
            aws_raise_error(AWS_ERROR_INVALID_ARGUMENT);
            return NULL;
        }
        ++body_source_count;
    }
    if (options->send_async_stream != NULL) {
        ++body_source_count;
    }
    if (body_source_count > 1) {
        AWS_LOGF_ERROR(
            AWS_LS_S3_META_REQUEST,
            "Could not create meta request."
            " More than one data source is set (filepath, async stream, body stream, data writes).");
        aws_raise_error(AWS_ERROR_INVALID_ARGUMENT);
        return NULL;
    }
    size_t part_size = client->part_size;
    bool part_size_set = false;
    if (options->part_size != 0) {
        if (options->part_size > SIZE_MAX) {
            part_size = SIZE_MAX;
        } else {
            part_size = (size_t)options->part_size;
        }
        part_size_set = true;
    }

    /* Call the appropriate meta-request new function. */
    switch (options->type) {
        case AWS_S3_META_REQUEST_TYPE_GET_OBJECT: {
            struct aws_byte_cursor path_and_query;

            if (aws_http_message_get_request_path(options->message, &path_and_query) == AWS_OP_SUCCESS) {
                /* If the initial request already has partNumber, the request is not
                 * splittable(?). Treat it as a Default request.
                 * TODO: Still need tests to verify that the request of a part is
                 * splittable or not */
                struct aws_byte_cursor sub_string;
                AWS_ZERO_STRUCT(sub_string);
                /* The first split on '?' for path and query is path, the second is query */
                if (aws_byte_cursor_next_split(&path_and_query, '?', &sub_string) == true) {
                    aws_byte_cursor_next_split(&path_and_query, '?', &sub_string);
                    struct aws_uri_param param;
                    AWS_ZERO_STRUCT(param);
                    struct aws_byte_cursor part_number_query_str = aws_byte_cursor_from_c_str("partNumber");
                    while (aws_query_string_next_param(sub_string, &param)) {
                        if (aws_byte_cursor_eq(&param.key, &part_number_query_str)) {
                            return aws_s3_meta_request_default_new(
                                client->allocator,
                                client,
                                AWS_S3_REQUEST_TYPE_GET_OBJECT,
                                0, /* Content length for request */
                                false /*should_compute_content_md5*/,
                                options);
                        }
                    }
                }
            }
            return aws_s3_meta_request_auto_ranged_get_new(
                client->allocator, client, part_size, part_size_set, options);
        }
        case AWS_S3_META_REQUEST_TYPE_PUT_OBJECT: {
            if (body_source_count == 0) {
                AWS_LOGF_ERROR(
                    AWS_LS_S3_META_REQUEST,
                    "Could not create auto-ranged-put meta request."
                    " Body must be set via filepath, async stream, or body stream.");
                aws_raise_error(AWS_ERROR_INVALID_ARGUMENT);
                return NULL;
            }

            if (options->resume_token == NULL) {
                uint64_t client_max_part_size = client->max_part_size;

                if (part_size < g_s3_min_upload_part_size) {
                    AWS_LOGF_WARN(
                        AWS_LS_S3_META_REQUEST,
                        "Config part size of %" PRIu64 " is less than the minimum upload part size of %" PRIu64
                        ". Using to the minimum part-size for upload.",
                        (uint64_t)part_size,
                        (uint64_t)g_s3_min_upload_part_size);

                    part_size = g_s3_min_upload_part_size;
                }

                if (client_max_part_size < (uint64_t)g_s3_min_upload_part_size) {
                    AWS_LOGF_WARN(
                        AWS_LS_S3_META_REQUEST,
                        "Client config max part size of %" PRIu64
                        " is less than the minimum upload part size of %" PRIu64
                        ". Clamping to the minimum part-size for upload.",
                        (uint64_t)client_max_part_size,
                        (uint64_t)g_s3_min_upload_part_size);

                    client_max_part_size = (uint64_t)g_s3_min_upload_part_size;
                }

                uint32_t num_parts = 0;
                if (content_length_found) {
                    size_t out_part_size = 0;
                    if (aws_s3_calculate_optimal_mpu_part_size_and_num_parts(
                            content_length, part_size, client_max_part_size, &out_part_size, &num_parts)) {
                        return NULL;
                    }
                    part_size = out_part_size;
                    if (part_size != options->part_size && part_size != client->part_size) {
                        /* If we already adjusted the part size, let's align the part size with expected alignment from
                         * buffer pool. */
                        if (num_parts > 2) {
                            uint64_t aligned_part_size =
                                aws_s3_buffer_pool_derive_aligned_buffer_size(client->buffer_pool, part_size);
                            /* Incase of overflow, fallback to no alignment. */
                            aligned_part_size = aligned_part_size > SIZE_MAX ? part_size : aligned_part_size;
                            part_size = (size_t)aligned_part_size;
                            /* update the number of parts as well. */
                            num_parts = (uint32_t)(content_length / part_size);
                            if ((content_length % part_size) > 0) {
                                ++num_parts;
                            }
                        }
                        AWS_LOGF_DEBUG(
                            AWS_LS_S3_META_REQUEST,
                            "The multipart upload part size has been adjusted to %zu",
                            part_size);
                    }
                }

                /* Default to client level setting */
                uint64_t multipart_upload_threshold = client->multipart_upload_threshold;
                if (options->multipart_upload_threshold != 0) {
                    /* If the threshold is set for the meta request, use it */
                    multipart_upload_threshold = options->multipart_upload_threshold;
                } else if (options->part_size != 0) {
                    /* If the threshold is not set, but the part size is set for the meta request, use it */
                    multipart_upload_threshold = part_size;
                }

                if (content_length_found && content_length <= multipart_upload_threshold) {
                    return aws_s3_meta_request_default_new(
                        client->allocator,
                        client,
                        AWS_S3_REQUEST_TYPE_PUT_OBJECT,
                        content_length,
                        client->compute_content_md5 == AWS_MR_CONTENT_MD5_ENABLED &&
                            !aws_http_headers_has(initial_message_headers, g_content_md5_header_name),
                        options);
                }
                return aws_s3_meta_request_auto_ranged_put_new(
                    client->allocator, client, part_size, content_length_found, content_length, num_parts, options);
            } else { /* else using resume token */
                if (!content_length_found) {
                    AWS_LOGF_ERROR(
                        AWS_LS_S3_META_REQUEST,
                        "Could not create auto-ranged-put resume meta request; content_length must be specified.");
                    aws_raise_error(AWS_ERROR_INVALID_ARGUMENT);
                    return NULL;
                }

                /* don't pass part size and total num parts. constructor will pick it up from token */
                return aws_s3_meta_request_auto_ranged_put_new(
                    client->allocator, client, 0, true, content_length, 0, options);
            }
        }
        case AWS_S3_META_REQUEST_TYPE_COPY_OBJECT: {
            return aws_s3_meta_request_copy_object_new(client->allocator, client, options);
        }
        case AWS_S3_META_REQUEST_TYPE_DEFAULT:
            if (options->operation_name.len == 0) {
                AWS_LOGF_ERROR(
                    AWS_LS_S3_META_REQUEST, "Could not create Default Meta Request; operation name is required");
                aws_raise_error(AWS_ERROR_INVALID_ARGUMENT);
                return NULL;
            }

            return aws_s3_meta_request_default_new(
                client->allocator,
                client,
                AWS_S3_REQUEST_TYPE_UNKNOWN,
                content_length,
                false /*should_compute_content_md5*/,
                options);
        default:
            AWS_FATAL_ASSERT(false);
    }

    return NULL;
}

static void s_s3_client_push_meta_request_synced(
    struct aws_s3_client *client,
    struct aws_s3_meta_request *meta_request) {
    AWS_PRECONDITION(client);
    AWS_PRECONDITION(meta_request);
    ASSERT_SYNCED_DATA_LOCK_HELD(client);

    struct aws_s3_meta_request_work *meta_request_work =
        aws_mem_calloc(client->allocator, 1, sizeof(struct aws_s3_meta_request_work));

    meta_request_work->meta_request = aws_s3_meta_request_acquire(meta_request);
    aws_linked_list_push_back(&client->synced_data.pending_meta_request_work, &meta_request_work->node);
}

static void s_s3_client_schedule_process_work_synced(struct aws_s3_client *client) {
    AWS_PRECONDITION(client);
    AWS_PRECONDITION(client->vtable);
    AWS_PRECONDITION(client->vtable->schedule_process_work_synced);

    ASSERT_SYNCED_DATA_LOCK_HELD(client);

    client->vtable->schedule_process_work_synced(client);
}

static void s_s3_client_schedule_process_work_synced_default(struct aws_s3_client *client) {
    ASSERT_SYNCED_DATA_LOCK_HELD(client);

    if (client->synced_data.process_work_task_scheduled) {
        return;
    }

    aws_task_init(
        &client->synced_data.process_work_task, s_s3_client_process_work_task, client, "s3_client_process_work_task");

    aws_event_loop_schedule_task_now(client->process_work_event_loop, &client->synced_data.process_work_task);

    client->synced_data.process_work_task_scheduled = true;
}

/* Task function for trying to find a request that can be processed. */
static void s_s3_client_trim_buffer_pool_task(struct aws_task *task, void *arg, enum aws_task_status task_status) {
    AWS_PRECONDITION(task);
    (void)task;
    (void)task_status;

    if (task_status != AWS_TASK_STATUS_RUN_READY) {
        return;
    }

    struct aws_s3_client *client = arg;
    AWS_PRECONDITION(client);

    client->threaded_data.trim_buffer_pool_task_scheduled = false;

    uint32_t num_reqs_in_flight = (uint32_t)aws_atomic_load_int(&client->stats.num_requests_in_flight);

    if (num_reqs_in_flight == 0) {
        aws_s3_buffer_pool_trim(client->buffer_pool);
    }
}

static void s_s3_client_schedule_buffer_pool_trim_synced(struct aws_s3_client *client) {
    ASSERT_SYNCED_DATA_LOCK_HELD(client);

    if (client->threaded_data.trim_buffer_pool_task_scheduled) {
        return;
    }

    uint32_t num_reqs_in_flight = (uint32_t)aws_atomic_load_int(&client->stats.num_requests_in_flight);
    if (num_reqs_in_flight > 0) {
        return;
    }

    aws_task_init(
        &client->synced_data.trim_buffer_pool_task,
        s_s3_client_trim_buffer_pool_task,
        client,
        "s3_client_buffer_pool_trim_task");

    uint64_t trim_time = 0;
    aws_event_loop_current_clock_time(client->process_work_event_loop, &trim_time);
    trim_time +=
        aws_timestamp_convert(s_buffer_pool_trim_time_offset_in_s, AWS_TIMESTAMP_SECS, AWS_TIMESTAMP_NANOS, NULL);

    aws_event_loop_schedule_task_future(
        client->process_work_event_loop, &client->synced_data.trim_buffer_pool_task, trim_time);

    client->threaded_data.trim_buffer_pool_task_scheduled = true;
}

static void s_s3_endpoints_cleanup_task(struct aws_task *task, void *arg, enum aws_task_status task_status) {
    (void)task;
    (void)task_status;

    struct aws_s3_client *client = arg;
    struct aws_array_list endpoints_to_release;
    aws_array_list_init_dynamic(&endpoints_to_release, client->allocator, 5, sizeof(struct aws_s3_endpoint *));

    /* BEGIN CRITICAL SECTION */
    aws_s3_client_lock_synced_data(client);
    client->synced_data.endpoints_cleanup_task_scheduled = false;

    for (struct aws_hash_iter iter = aws_hash_iter_begin(&client->synced_data.endpoints); !aws_hash_iter_done(&iter);
         aws_hash_iter_next(&iter)) {
        struct aws_s3_endpoint *endpoint = (struct aws_s3_endpoint *)iter.element.value;
        if (endpoint->client_synced_data.ref_count == 0) {
            aws_array_list_push_back(&endpoints_to_release, &endpoint);
            aws_hash_iter_delete(&iter, true);
        }
    }

    /* END CRITICAL SECTION */
    aws_s3_client_unlock_synced_data(client);

    /* now destroy all endpoints without holding the lock */
    size_t list_size = aws_array_list_length(&endpoints_to_release);
    for (size_t i = 0; i < list_size; ++i) {
        struct aws_s3_endpoint *endpoint;
        aws_array_list_get_at(&endpoints_to_release, &endpoint, i);
        aws_s3_endpoint_destroy(endpoint);
    }

    /* Clean up the array list */
    aws_array_list_clean_up(&endpoints_to_release);

    aws_s3_client_schedule_process_work(client);
}

static void s_s3_client_schedule_endpoints_cleanup_synced(struct aws_s3_client *client) {
    ASSERT_SYNCED_DATA_LOCK_HELD(client);
    if (client->synced_data.endpoints_cleanup_task_scheduled) {
        return;
    }
    client->synced_data.endpoints_cleanup_task_scheduled = true;
    uint64_t now_ns = 0;
    aws_event_loop_current_clock_time(client->process_work_event_loop, &now_ns);
    aws_event_loop_schedule_task_future(
        client->process_work_event_loop,
        &client->synced_data.endpoints_cleanup_task,
        now_ns +
            aws_timestamp_convert(s_endpoints_cleanup_time_offset_in_s, AWS_TIMESTAMP_SECS, AWS_TIMESTAMP_NANOS, NULL));
}

void aws_s3_client_schedule_process_work(struct aws_s3_client *client) {
    AWS_PRECONDITION(client);

    /* BEGIN CRITICAL SECTION */
    {
        aws_s3_client_lock_synced_data(client);
        s_s3_client_schedule_process_work_synced(client);
        aws_s3_client_unlock_synced_data(client);
    }
    /* END CRITICAL SECTION */
}

static void s_s3_client_remove_meta_request_threaded(
    struct aws_s3_client *client,
    struct aws_s3_meta_request *meta_request) {
    AWS_PRECONDITION(client);
    AWS_PRECONDITION(meta_request);
    (void)client;

    aws_linked_list_remove(&meta_request->client_process_work_threaded_data.node);
    meta_request->client_process_work_threaded_data.scheduled = false;
    aws_s3_meta_request_release(meta_request);
}

/* Task function for trying to find a request that can be processed. */
static void s_s3_client_process_work_task(struct aws_task *task, void *arg, enum aws_task_status task_status) {
    AWS_PRECONDITION(task);
    (void)task;
    (void)task_status;

    /* Client keeps a reference to the event loop group; a 'canceled' status should not happen.*/
    AWS_ASSERT(task_status == AWS_TASK_STATUS_RUN_READY);

    struct aws_s3_client *client = arg;
    AWS_PRECONDITION(client);
    AWS_PRECONDITION(client->vtable);
    AWS_PRECONDITION(client->vtable->process_work);

    client->vtable->process_work(client);
}

static void s_s3_client_process_work_default(struct aws_s3_client *client) {
    AWS_PRECONDITION(client);
    AWS_PRECONDITION(client->vtable);
    AWS_PRECONDITION(client->vtable->finish_destroy);

    struct aws_linked_list meta_request_work_list;
    aws_linked_list_init(&meta_request_work_list);

    /*******************/
    /* Step 1: Move relevant data into thread local memory and schedule cleanups */
    /*******************/
    AWS_LOGF_DEBUG(
        AWS_LS_S3_CLIENT,
        "id=%p s_s3_client_process_work_default - Moving relevant synced_data into threaded_data.",
        (void *)client);

    /* BEGIN CRITICAL SECTION */
    aws_s3_client_lock_synced_data(client);
    /* Once we exit this mutex, someone can reschedule this task. */
    client->synced_data.process_work_task_scheduled = false;
    client->synced_data.process_work_task_in_progress = true;

    if (client->synced_data.active) {
        s_s3_client_schedule_buffer_pool_trim_synced(client);
        s_s3_client_schedule_endpoints_cleanup_synced(client);
    } else if (client->synced_data.endpoints_cleanup_task_scheduled) {
        client->synced_data.endpoints_cleanup_task_scheduled = false;
        /* Cancel the task to run it sync */
        aws_s3_client_unlock_synced_data(client);
        aws_event_loop_cancel_task(client->process_work_event_loop, &client->synced_data.endpoints_cleanup_task);
        aws_s3_client_lock_synced_data(client);
    }

    aws_linked_list_swap_contents(&meta_request_work_list, &client->synced_data.pending_meta_request_work);

    uint32_t num_requests_queued =
        aws_s3_client_queue_requests_threaded(client, &client->synced_data.prepared_requests, false);

    {
        int sub_result = aws_sub_u32_checked(
            client->threaded_data.num_requests_being_prepared,
            num_requests_queued,
            &client->threaded_data.num_requests_being_prepared);

        AWS_ASSERT(sub_result == AWS_OP_SUCCESS);
        (void)sub_result;
    }

    {
        int sub_result = aws_sub_u32_checked(
            client->threaded_data.num_requests_being_prepared,
            client->synced_data.num_failed_prepare_requests,
            &client->threaded_data.num_requests_being_prepared);

        client->synced_data.num_failed_prepare_requests = 0;

        AWS_ASSERT(sub_result == AWS_OP_SUCCESS);
        (void)sub_result;
    }

    uint32_t num_endpoints_in_table = (uint32_t)aws_hash_table_get_entry_count(&client->synced_data.endpoints);
    uint32_t num_endpoints_allocated = client->synced_data.num_endpoints_allocated;

    aws_s3_client_unlock_synced_data(client);
    /* END CRITICAL SECTION */

    /*******************/
    /* Step 2: Push meta requests into the thread local list if they haven't already been scheduled. */
    /*******************/
    AWS_LOGF_DEBUG(
        AWS_LS_S3_CLIENT, "id=%p s_s3_client_process_work_default - Processing any new meta requests.", (void *)client);

    while (!aws_linked_list_empty(&meta_request_work_list)) {
        struct aws_linked_list_node *node = aws_linked_list_pop_back(&meta_request_work_list);
        struct aws_s3_meta_request_work *meta_request_work =
            AWS_CONTAINER_OF(node, struct aws_s3_meta_request_work, node);

        AWS_FATAL_ASSERT(meta_request_work != NULL);
        AWS_FATAL_ASSERT(meta_request_work->meta_request != NULL);

        struct aws_s3_meta_request *meta_request = meta_request_work->meta_request;

        if (!meta_request->client_process_work_threaded_data.scheduled) {
            aws_linked_list_push_back(
                &client->threaded_data.meta_requests, &meta_request->client_process_work_threaded_data.node);

            meta_request->client_process_work_threaded_data.scheduled = true;
        } else {
            meta_request = aws_s3_meta_request_release(meta_request);
        }

        aws_mem_release(client->allocator, meta_request_work);
    }

    /*******************/
    /* Step 3: Update relevant meta requests and connections. */
    /*******************/
    {
        AWS_LOGF_DEBUG(AWS_LS_S3_CLIENT, "id=%p Updating meta requests.", (void *)client);
        aws_s3_client_update_meta_requests_threaded(client);

        AWS_LOGF_DEBUG(
            AWS_LS_S3_CLIENT, "id=%p Updating connections, assigning requests where possible.", (void *)client);
        aws_s3_client_update_connections_threaded(client);
    }

    /*******************/
    /* Step 4: Log client stats. */
    /*******************/
    {
        uint32_t num_requests_tracked_requests = (uint32_t)aws_atomic_load_int(&client->stats.num_requests_in_flight);

        uint32_t num_auto_ranged_get_network_io =
            s_s3_client_get_num_requests_network_io(client, AWS_S3_META_REQUEST_TYPE_GET_OBJECT);
        uint32_t num_auto_ranged_put_network_io =
            s_s3_client_get_num_requests_network_io(client, AWS_S3_META_REQUEST_TYPE_PUT_OBJECT);
        uint32_t num_auto_default_network_io =
            s_s3_client_get_num_requests_network_io(client, AWS_S3_META_REQUEST_TYPE_DEFAULT);

        uint32_t num_requests_network_io =
            s_s3_client_get_num_requests_network_io(client, AWS_S3_META_REQUEST_TYPE_MAX);

        uint32_t num_requests_stream_queued_waiting =
            (uint32_t)aws_atomic_load_int(&client->stats.num_requests_stream_queued_waiting);

        uint32_t num_requests_being_prepared = client->threaded_data.num_requests_being_prepared;

        uint32_t num_requests_streaming_response =
            (uint32_t)aws_atomic_load_int(&client->stats.num_requests_streaming_response);

        uint32_t total_approx_requests = num_requests_network_io + num_requests_stream_queued_waiting +
                                         num_requests_streaming_response + num_requests_being_prepared +
                                         client->threaded_data.request_queue_size;
        AWS_LOGF(
            s_log_level_client_stats,
            AWS_LS_S3_CLIENT_STATS,
            "id=%p Requests-in-flight(approx/exact):%d/%d  Requests-preparing:%d  Requests-queued:%d  "
            "Requests-network(get/put/default/total):%d/%d/%d/%d  Requests-streaming-waiting:%d  "
            "Requests-streaming-response:%d "
            " Endpoints(in-table/allocated):%d/%d",
            (void *)client,
            total_approx_requests,
            num_requests_tracked_requests,
            num_requests_being_prepared,
            client->threaded_data.request_queue_size,
            num_auto_ranged_get_network_io,
            num_auto_ranged_put_network_io,
            num_auto_default_network_io,
            num_requests_network_io,
            num_requests_stream_queued_waiting,
            num_requests_streaming_response,
            num_endpoints_in_table,
            num_endpoints_allocated);
    }

    /*******************/
    /* Step 5: Check for client shutdown. */
    /*******************/
    {
        /* BEGIN CRITICAL SECTION */
        aws_s3_client_lock_synced_data(client);
        client->synced_data.process_work_task_in_progress = false;

        /* This flag should never be set twice. If it was, that means a double-free could occur.*/
        AWS_ASSERT(!client->synced_data.finish_destroy);

        bool finish_destroy =
            client->synced_data.active == false && client->synced_data.start_destroy_executing == false &&
            client->synced_data.body_streaming_elg_allocated == false &&
            client->synced_data.process_work_task_scheduled == false &&
            client->synced_data.process_work_task_in_progress == false &&
            client->synced_data.s3express_provider_active == false && client->synced_data.num_endpoints_allocated == 0;

        client->synced_data.finish_destroy = finish_destroy;

        if (!client->synced_data.active) {
            AWS_LOGF_DEBUG(
                AWS_LS_S3_CLIENT,
                "id=%p Client shutdown progress: starting_destroy_executing=%d  body_streaming_elg_allocated=%d  "
                "process_work_task_scheduled=%d  process_work_task_in_progress=%d  num_endpoints_allocated=%d "
                "s3express_provider_active=%d finish_destroy=%d",
                (void *)client,
                (int)client->synced_data.start_destroy_executing,
                (int)client->synced_data.body_streaming_elg_allocated,
                (int)client->synced_data.process_work_task_scheduled,
                (int)client->synced_data.process_work_task_in_progress,
                (int)client->synced_data.num_endpoints_allocated,
                (int)client->synced_data.s3express_provider_active,
                (int)client->synced_data.finish_destroy);
        }

        aws_s3_client_unlock_synced_data(client);
        /* END CRITICAL SECTION */

        if (finish_destroy) {
            client->vtable->finish_destroy(client);
        }
    }
}

static void s_s3_client_prepare_callback_queue_request(
    struct aws_s3_meta_request *meta_request,
    struct aws_s3_request *request,
    int error_code,
    void *user_data);

static bool s_s3_client_should_update_meta_request(
    struct aws_s3_client *client,
    struct aws_s3_meta_request *meta_request,
    uint32_t num_requests_in_flight,
    uint32_t num_requests_streaming,
    const uint32_t max_requests_in_flight,
    const uint32_t max_requests_prepare) {

    /* CreateSession has high priority to bypass the checks. */
    if (meta_request->type == AWS_S3_META_REQUEST_TYPE_DEFAULT) {
        struct aws_s3_meta_request_default *meta_request_default = meta_request->impl;
        if (meta_request_default->request_type == AWS_S3_REQUEST_TYPE_CREATE_SESSION) {
            return true;
        }
    }

    /**
     * If number of being-prepared + already-prepared-and-queued + num-requests-streaming-request-body requests is more
     * than the max that can be in the preparation stage.
     *
     * num-requests-streaming-request-body tracks the requests streaming the request body after the request starts.
     * Limit the number of request preparing based on it because the requests are also reading from the source. Avoiding
     * more than expected requests to read from the source.
     *
     * Or total number of requests tracked by the client is more than the max tracked ("in flight") requests.
     *
     * We cannot create more requests for this meta request.
     */
    if ((client->threaded_data.num_requests_being_prepared + client->threaded_data.request_queue_size +
         num_requests_streaming) >= max_requests_prepare) {
        return false;
    }
    if (num_requests_in_flight >= max_requests_in_flight) {
        return false;
    }

    /* If this particular endpoint doesn't have any known addresses yet, then we don't want to go full speed in
     * ramping up requests just yet. If there is already enough in the queue for one address (even if those
     * aren't for this particular endpoint) we skip over this meta request for now. */
    struct aws_s3_endpoint *endpoint = meta_request->endpoint;
    AWS_ASSERT(endpoint != NULL);
    AWS_ASSERT(client->vtable->get_host_address_count);
    size_t num_known_vips = client->vtable->get_host_address_count(
        client->client_bootstrap->host_resolver, endpoint->host_name, AWS_GET_HOST_ADDRESS_COUNT_RECORD_TYPE_A);
    if (num_known_vips == 0 && (client->threaded_data.num_requests_being_prepared +
                                client->threaded_data.request_queue_size) >= g_min_num_connections) {
        return false;
    }

    if (meta_request->client_process_work_threaded_data.num_request_being_prepared >=
        aws_s3_client_get_max_active_connections(client, meta_request)) {
        /* Don't prepare more than it's allowed for the meta request */
        return false;
    }

    /* Nothing blocks the meta request to create more requests */
    return true;
}

struct aws_s3_reserve_memory_payload {
    struct aws_allocator *allocator;
    struct aws_s3_request *request;
    struct aws_future_s3_buffer_ticket *buffer_future;
    aws_s3_meta_request_prepare_request_callback_fn *callback;
    void *user_data;
};

static void s_s3_prepare_acquire_mem_callback_and_destroy(
    struct aws_s3_reserve_memory_payload *payload,
    int error_code) {
    AWS_PRECONDITION(payload);
    AWS_PRECONDITION(payload->request);

    struct aws_s3_meta_request *meta_request = payload->request->meta_request;
    AWS_PRECONDITION(meta_request);

    if (error_code) {
        AWS_LOGF_ERROR(
            AWS_LS_S3_META_REQUEST,
            "id=%p Could not prepare request %p due to error %d (%s).",
            (void *)meta_request,
            (void *)payload->request,
            error_code,
            aws_error_str(error_code));

        /* BEGIN CRITICAL SECTION */
        aws_s3_meta_request_lock_synced_data(meta_request);
        aws_linked_list_remove(&payload->request->pending_buffer_future_list_node);
        payload->request->synced_data.buffer_future =
            aws_future_s3_buffer_ticket_release(payload->request->synced_data.buffer_future);
        aws_s3_meta_request_set_fail_synced(meta_request, payload->request, error_code);
        aws_s3_meta_request_unlock_synced_data(meta_request);
        /* END CRITICAL SECTION */
    }

    if (payload->callback != NULL) {
        payload->callback(meta_request, payload->request, error_code, payload->user_data);
    }

    aws_future_s3_buffer_ticket_release(payload->buffer_future);
    aws_mem_release(payload->allocator, payload);
}

static void s_on_pool_buffer_reserved(void *user_data) {
    struct aws_s3_reserve_memory_payload *payload = user_data;
    AWS_PRECONDITION(payload);

    struct aws_s3_request *request = payload->request;
    AWS_PRECONDITION(request);

    struct aws_s3_meta_request *meta_request = request->meta_request;
    AWS_PRECONDITION(meta_request);

    if (request->send_data.metrics) {
        struct aws_s3_request_metrics *metric = request->send_data.metrics;
        aws_high_res_clock_get_ticks((uint64_t *)&metric->time_metrics.mem_acquire_end_timestamp_ns);
        AWS_ASSERT(metric->time_metrics.mem_acquire_start_timestamp_ns != 0);
        metric->time_metrics.mem_acquire_duration_ns =
            metric->time_metrics.mem_acquire_end_timestamp_ns - metric->time_metrics.mem_acquire_start_timestamp_ns;
    }

    struct aws_future_s3_buffer_ticket *future_ticket = payload->buffer_future;

    int error_code = aws_future_s3_buffer_ticket_get_error(future_ticket);
    if (error_code != AWS_ERROR_SUCCESS) {
        AWS_LOGF_ERROR(
            AWS_LS_S3_META_REQUEST,
            "id=%p Could not allocate buffer for request with tag %d for the meta request.",
            (void *)meta_request,
            request->request_tag);

        s_s3_prepare_acquire_mem_callback_and_destroy(payload, AWS_ERROR_S3_BUFFER_ALLOCATION_FAILED);
        return;
    }

    request->ticket = aws_future_s3_buffer_ticket_get_result_by_move(future_ticket);

    /* BEGIN CRITICAL SECTION */
    {
        aws_s3_meta_request_lock_synced_data(meta_request);
        AWS_FATAL_ASSERT(request->synced_data.buffer_future);
        aws_linked_list_remove(&request->pending_buffer_future_list_node);
        request->synced_data.buffer_future = aws_future_s3_buffer_ticket_release(request->synced_data.buffer_future);
        aws_s3_meta_request_unlock_synced_data(meta_request);
    }
    /* END CRITICAL SECTION */

    aws_s3_meta_request_prepare_request(request->meta_request, request, payload->callback, payload->user_data);
    aws_future_s3_buffer_ticket_release(payload->buffer_future);
    aws_mem_release(payload->allocator, payload);
    return;
}

void s_acquire_mem_and_prepare_request(
    struct aws_s3_client *client,
    struct aws_s3_request *request,
    aws_s3_meta_request_prepare_request_callback_fn *callback,
    void *user_data) {

    if (request->ticket == NULL && request->should_allocate_buffer_from_pool) {

        if (request->send_data.metrics) {
            struct aws_s3_request_metrics *metric = request->send_data.metrics;
            metric->crt_info_metrics.memory_allocated_from_pool = true;
            aws_high_res_clock_get_ticks((uint64_t *)&metric->time_metrics.mem_acquire_start_timestamp_ns);
        }

        struct aws_allocator *allocator = request->allocator;
        struct aws_s3_meta_request *meta_request = request->meta_request;
        struct aws_s3_buffer_pool_reserve_meta meta = {
            .client = client,
            .meta_request = meta_request,
            .size = request->buffer_size,
        };

        struct aws_s3_reserve_memory_payload *payload =
            aws_mem_calloc(allocator, 1, sizeof(struct aws_s3_reserve_memory_payload));

        payload->allocator = allocator;
        payload->request = request;
        payload->callback = callback;
        payload->user_data = user_data;
        payload->buffer_future = aws_s3_buffer_pool_reserve(request->meta_request->client->buffer_pool, meta);

        /* BEGIN CRITICAL SECTION */
        {
            aws_s3_meta_request_lock_synced_data(meta_request);
            aws_linked_list_push_back(
                &meta_request->synced_data.pending_buffer_futures, &request->pending_buffer_future_list_node);
            request->synced_data.buffer_future = aws_future_s3_buffer_ticket_acquire(payload->buffer_future);
            aws_s3_meta_request_unlock_synced_data(meta_request);
        }
        /* END CRITICAL SECTION */

        /* Note: run callback async on event loop. this is done to avoid any deadlocks between cancelling
           which requires a lock on meta request and buffer acquire callback which also requires a lock. */
        aws_future_s3_buffer_ticket_register_event_loop_callback(
            payload->buffer_future, meta_request->io_event_loop, s_on_pool_buffer_reserved, payload);
        return;
    }

    aws_s3_meta_request_prepare_request(request->meta_request, request, callback, user_data);
}

void aws_s3_client_update_meta_requests_threaded(struct aws_s3_client *client) {
    AWS_PRECONDITION(client);

    const uint32_t max_requests_in_flight = aws_s3_client_get_max_requests_in_flight(client);
    const uint32_t max_requests_prepare = aws_s3_client_get_max_requests_prepare(client);

    struct aws_linked_list meta_requests_work_remaining;
    aws_linked_list_init(&meta_requests_work_remaining);

    uint32_t num_requests_in_flight = (uint32_t)aws_atomic_load_int(&client->stats.num_requests_in_flight);
    uint32_t num_requests_streaming = (uint32_t)aws_atomic_load_int(&client->stats.num_requests_streaming_request_body);

    const uint32_t pass_flags[] = {
        AWS_S3_META_REQUEST_UPDATE_FLAG_CONSERVATIVE,
        0,
    };

    const uint32_t num_passes = AWS_ARRAY_SIZE(pass_flags);

    for (uint32_t pass_index = 0; pass_index < num_passes; ++pass_index) {

        /**
         * Iterate through the meta requests to update meta requests and get new requests that can then be prepared
         * (reading from any streams, signing, etc.) for sending.
         */
        while (!aws_linked_list_empty(&client->threaded_data.meta_requests)) {

            struct aws_linked_list_node *meta_request_node =
                aws_linked_list_begin(&client->threaded_data.meta_requests);
            struct aws_s3_meta_request *meta_request =
                AWS_CONTAINER_OF(meta_request_node, struct aws_s3_meta_request, client_process_work_threaded_data);

            if (!s_s3_client_should_update_meta_request(
                    client,
                    meta_request,
                    num_requests_in_flight,
                    num_requests_streaming,
                    max_requests_in_flight,
                    max_requests_prepare)) {

                /* Move the meta request to be processed from next loop. */
                aws_linked_list_remove(&meta_request->client_process_work_threaded_data.node);
                aws_linked_list_push_back(
                    &meta_requests_work_remaining, &meta_request->client_process_work_threaded_data.node);
                continue;
            }

            struct aws_s3_request *request = NULL;

            /* Try to grab the next request from the meta request. */
            bool work_remaining = aws_s3_meta_request_update(meta_request, pass_flags[pass_index], &request);

            if (work_remaining) {
                /* If there is work remaining, but we didn't get a request back, take the meta request out of the
                 * list so that we don't use it again during this function, with the intention of putting it back in
                 * the list before this function ends. */
                if (request == NULL) {
                    aws_linked_list_remove(&meta_request->client_process_work_threaded_data.node);
                    aws_linked_list_push_back(
                        &meta_requests_work_remaining, &meta_request->client_process_work_threaded_data.node);
                } else {
                    request->tracked_by_client = true;

                    ++client->threaded_data.num_requests_being_prepared;
                    ++meta_request->client_process_work_threaded_data.num_request_being_prepared;

                    num_requests_in_flight =
                        (uint32_t)aws_atomic_fetch_add(&client->stats.num_requests_in_flight, 1) + 1;

                    /**
                     * When upload with streaming, the prepare stage will not read into buffer.
                     * But it should prevent more requests to be preapred so that the request will not staying in the
                     * queue to wait for the connection available. Prevents the credentials to be expired during waiting
                     * for too long.
                     */
                    if (meta_request->fio_opts.should_stream) {
                        /* If the request is a streaming request, update the states to track the request that is
                         * streaming request body. */
                        aws_atomic_fetch_add(&client->stats.num_requests_streaming_request_body, 1);
                    }

                    s_acquire_mem_and_prepare_request(
                        client, request, s_s3_client_prepare_callback_queue_request, client);
                }
            } else {
                s_s3_client_remove_meta_request_threaded(client, meta_request);
            }
        }

        aws_linked_list_move_all_front(&client->threaded_data.meta_requests, &meta_requests_work_remaining);
    }
}

static void s_s3_client_meta_request_finished_request(
    struct aws_s3_client *client,
    struct aws_s3_meta_request *meta_request,
    struct aws_s3_request *request,
    int error_code) {
    AWS_PRECONDITION(client);
    AWS_PRECONDITION(request);

    if (request->tracked_by_client) {
        /* BEGIN CRITICAL SECTION */
        aws_s3_client_lock_synced_data(client);
        aws_atomic_fetch_sub(&client->stats.num_requests_in_flight, 1);
        if (meta_request->fio_opts.should_stream) {
            aws_atomic_fetch_sub(&client->stats.num_requests_streaming_request_body, 1);
        }
        s_s3_client_schedule_process_work_synced(client);
        aws_s3_client_unlock_synced_data(client);
        /* END CRITICAL SECTION */
    }
    aws_s3_meta_request_finished_request(meta_request, request, error_code);
}

static void s_s3_client_prepare_callback_queue_request(
    struct aws_s3_meta_request *meta_request,
    struct aws_s3_request *request,
    int error_code,
    void *user_data) {
    AWS_PRECONDITION(meta_request);
    AWS_PRECONDITION(request);

    struct aws_s3_client *client = user_data;
    AWS_PRECONDITION(client);

    if (error_code != AWS_ERROR_SUCCESS) {
        s_s3_client_meta_request_finished_request(client, meta_request, request, error_code);
        request = aws_s3_request_release(request);
    }

    /* BEGIN CRITICAL SECTION */
    {
        aws_s3_client_lock_synced_data(client);

        if (error_code == AWS_ERROR_SUCCESS) {
            aws_linked_list_push_back(&client->synced_data.prepared_requests, &request->node);
        } else {
            ++client->synced_data.num_failed_prepare_requests;
        }

        s_s3_client_schedule_process_work_synced(client);
        aws_s3_client_unlock_synced_data(client);
    }
    /* END CRITICAL SECTION */
}

void aws_s3_client_update_connections_threaded(struct aws_s3_client *client) {
    AWS_PRECONDITION(client);
    AWS_PRECONDITION(client->vtable);

    struct aws_linked_list left_over_requests;
    aws_linked_list_init(&left_over_requests);
    uint32_t client_max_active_connections = aws_s3_client_get_max_active_connections(client, NULL);
    uint32_t num_requests_network_io = s_s3_client_get_num_requests_network_io(client, AWS_S3_META_REQUEST_TYPE_MAX);
    bool queue_is_empty = aws_linked_list_empty(&client->threaded_data.request_queue);

    while (num_requests_network_io < client_max_active_connections && !queue_is_empty) {

        struct aws_s3_request *request = aws_s3_client_dequeue_request_threaded(client);
        struct aws_s3_meta_request *meta_request = request->meta_request;
        const uint32_t max_active_connections = aws_s3_client_get_max_active_connections(client, meta_request);
        /* As the request removed from the queue. Decrement the preparing track */
        --meta_request->client_process_work_threaded_data.num_request_being_prepared;
        if (request->is_noop) {
            /* If request is no-op, finishes and cleans up the request */
            s_s3_client_meta_request_finished_request(client, meta_request, request, AWS_ERROR_SUCCESS);
            request = aws_s3_request_release(request);
        } else if (!request->always_send && aws_s3_meta_request_has_finish_result(meta_request)) {
            /* Unless the request is marked "always send", if this meta request has a finish result, then finish the
             * request now and release it. */
            /* Update the error code for the metrics of the request here since we never acquire/release a connection */
            request->send_data.metrics->crt_info_metrics.error_code = AWS_ERROR_S3_CANCELED;

            /* Record end times as well */
            aws_high_res_clock_get_ticks(
                (uint64_t *)&request->send_data.metrics->time_metrics.s3_request_last_attempt_end_timestamp_ns);
            request->send_data.metrics->time_metrics.s3_request_total_duration_ns =
                request->send_data.metrics->time_metrics.s3_request_last_attempt_end_timestamp_ns -
                request->send_data.metrics->time_metrics.s3_request_first_attempt_start_timestamp_ns;

            s_s3_client_meta_request_finished_request(client, meta_request, request, AWS_ERROR_S3_CANCELED);
            request = aws_s3_request_release(request);
        } else if ((uint32_t)aws_atomic_load_int(&meta_request->num_requests_network) < max_active_connections) {
            /* Make sure it's above the max request level limitation. */
            s_s3_client_create_connection_for_request(client, request);
        } else {
            /* Push the request into the left-over list to be used in a future call of this function. */
            aws_linked_list_push_back(&left_over_requests, &request->node);
            /* Increment the count as we put it back to the queue. */
            ++meta_request->client_process_work_threaded_data.num_request_being_prepared;
        }
        client_max_active_connections = aws_s3_client_get_max_active_connections(client, NULL);
        num_requests_network_io = s_s3_client_get_num_requests_network_io(client, AWS_S3_META_REQUEST_TYPE_MAX);
        queue_is_empty = aws_linked_list_empty(&client->threaded_data.request_queue);
    }

    aws_s3_client_queue_requests_threaded(client, &left_over_requests, true);
}

static void s_s3_client_acquired_retry_token(
    struct aws_retry_strategy *retry_strategy,
    int error_code,
    struct aws_retry_token *token,
    void *user_data);

static void s_s3_client_retry_ready(struct aws_retry_token *token, int error_code, void *user_data);

static void s_s3_client_create_connection_for_request_default(
    struct aws_s3_client *client,
    struct aws_s3_request *request);

static void s_s3_client_create_connection_for_request(struct aws_s3_client *client, struct aws_s3_request *request) {
    AWS_PRECONDITION(client);
    AWS_PRECONDITION(client->vtable);

    if (client->vtable->create_connection_for_request) {
        client->vtable->create_connection_for_request(client, request);
        return;
    }

    s_s3_client_create_connection_for_request_default(client, request);
}

static void s_s3_client_create_connection_for_request_default(
    struct aws_s3_client *client,
    struct aws_s3_request *request) {
    AWS_PRECONDITION(client);
    AWS_PRECONDITION(request);

    struct aws_s3_meta_request *meta_request = request->meta_request;
    AWS_PRECONDITION(meta_request);

    aws_atomic_fetch_add(&meta_request->num_requests_network, 1);
    aws_atomic_fetch_add(&client->stats.num_requests_network_io[meta_request->type], 1);

    struct aws_s3_connection *connection = aws_mem_calloc(client->allocator, 1, sizeof(struct aws_s3_connection));

    connection->endpoint = aws_s3_endpoint_acquire(meta_request->endpoint, false /*already_holding_lock*/);
    connection->request = request;

    struct aws_byte_cursor host_header_value;
    AWS_ZERO_STRUCT(host_header_value);

    struct aws_http_headers *message_headers = aws_http_message_get_headers(meta_request->initial_request_message);
    AWS_ASSERT(message_headers);

    int result = aws_http_headers_get(message_headers, g_host_header_name, &host_header_value);
    AWS_ASSERT(result == AWS_OP_SUCCESS);
    (void)result;

    if (aws_retry_strategy_acquire_retry_token(
            client->retry_strategy, &host_header_value, s_s3_client_acquired_retry_token, connection, 0)) {

        AWS_LOGF_ERROR(
            AWS_LS_S3_CLIENT,
            "id=%p Client could not acquire retry token for request %p due to error %d (%s)",
            (void *)client,
            (void *)request,
            aws_last_error_or_unknown(),
            aws_error_str(aws_last_error_or_unknown()));

        goto reset_connection;
    }

    return;

reset_connection:

    aws_s3_client_notify_connection_finished(
        client, connection, aws_last_error_or_unknown(), AWS_S3_CONNECTION_FINISH_CODE_FAILED);
}

static void s_s3_client_acquired_retry_token(
    struct aws_retry_strategy *retry_strategy,
    int error_code,
    struct aws_retry_token *token,
    void *user_data) {

    AWS_PRECONDITION(retry_strategy);
    (void)retry_strategy;

    struct aws_s3_connection *connection = user_data;
    AWS_PRECONDITION(connection);

    struct aws_s3_request *request = connection->request;
    AWS_PRECONDITION(request);

    struct aws_s3_meta_request *meta_request = request->meta_request;
    AWS_PRECONDITION(meta_request);

    struct aws_s3_endpoint *endpoint = meta_request->endpoint;
    AWS_ASSERT(endpoint != NULL);

    struct aws_s3_client *client = endpoint->client;
    AWS_ASSERT(client != NULL);

    if (error_code != AWS_ERROR_SUCCESS) {
        AWS_LOGF_ERROR(
            AWS_LS_S3_CLIENT,
            "id=%p Client could not get retry token for connection %p processing request %p due to error %d (%s)",
            (void *)client,
            (void *)connection,
            (void *)request,
            error_code,
            aws_error_str(error_code));

        goto error_clean_up;
    }

    AWS_ASSERT(token);

    connection->retry_token = token;

    AWS_ASSERT(client->vtable->acquire_http_connection);

    /* client needs to be kept alive until s_s3_client_on_acquire_http_connection completes */
    /* TODO: not a blocker, consider managing the life time of aws_s3_client from aws_s3_endpoint to simplify usage */
    aws_s3_client_acquire(client);

    aws_high_res_clock_get_ticks((uint64_t *)&request->send_data.metrics->time_metrics.conn_acquire_start_timestamp_ns);

    client->vtable->acquire_http_connection(
        endpoint->http_connection_manager, s_s3_client_on_acquire_http_connection, connection);

    return;

error_clean_up:

    aws_s3_client_notify_connection_finished(client, connection, error_code, AWS_S3_CONNECTION_FINISH_CODE_FAILED);
}

static void s_s3_client_on_acquire_http_connection(
    struct aws_http_connection *incoming_http_connection,
    int error_code,
    void *user_data) {

    struct aws_s3_connection *connection = user_data;
    AWS_PRECONDITION(connection);

    struct aws_s3_request *request = connection->request;
    AWS_PRECONDITION(request);

    struct aws_s3_meta_request *meta_request = request->meta_request;
    AWS_PRECONDITION(meta_request);

    struct aws_s3_endpoint *endpoint = meta_request->endpoint;
    AWS_ASSERT(endpoint != NULL);

    struct aws_s3_client *client = endpoint->client;
    AWS_ASSERT(client != NULL);

    if (error_code != AWS_ERROR_SUCCESS) {
        AWS_LOGF_ERROR(
            AWS_LS_S3_ENDPOINT,
            "id=%p: Could not acquire connection due to error code %d (%s)",
            (void *)endpoint,
            error_code,
            aws_error_str(error_code));

        if (error_code == AWS_IO_DNS_INVALID_NAME || error_code == AWS_ERROR_PLATFORM_NOT_SUPPORTED ||
            error_code == AWS_IO_SOCKET_INVALID_OPTIONS) {
            /**
             * Fail fast without retry
             * - Invalid DNS name will not change after retry.
             */
            AWS_LOGF_ERROR(
                AWS_LS_S3_META_REQUEST,
                "id=%p Meta request cannot recover from error %d (%s) while acquiring HTTP connection. (request=%p)",
                (void *)meta_request,
                error_code,
                aws_error_str(error_code),
                (void *)request);
            goto error_fail;
        }

        goto error_retry;
    }

    aws_high_res_clock_get_ticks((uint64_t *)&request->send_data.metrics->time_metrics.conn_acquire_end_timestamp_ns);
    request->send_data.metrics->time_metrics.conn_acquire_duration_ns =
        request->send_data.metrics->time_metrics.conn_acquire_end_timestamp_ns -
        request->send_data.metrics->time_metrics.conn_acquire_start_timestamp_ns;

    connection->http_connection = incoming_http_connection;
    aws_s3_meta_request_send_request(meta_request, connection);
    aws_s3_client_release(client); /* kept since this callback was registered */
    return;

error_retry:

    aws_s3_client_notify_connection_finished(client, connection, error_code, AWS_S3_CONNECTION_FINISH_CODE_RETRY);
    aws_s3_client_release(client); /* kept since this callback was registered */
    return;

error_fail:

    aws_s3_client_notify_connection_finished(client, connection, error_code, AWS_S3_CONNECTION_FINISH_CODE_FAILED);
    aws_s3_client_release(client); /* kept since this callback was registered */
}

/* Called by aws_s3_meta_request when it has finished using this connection for a single request. */
void aws_s3_client_notify_connection_finished(
    struct aws_s3_client *client,
    struct aws_s3_connection *connection,
    int error_code,
    enum aws_s3_connection_finish_code finish_code) {
    AWS_PRECONDITION(client);
    AWS_PRECONDITION(connection);

    struct aws_s3_request *request = connection->request;
    AWS_PRECONDITION(request);

    struct aws_s3_meta_request *meta_request = request->meta_request;

    AWS_PRECONDITION(meta_request);
    AWS_PRECONDITION(meta_request->initial_request_message);

    struct aws_s3_endpoint *endpoint = meta_request->endpoint;
    AWS_PRECONDITION(endpoint);
    if (request->send_data.metrics) {
        request->send_data.metrics->crt_info_metrics.error_code = error_code;
    }

    /* If we're trying to set up a retry... */
    if (finish_code == AWS_S3_CONNECTION_FINISH_CODE_RETRY) {

        if (connection->retry_token == NULL) {
            AWS_LOGF_ERROR(
                AWS_LS_S3_CLIENT,
                "id=%p Client could not schedule retry of request %p for meta request %p, as retry token is NULL.",
                (void *)client,
                (void *)request,
                (void *)meta_request);

            goto reset_connection;
        }

        if (aws_s3_meta_request_is_finished(meta_request)) {
            AWS_LOGF_DEBUG(
                AWS_LS_S3_CLIENT,
                "id=%p Client not scheduling retry of request %p for meta request %p with token %p because meta "
                "request has been flagged as finished.",
                (void *)client,
                (void *)request,
                (void *)meta_request,
                (void *)connection->retry_token);

            goto reset_connection;
        }

        AWS_LOGF_DEBUG(
            AWS_LS_S3_CLIENT,
            "id=%p Client scheduling retry of request %p for meta request %p with token %p with error code %d (%s).",
            (void *)client,
            (void *)request,
            (void *)meta_request,
            (void *)connection->retry_token,
            error_code,
            aws_error_str(error_code));

        enum aws_retry_error_type error_type = AWS_RETRY_ERROR_TYPE_TRANSIENT;

        switch (error_code) {
            case AWS_ERROR_S3_INTERNAL_ERROR:
                error_type = AWS_RETRY_ERROR_TYPE_SERVER_ERROR;
                break;

            case AWS_ERROR_S3_SLOW_DOWN:
                error_type = AWS_RETRY_ERROR_TYPE_THROTTLING;
                break;
        }

        if (connection->http_connection != NULL) {
            AWS_ASSERT(endpoint->http_connection_manager);

            aws_http_connection_manager_release_connection(
                endpoint->http_connection_manager, connection->http_connection);

            connection->http_connection = NULL;
        }

        /* Ask the retry strategy to schedule a retry of the request. */
        aws_high_res_clock_get_ticks((uint64_t *)&request->retry_start_timestamp_ns);
        if (aws_retry_strategy_schedule_retry(
                connection->retry_token, error_type, s_s3_client_retry_ready, connection)) {

            AWS_LOGF_ERROR(
                AWS_LS_S3_CLIENT,
                "id=%p Client could not retry request %p for meta request %p with token %p due to error %d (%s)",
                (void *)client,
                (void *)request,
                (void *)meta_request,
                (void *)connection->retry_token,
                aws_last_error_or_unknown(),
                aws_error_str(aws_last_error_or_unknown()));

            goto reset_connection;
        }

        return;
    }

reset_connection:

    aws_high_res_clock_get_ticks(
        (uint64_t *)&request->send_data.metrics->time_metrics.s3_request_last_attempt_end_timestamp_ns);
    request->send_data.metrics->time_metrics.s3_request_total_duration_ns =
        request->send_data.metrics->time_metrics.s3_request_last_attempt_end_timestamp_ns -
        request->send_data.metrics->time_metrics.s3_request_first_attempt_start_timestamp_ns;

    if (connection->retry_token != NULL) {
        /* If we have a retry token and successfully finished, record that success. */
        if (finish_code == AWS_S3_CONNECTION_FINISH_CODE_SUCCESS) {
            aws_retry_token_record_success(connection->retry_token);
        }

        aws_retry_token_release(connection->retry_token);
        connection->retry_token = NULL;
    }

    /* If we weren't successful, and we're here, that means this failure is not eligible for a retry. So finish the
     * request, and close our HTTP connection. */
    if (finish_code != AWS_S3_CONNECTION_FINISH_CODE_SUCCESS) {
        if (connection->http_connection != NULL) {
            aws_http_connection_close(connection->http_connection);
        }
    }
    aws_atomic_fetch_sub(&meta_request->num_requests_network, 1);
    aws_atomic_fetch_sub(&client->stats.num_requests_network_io[meta_request->type], 1);

    s_s3_client_meta_request_finished_request(client, meta_request, request, error_code);

    if (connection->http_connection != NULL) {
        AWS_ASSERT(endpoint->http_connection_manager);

        aws_http_connection_manager_release_connection(endpoint->http_connection_manager, connection->http_connection);

        connection->http_connection = NULL;
    }

    if (connection->request != NULL) {
        connection->request = aws_s3_request_release(connection->request);
    }

    aws_retry_token_release(connection->retry_token);
    connection->retry_token = NULL;

    aws_s3_endpoint_release(connection->endpoint);
    connection->endpoint = NULL;

    aws_mem_release(client->allocator, connection);
    connection = NULL;

    /* BEGIN CRITICAL SECTION */
    {
        aws_s3_client_lock_synced_data(client);
        s_s3_client_schedule_process_work_synced(client);
        aws_s3_client_unlock_synced_data(client);
    }
    /* END CRITICAL SECTION */
}

static void s_s3_client_prepare_request_callback_retry_request(
    struct aws_s3_meta_request *meta_request,
    struct aws_s3_request *request,
    int error_code,
    void *user_data);

static void s_s3_client_retry_ready(struct aws_retry_token *token, int error_code, void *user_data) {
    AWS_PRECONDITION(token);
    (void)token;

    struct aws_s3_connection *connection = user_data;
    AWS_PRECONDITION(connection);

    struct aws_s3_request *request = connection->request;
    AWS_PRECONDITION(request);

    aws_high_res_clock_get_ticks((uint64_t *)&request->retry_end_timestamp_ns);

    struct aws_s3_meta_request *meta_request = request->meta_request;
    AWS_PRECONDITION(meta_request);

    struct aws_s3_endpoint *endpoint = meta_request->endpoint;
    AWS_PRECONDITION(endpoint);

    struct aws_s3_client *client = endpoint->client;
    AWS_PRECONDITION(client);

    /* If we couldn't retry this request, then bail on the entire meta request. */
    if (error_code != AWS_ERROR_SUCCESS) {

        AWS_LOGF_ERROR(
            AWS_LS_S3_CLIENT,
            "id=%p Client could not retry request %p for meta request %p due to error %d (%s)",
            (void *)client,
            (void *)meta_request,
            (void *)request,
            error_code,
            aws_error_str(error_code));

        goto error_clean_up;
    }

    AWS_LOGF_DEBUG(
        AWS_LS_S3_META_REQUEST,
        "id=%p Client retrying request %p for meta request %p on connection %p with retry token %p",
        (void *)client,
        (void *)request,
        (void *)meta_request,
        (void *)connection,
        (void *)connection->retry_token);

    aws_s3_meta_request_prepare_request(
        meta_request, request, s_s3_client_prepare_request_callback_retry_request, connection);

    return;

error_clean_up:

    aws_s3_client_notify_connection_finished(client, connection, error_code, AWS_S3_CONNECTION_FINISH_CODE_FAILED);
}

static void s_s3_client_prepare_request_callback_retry_request(
    struct aws_s3_meta_request *meta_request,
    struct aws_s3_request *request,
    int error_code,
    void *user_data) {
    AWS_PRECONDITION(meta_request);
    (void)meta_request;

    AWS_PRECONDITION(request);
    (void)request;

    struct aws_s3_connection *connection = user_data;
    AWS_PRECONDITION(connection);

    struct aws_s3_endpoint *endpoint = meta_request->endpoint;
    AWS_ASSERT(endpoint != NULL);

    struct aws_s3_client *client = endpoint->client;
    AWS_ASSERT(client != NULL);

    if (error_code == AWS_ERROR_SUCCESS) {
        AWS_ASSERT(connection->retry_token);

        s_s3_client_acquired_retry_token(
            client->retry_strategy, AWS_ERROR_SUCCESS, connection->retry_token, connection);
    } else {
        aws_s3_client_notify_connection_finished(client, connection, error_code, AWS_S3_CONNECTION_FINISH_CODE_FAILED);
    }
}

static void s_resume_token_ref_count_zero_callback(void *arg) {
    struct aws_s3_meta_request_resume_token *token = arg;

    aws_string_destroy(token->multipart_upload_id);

    aws_mem_release(token->allocator, token);
}

struct aws_s3_meta_request_resume_token *aws_s3_meta_request_resume_token_new(struct aws_allocator *allocator) {
    struct aws_s3_meta_request_resume_token *token =
        aws_mem_calloc(allocator, 1, sizeof(struct aws_s3_meta_request_resume_token));

    token->allocator = allocator;
    aws_ref_count_init(&token->ref_count, token, s_resume_token_ref_count_zero_callback);

    return token;
}

struct aws_s3_meta_request_resume_token *aws_s3_meta_request_resume_token_new_upload(
    struct aws_allocator *allocator,
    const struct aws_s3_upload_resume_token_options *options) {
    AWS_PRECONDITION(allocator);
    AWS_PRECONDITION(options);
    if (options->part_size > SIZE_MAX) {
        aws_raise_error(AWS_ERROR_OVERFLOW_DETECTED);
        return NULL;
    }

    struct aws_s3_meta_request_resume_token *token = aws_s3_meta_request_resume_token_new(allocator);
    token->multipart_upload_id = aws_string_new_from_cursor(allocator, &options->upload_id);
    token->part_size = (size_t)options->part_size;
    token->total_num_parts = options->total_num_parts;
    token->num_parts_completed = options->num_parts_completed;
    token->type = AWS_S3_META_REQUEST_TYPE_PUT_OBJECT;
    return token;
}

struct aws_s3_meta_request_resume_token *aws_s3_meta_request_resume_token_acquire(
    struct aws_s3_meta_request_resume_token *resume_token) {
    if (resume_token) {
        aws_ref_count_acquire(&resume_token->ref_count);
    }
    return resume_token;
}

struct aws_s3_meta_request_resume_token *aws_s3_meta_request_resume_token_release(
    struct aws_s3_meta_request_resume_token *resume_token) {
    if (resume_token) {
        aws_ref_count_release(&resume_token->ref_count);
    }
    return NULL;
}

enum aws_s3_meta_request_type aws_s3_meta_request_resume_token_type(
    struct aws_s3_meta_request_resume_token *resume_token) {
    AWS_FATAL_PRECONDITION(resume_token);
    return resume_token->type;
}

uint64_t aws_s3_meta_request_resume_token_part_size(struct aws_s3_meta_request_resume_token *resume_token) {
    AWS_FATAL_PRECONDITION(resume_token);
    return (uint64_t)resume_token->part_size;
}

size_t aws_s3_meta_request_resume_token_total_num_parts(struct aws_s3_meta_request_resume_token *resume_token) {
    AWS_FATAL_PRECONDITION(resume_token);
    return resume_token->total_num_parts;
}

size_t aws_s3_meta_request_resume_token_num_parts_completed(struct aws_s3_meta_request_resume_token *resume_token) {
    AWS_FATAL_PRECONDITION(resume_token);
    return resume_token->num_parts_completed;
}

struct aws_byte_cursor aws_s3_meta_request_resume_token_upload_id(
    struct aws_s3_meta_request_resume_token *resume_token) {
    AWS_FATAL_PRECONDITION(resume_token);
    if (resume_token->type == AWS_S3_META_REQUEST_TYPE_PUT_OBJECT && resume_token->multipart_upload_id != NULL) {
        return aws_byte_cursor_from_string(resume_token->multipart_upload_id);
    }

    return aws_byte_cursor_from_c_str("");
}

static uint64_t s_upload_timeout_threshold_ns = 5000000000; /* 5 Secs */
const size_t g_expect_timeout_offset_ms =
    700; /* 0.7 Secs. From experiments on c5n.18xlarge machine for 30 GiB upload, it gave us best performance. */

static int s_compare_uint64_min_heap(const void *a, const void *b) {
    uint64_t arg1 = *(const uint64_t *)a;
    uint64_t arg2 = *(const uint64_t *)b;
    /* Use a min-heap to get the P90, which will be the min of the largest 10% of data. */
    return arg1 > arg2;
}

/**
 * The upload timeout optimization: explained.
 *
 * Sometimes, S3 is extremely slow responding to an upload.
 * In these cases, it's much faster to cancel and resend the upload,
 * vs waiting 5sec for the slow response.
 *
 * Typically, S3 responds to an upload in 0.2sec after the request is fully received.
 * But occasionally (about 0.1%) it takes 5sec to respond.
 * In a large 30GiB file upload, you can expect about 4 parts to suffer from
 * a slow response. If one of these parts is near the end of the file,
 * then we end up sitting around doing nothing for up to 5sec, waiting
 * for this final slow upload to complete.
 *
 * We use the response_first_byte_timeout HTTP option to cancel uploads
 * suffering from a slow response. But how should we set it? A fast 100Gbps
 * machine definitely wants it! But a slow computer does not. A slow computer
 * would be better off waiting 5sec for the response, vs re-uploading the whole request.
 *
 * The current algorithm:
 * 1. Start without a timeout value. After max(10, # of ideal connections) requests completed, we know the average of
 *      how long the request takes. We decide if it's worth to set a timeout value or not. (If the average of request
 *      takes more than 5 secs or not).
 * 2. If it is worth to retry, start with a timeout value from max(1 sec, P90 of the initial samples).
 * 3. If a request finishes successfully, use the average response_to_first_byte_time + g_expect_timeout_offset_ms as
 *      our expected timeout value. (TODO: The real expected timeout value should be a P99 of all the requests.)
 *  3.1 Adjust the current timeout value against the expected timeout value, via 0.99 * <current timeout> + 0.01 *
 *      <expected timeout> to get closer to the expected timeout value.
 * 4. If request had timed out. We check the timeout rate.
 *  4.1 If timeout rate is larger than 0.1%, we increase the timeout value by 100ms (Check the timeout value when the
 *      request was made, if the updated timeout value is larger than the expected, skip update).
 *  4.2 If timeout rate is larger than 1%, we increase the timeout value by 1 secs (If needed). And clear the rate
 *      to get the exact rate with new timeout value.
 *  4.3 Once the timeout value is larger than 5 secs, we stop the process.
 *
 * Invoked from `s_s3_auto_ranged_put_send_request_finish`.
 */
void aws_s3_client_update_upload_part_timeout(
    struct aws_s3_client *client,
    struct aws_s3_request *finished_upload_part_request,
    int finished_error_code) {

    aws_s3_client_lock_synced_data(client);
    struct aws_s3_upload_part_timeout_stats *stats = &client->synced_data.upload_part_stats;
    if (stats->stop_timeout) {
        /* Timeout was disabled */
        goto unlock;
    }

    struct aws_s3_request_metrics *metrics = finished_upload_part_request->send_data.metrics;
    size_t current_timeout_ms = aws_atomic_load_int(&client->upload_timeout_ms);
    uint64_t current_timeout_ns =
        aws_timestamp_convert(current_timeout_ms, AWS_TIMESTAMP_MILLIS, AWS_TIMESTAMP_NANOS, NULL);
    uint64_t updated_timeout_ns = 0;
    uint64_t expect_timeout_offset_ns =
        aws_timestamp_convert(g_expect_timeout_offset_ms, AWS_TIMESTAMP_MILLIS, AWS_TIMESTAMP_NANOS, NULL);
    // Default to ideal connection count, but at least collect 10 samples.
    uint32_t num_samples_to_collect = aws_max_u32(client->ideal_connection_count, 10);

    switch (finished_error_code) {
        case AWS_ERROR_SUCCESS:
            /* We only interested in request succeed */
            stats->num_successful_upload_requests = aws_add_u64_saturating(stats->num_successful_upload_requests, 1);
            if (stats->num_successful_upload_requests <= num_samples_to_collect) {
                /* Gether the data */
                uint64_t request_time_ns =
                    metrics->time_metrics.receive_end_timestamp_ns - metrics->time_metrics.send_start_timestamp_ns;
                stats->initial_request_time.sum_ns =
                    aws_add_u64_saturating(stats->initial_request_time.sum_ns, request_time_ns);
                ++stats->initial_request_time.num_samples;
                if (!stats->initial_request_time.collecting_p90) {
                    /* Initialize the priority queue to collect the p90 of the initial requests. */
                    stats->initial_request_time.collecting_p90 = true;
                    size_t queue_size = num_samples_to_collect / 10;
                    AWS_ASSERT(queue_size > 0);
                    aws_priority_queue_init_dynamic(
                        &stats->initial_request_time.p90_samples,
                        client->allocator,
                        queue_size,
                        sizeof(uint64_t),
                        s_compare_uint64_min_heap);
                } else {
                    /* check if the queue is full, if full pop and top and push the next. */
                    size_t current_size = aws_priority_queue_size(&stats->initial_request_time.p90_samples);
                    size_t current_capacity = aws_priority_queue_capacity(&stats->initial_request_time.p90_samples);
                    if (current_size == current_capacity) {
                        uint64_t *min = NULL;
                        aws_priority_queue_top(&stats->initial_request_time.p90_samples, (void **)&min);
                        if (request_time_ns > *min) {
                            /* Push the data into the queue if it's larger than the min of the queue. */
                            uint64_t pop_val = 0;
                            aws_priority_queue_pop(&stats->initial_request_time.p90_samples, &pop_val);
                            aws_priority_queue_push(&stats->initial_request_time.p90_samples, &request_time_ns);
                        }
                    } else {
                        aws_priority_queue_push(&stats->initial_request_time.p90_samples, &request_time_ns);
                    }
                }

                if (stats->num_successful_upload_requests == client->ideal_connection_count) {
                    /* Decide we need a timeout or not */
                    uint64_t average_request_time_ns =
                        stats->initial_request_time.sum_ns / stats->initial_request_time.num_samples;
                    if (average_request_time_ns >= s_upload_timeout_threshold_ns) {
                        /* We don't need a timeout, as retry will be slower than just wait for the server to response */
                        stats->stop_timeout = true;
                    } else {
                        /* Start the timeout at th p90 of the initial samples. */
                        uint64_t *p90_ns = NULL;
                        aws_priority_queue_top(&stats->initial_request_time.p90_samples, (void **)&p90_ns);
                        uint64_t p90_ms =
                            aws_timestamp_convert(*p90_ns, AWS_TIMESTAMP_NANOS, AWS_TIMESTAMP_MILLIS, NULL);
                        uint64_t init_upload_timeout_ms = aws_max_u64(p90_ms, 1000 /*1sec*/);
                        aws_atomic_store_int(&client->upload_timeout_ms, (size_t)init_upload_timeout_ms);
                        /* Clean up the queue now, as not needed anymore. */
                        aws_priority_queue_clean_up(&stats->initial_request_time.p90_samples);
                        stats->initial_request_time.collecting_p90 = false;
                    }
                }
                goto unlock;
            }
            /* Starts to update timeout on case of succeed */
            stats->timeout_rate_tracking.num_completed =
                aws_add_u64_saturating(stats->timeout_rate_tracking.num_completed, 1);
            /* Response to first byte is time taken for the first byte data received from the request finished
             * sending */
            uint64_t response_to_first_byte_time_ns =
                metrics->time_metrics.receive_start_timestamp_ns - metrics->time_metrics.send_end_timestamp_ns;
            stats->response_to_first_byte_time.sum_ns =
                aws_add_u64_saturating(stats->response_to_first_byte_time.sum_ns, response_to_first_byte_time_ns);
            stats->response_to_first_byte_time.num_samples =
                aws_add_u64_saturating(stats->response_to_first_byte_time.num_samples, 1);

            uint64_t average_response_to_first_byte_time_ns =
                stats->response_to_first_byte_time.sum_ns / stats->response_to_first_byte_time.num_samples;
            uint64_t expected_timeout_ns = average_response_to_first_byte_time_ns + expect_timeout_offset_ns;
            double timeout_ns_double = (double)current_timeout_ns * 0.99 + (double)expected_timeout_ns * 0.01;
            updated_timeout_ns = (uint64_t)timeout_ns_double;
            break;

        case AWS_ERROR_HTTP_RESPONSE_FIRST_BYTE_TIMEOUT:
            if (stats->num_successful_upload_requests < 10) {
                goto unlock;
            }

            /* Starts to update timeout on case of timed out */
            stats->timeout_rate_tracking.num_completed =
                aws_add_u64_saturating(stats->timeout_rate_tracking.num_completed, 1);
            stats->timeout_rate_tracking.num_failed =
                aws_add_u64_saturating(stats->timeout_rate_tracking.num_failed, 1);

            uint64_t timeout_threshold = (uint64_t)ceil((double)stats->timeout_rate_tracking.num_completed / 100);
            uint64_t warning_threshold = (uint64_t)ceil((double)stats->timeout_rate_tracking.num_completed / 1000);

            if (stats->timeout_rate_tracking.num_failed > timeout_threshold) {
                /**
                 * Restore the rate track, as we are larger than 1%, it goes off the record.
                 */

                AWS_LOGF_WARN(
                    AWS_LS_S3_CLIENT,
                    "id=%p Client upload part timeout rate is larger than expected, current timeout is %zu, bump it "
                    "up. Request original timeout is: %zu",
                    (void *)client,
                    current_timeout_ms,
                    finished_upload_part_request->upload_timeout_ms);
                stats->timeout_rate_tracking.num_completed = 0;
                stats->timeout_rate_tracking.num_failed = 0;
                if (finished_upload_part_request->upload_timeout_ms + 1000 > current_timeout_ms) {
                    /* Update the timeout by adding 1 secs only when it's worth to do so */
                    updated_timeout_ns = aws_add_u64_saturating(
                        current_timeout_ns, aws_timestamp_convert(1, AWS_TIMESTAMP_SECS, AWS_TIMESTAMP_NANOS, NULL));
                }
            } else if (stats->timeout_rate_tracking.num_failed > warning_threshold) {
                if (finished_upload_part_request->upload_timeout_ms + 100 > current_timeout_ms) {
                    /* Only update the timeout by adding 100 ms if the request was made with a longer time out. */
                    updated_timeout_ns = aws_add_u64_saturating(
                        current_timeout_ns,
                        aws_timestamp_convert(100, AWS_TIMESTAMP_MILLIS, AWS_TIMESTAMP_NANOS, NULL));
                }
            }
            break;
        default:
            break;
    }

    if (updated_timeout_ns != 0) {
        if (updated_timeout_ns > s_upload_timeout_threshold_ns) {
            /* Stops timeout, as wait for server to response will be faster to set our own timeout */
            stats->stop_timeout = true;
            /* Unset the upload_timeout */
            updated_timeout_ns = 0;
        }
        /* Apply the updated timeout */
        aws_atomic_store_int(
            &client->upload_timeout_ms,
            (size_t)aws_timestamp_convert(updated_timeout_ns, AWS_TIMESTAMP_NANOS, AWS_TIMESTAMP_MILLIS, NULL));
    }

unlock:
    aws_s3_client_unlock_synced_data(client);
}<|MERGE_RESOLUTION|>--- conflicted
+++ resolved
@@ -180,14 +180,9 @@
     }
     if (meta_request) {
         if (meta_request->max_active_connections_override) {
-<<<<<<< HEAD
             /* Apply the meta request level override the max active connections, but less than the client side settings.
              */
             max_active_connections = aws_min_u32(meta_request->max_active_connections_override, max_active_connections);
-=======
-            /* Apply the meta request level override the max active connections. */
-            max_active_connections = meta_request->max_active_connections_override;
->>>>>>> 923c0439
         }
         if (meta_request->fio_opts.should_stream && meta_request->fio_opts.disk_throughput_gbps > 0) {
             return aws_min_u32(
@@ -439,11 +434,7 @@
     }
     /* Apply a buffer pool alignment to the calculated optimal range size */
     calculated_optimal_range_size =
-<<<<<<< HEAD
-        aws_s3_buffer_pool_align_range_size(client->buffer_pool, calculated_optimal_range_size);
-=======
         aws_s3_buffer_pool_derive_aligned_buffer_size(client->buffer_pool, calculated_optimal_range_size);
->>>>>>> 923c0439
     /* Note: cap the calculated optimal range size based on the initial window size to avoid blocking. */
     if (client->enable_read_backpressure && client->initial_read_window) {
         /* Make sure we can have at least 10 parts to be delivered. */
