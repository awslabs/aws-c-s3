/**
 * Copyright Amazon.com, Inc. or its affiliates. All Rights Reserved.
 * SPDX-License-Identifier: Apache-2.0.
 */

#include "aws/s3/private/s3_auto_ranged_get.h"
#include "aws/s3/private/s3_auto_ranged_put.h"
#include "aws/s3/private/s3_client_impl.h"
#include "aws/s3/private/s3_copy_object.h"
#include "aws/s3/private/s3_default_meta_request.h"
#include "aws/s3/private/s3_meta_request_impl.h"
#include "aws/s3/private/s3_parallel_input_stream.h"
#include "aws/s3/private/s3_request_messages.h"
#include "aws/s3/private/s3_util.h"

#include <aws/auth/credentials.h>
#include <aws/common/assert.h>
#include <aws/common/atomics.h>
#include <aws/common/clock.h>
#include <aws/common/device_random.h>
#include <aws/common/json.h>
#include <aws/common/string.h>
#include <aws/common/system_info.h>
#include <aws/http/connection.h>
#include <aws/http/connection_manager.h>
#include <aws/http/proxy.h>
#include <aws/http/request_response.h>
#include <aws/io/channel_bootstrap.h>
#include <aws/io/event_loop.h>
#include <aws/io/host_resolver.h>
#include <aws/io/retry_strategy.h>
#include <aws/io/socket.h>
#include <aws/io/stream.h>
#include <aws/io/tls_channel_handler.h>
#include <aws/io/uri.h>

#include <inttypes.h>
#include <math.h>

#ifdef _MSC_VER
#    pragma warning(disable : 4232) /* function pointer to dll symbol */
#endif                              /* _MSC_VER */

struct aws_s3_meta_request_work {
    struct aws_linked_list_node node;
    struct aws_s3_meta_request *meta_request;
};

static const enum aws_log_level s_log_level_client_stats = AWS_LL_INFO;

static const uint32_t s_max_requests_multiplier = 4;

/* TODO Provide analysis on origins of this value. */
static const double s_throughput_per_vip_gbps = 4.0;

/* Preferred amount of active connections per meta request type. */
const uint32_t g_num_conns_per_vip_meta_request_look_up[AWS_S3_META_REQUEST_TYPE_MAX] = {
    10, /* AWS_S3_META_REQUEST_TYPE_DEFAULT */
    10, /* AWS_S3_META_REQUEST_TYPE_GET_OBJECT */
    10, /* AWS_S3_META_REQUEST_TYPE_PUT_OBJECT */
    10  /* AWS_S3_META_REQUEST_TYPE_COPY_OBJECT */
};

/* Should be max of s_num_conns_per_vip_meta_request_look_up */
const uint32_t g_max_num_connections_per_vip = 10;

/**
 * Default part size is 8 MiB to reach the best performance from the experiments we had.
 * Default max part size is 5GiB as the server limit. Object size limit is 5TiB for now.
 *        max number of upload parts is 10000.
 * TODO Provide more information on other values.
 */
static const size_t s_default_part_size = 8 * 1024 * 1024;
static const uint64_t s_default_max_part_size = 5368709120ULL;
static const double s_default_throughput_target_gbps = 10.0;
static const uint32_t s_default_max_retries = 5;
static size_t s_dns_host_address_ttl_seconds = 5 * 60;

/* Default time until a connection is declared dead, while handling a request but seeing no activity.
 * 30 seconds mirrors the value currently used by the Java SDK. */
static const uint32_t s_default_throughput_failure_interval_seconds = 30;

/* Called when ref count is 0. */
static void s_s3_client_start_destroy(void *user_data);

/* Called by s_s3_client_process_work_default when all shutdown criteria has been met. */
static void s_s3_client_finish_destroy_default(struct aws_s3_client *client);

/* Called when the body streaming elg shutdown has completed. */
static void s_s3_client_body_streaming_elg_shutdown(void *user_data);

static void s_s3_client_create_connection_for_request(struct aws_s3_client *client, struct aws_s3_request *request);

/* Callback which handles the HTTP connection retrieved by acquire_http_connection. */
static void s_s3_client_on_acquire_http_connection(
    struct aws_http_connection *http_connection,
    int error_code,
    void *user_data);

static void s_s3_client_push_meta_request_synced(
    struct aws_s3_client *client,
    struct aws_s3_meta_request *meta_request);

/* Schedule task for processing work. (Calls the corresponding vtable function.) */
static void s_s3_client_schedule_process_work_synced(struct aws_s3_client *client);

/* Default implementation for scheduling processing of work. */
static void s_s3_client_schedule_process_work_synced_default(struct aws_s3_client *client);

/* Actual task function that processes work. */
static void s_s3_client_process_work_task(struct aws_task *task, void *arg, enum aws_task_status task_status);

static void s_s3_client_process_work_default(struct aws_s3_client *client);

static void s_s3_client_endpoint_shutdown_callback(struct aws_s3_client *client);

/* Default factory function for creating a meta request. */
static struct aws_s3_meta_request *s_s3_client_meta_request_factory_default(
    struct aws_s3_client *client,
    const struct aws_s3_meta_request_options *options);

static struct aws_s3_client_vtable s_s3_client_default_vtable = {
    .meta_request_factory = s_s3_client_meta_request_factory_default,
    .acquire_http_connection = aws_http_connection_manager_acquire_connection,
    .get_host_address_count = aws_host_resolver_get_host_address_count,
    .schedule_process_work_synced = s_s3_client_schedule_process_work_synced_default,
    .process_work = s_s3_client_process_work_default,
    .endpoint_shutdown_callback = s_s3_client_endpoint_shutdown_callback,
    .finish_destroy = s_s3_client_finish_destroy_default,
    .parallel_input_stream_new_from_file = aws_parallel_input_stream_new_from_file,
};

void aws_s3_set_dns_ttl(size_t ttl) {
    s_dns_host_address_ttl_seconds = ttl;
}

/* Returns the max number of connections allowed.
 *
 * When meta request is NULL, this will return the overall allowed number of connections.
 *
 * If meta_request is not NULL, this will give the max number of connections allowed for that meta request type on
 * that endpoint.
 */
uint32_t aws_s3_client_get_max_active_connections(
    struct aws_s3_client *client,
    struct aws_s3_meta_request *meta_request) {
    AWS_PRECONDITION(client);

    uint32_t num_connections_per_vip = g_max_num_connections_per_vip;
    uint32_t num_vips = client->ideal_vip_count;

    if (meta_request != NULL) {
        num_connections_per_vip = g_num_conns_per_vip_meta_request_look_up[meta_request->type];

        struct aws_s3_endpoint *endpoint = meta_request->endpoint;
        AWS_ASSERT(endpoint != NULL);

        AWS_ASSERT(client->vtable->get_host_address_count);
        size_t num_known_vips = client->vtable->get_host_address_count(
            client->client_bootstrap->host_resolver, endpoint->host_name, AWS_GET_HOST_ADDRESS_COUNT_RECORD_TYPE_A);

        /* If the number of known vips is less than our ideal VIP count, clamp it. */
        if (num_known_vips < (size_t)num_vips) {
            num_vips = (uint32_t)num_known_vips;
        }
    }

    /* We always want to allow for at least one VIP worth of connections. */
    if (num_vips == 0) {
        num_vips = 1;
    }

    uint32_t max_active_connections = num_vips * num_connections_per_vip;

    if (client->max_active_connections_override > 0 &&
        client->max_active_connections_override < max_active_connections) {
        max_active_connections = client->max_active_connections_override;
    }

    return max_active_connections;
}

/* Returns the max number of requests allowed to be in memory */
uint32_t aws_s3_client_get_max_requests_in_flight(struct aws_s3_client *client) {
    AWS_PRECONDITION(client);
    return aws_s3_client_get_max_active_connections(client, NULL) * s_max_requests_multiplier;
}

/* Returns the max number of requests that should be in preparation stage (ie: reading from a stream, being signed,
 * etc.) */
uint32_t aws_s3_client_get_max_requests_prepare(struct aws_s3_client *client) {
    return aws_s3_client_get_max_active_connections(client, NULL);
}

static uint32_t s_s3_client_get_num_requests_network_io(
    struct aws_s3_client *client,
    enum aws_s3_meta_request_type meta_request_type) {
    AWS_PRECONDITION(client);

    uint32_t num_requests_network_io = 0;

    if (meta_request_type == AWS_S3_META_REQUEST_TYPE_MAX) {
        for (uint32_t i = 0; i < AWS_S3_META_REQUEST_TYPE_MAX; ++i) {
            num_requests_network_io += (uint32_t)aws_atomic_load_int(&client->stats.num_requests_network_io[i]);
        }
    } else {
        num_requests_network_io =
            (uint32_t)aws_atomic_load_int(&client->stats.num_requests_network_io[meta_request_type]);
    }

    return num_requests_network_io;
}

void aws_s3_client_lock_synced_data(struct aws_s3_client *client) {
    aws_mutex_lock(&client->synced_data.lock);
}

void aws_s3_client_unlock_synced_data(struct aws_s3_client *client) {
    aws_mutex_unlock(&client->synced_data.lock);
}

struct aws_s3_client *aws_s3_client_new(
    struct aws_allocator *allocator,
    const struct aws_s3_client_config *client_config) {

    AWS_PRECONDITION(allocator);
    AWS_PRECONDITION(client_config);

    if (client_config->client_bootstrap == NULL) {
        AWS_LOGF_ERROR(
            AWS_LS_S3_CLIENT,
            "Cannot create client from client_config; client_bootstrap provided in options is invalid.");
        aws_raise_error(AWS_ERROR_INVALID_ARGUMENT);
        return NULL;
    }

    /* Cannot be less than zero.  If zero, use default. */
    if (client_config->throughput_target_gbps < 0.0) {
        AWS_LOGF_ERROR(
            AWS_LS_S3_CLIENT,
            "Cannot create client from client_config; throughput_target_gbps cannot less than or equal to 0.");
        aws_raise_error(AWS_ERROR_INVALID_ARGUMENT);
        return NULL;
    }

#ifdef BYO_CRYPTO
    if (client_config->tls_mode == AWS_MR_TLS_ENABLED && client_config->tls_connection_options == NULL) {
        AWS_LOGF_ERROR(
            AWS_LS_S3_CLIENT,
            "Cannot create client from client_config; when using BYO_CRYPTO, tls_connection_options can not be "
            "NULL when TLS is enabled.");
        aws_raise_error(AWS_ERROR_INVALID_ARGUMENT);
        return NULL;
    }
#endif

    struct aws_s3_client *client = aws_mem_calloc(allocator, 1, sizeof(struct aws_s3_client));

    client->allocator = allocator;
    client->vtable = &s_s3_client_default_vtable;

    aws_ref_count_init(&client->ref_count, client, (aws_simple_completion_callback *)s_s3_client_start_destroy);

    if (aws_mutex_init(&client->synced_data.lock) != AWS_OP_SUCCESS) {
        goto lock_init_fail;
    }

    aws_linked_list_init(&client->synced_data.pending_meta_request_work);
    aws_linked_list_init(&client->synced_data.prepared_requests);

    aws_linked_list_init(&client->threaded_data.meta_requests);
    aws_linked_list_init(&client->threaded_data.request_queue);

    aws_atomic_init_int(&client->stats.num_requests_in_flight, 0);

    for (uint32_t i = 0; i < (uint32_t)AWS_S3_META_REQUEST_TYPE_MAX; ++i) {
        aws_atomic_init_int(&client->stats.num_requests_network_io[i], 0);
    }

    aws_atomic_init_int(&client->stats.num_requests_stream_queued_waiting, 0);
    aws_atomic_init_int(&client->stats.num_requests_streaming_response, 0);

    *((uint32_t *)&client->max_active_connections_override) = client_config->max_active_connections_override;

    /* Store our client bootstrap. */
    client->client_bootstrap = aws_client_bootstrap_acquire(client_config->client_bootstrap);

    struct aws_event_loop_group *event_loop_group = client_config->client_bootstrap->event_loop_group;
    aws_event_loop_group_acquire(event_loop_group);

    client->process_work_event_loop = aws_event_loop_group_get_next_loop(event_loop_group);

    /* Make a copy of the region string. */
    client->region = aws_string_new_from_array(allocator, client_config->region.ptr, client_config->region.len);

    if (client_config->part_size != 0) {
        *((size_t *)&client->part_size) = (size_t)client_config->part_size;
    } else {
        *((size_t *)&client->part_size) = s_default_part_size;
    }

    if (client_config->max_part_size != 0) {
        *((uint64_t *)&client->max_part_size) = client_config->max_part_size;
    } else {
        *((uint64_t *)&client->max_part_size) = s_default_max_part_size;
    }
    if (client->max_part_size > SIZE_MAX) {
        /* For the 32bit max part size to be SIZE_MAX */
        *((uint64_t *)&client->max_part_size) = SIZE_MAX;
    }

    if (client_config->multipart_upload_threshold != 0) {
        *((uint64_t *)&client->multipart_upload_threshold) = client_config->multipart_upload_threshold;
    }

    if (client_config->max_part_size < client_config->part_size) {
        *((uint64_t *)&client_config->max_part_size) = client_config->part_size;
    }

    client->connect_timeout_ms = client_config->connect_timeout_ms;
    if (client_config->proxy_ev_settings) {
        client->proxy_ev_settings = aws_mem_calloc(allocator, 1, sizeof(struct proxy_env_var_settings));
        *client->proxy_ev_settings = *client_config->proxy_ev_settings;

        if (client_config->proxy_ev_settings->tls_options) {
            client->proxy_ev_tls_options = aws_mem_calloc(allocator, 1, sizeof(struct aws_tls_connection_options));
            if (aws_tls_connection_options_copy(client->proxy_ev_tls_options, client->proxy_ev_settings->tls_options)) {
                goto on_error;
            }
            client->proxy_ev_settings->tls_options = client->proxy_ev_tls_options;
        }
    }

    if (client_config->tcp_keep_alive_options) {
        client->tcp_keep_alive_options = aws_mem_calloc(allocator, 1, sizeof(struct aws_s3_tcp_keep_alive_options));
        *client->tcp_keep_alive_options = *client_config->tcp_keep_alive_options;
    }

    if (client_config->monitoring_options) {
        client->monitoring_options = *client_config->monitoring_options;
    } else {
        client->monitoring_options.minimum_throughput_bytes_per_second = 1;
        client->monitoring_options.allowable_throughput_failure_interval_seconds =
            s_default_throughput_failure_interval_seconds;
    }

    if (client_config->tls_mode == AWS_MR_TLS_ENABLED) {
        client->tls_connection_options =
            aws_mem_calloc(client->allocator, 1, sizeof(struct aws_tls_connection_options));

        if (client_config->tls_connection_options != NULL) {
            aws_tls_connection_options_copy(client->tls_connection_options, client_config->tls_connection_options);
        } else {
#ifdef BYO_CRYPTO
            AWS_FATAL_ASSERT(false);
            goto on_error;
#else
            struct aws_tls_ctx_options default_tls_ctx_options;
            AWS_ZERO_STRUCT(default_tls_ctx_options);

            aws_tls_ctx_options_init_default_client(&default_tls_ctx_options, allocator);

            struct aws_tls_ctx *default_tls_ctx = aws_tls_client_ctx_new(allocator, &default_tls_ctx_options);
            if (default_tls_ctx == NULL) {
                goto on_error;
            }

            aws_tls_connection_options_init_from_ctx(client->tls_connection_options, default_tls_ctx);

            aws_tls_ctx_release(default_tls_ctx);
            aws_tls_ctx_options_clean_up(&default_tls_ctx_options);
#endif
        }
    }

    if (client_config->proxy_options) {
        client->proxy_config = aws_http_proxy_config_new_from_proxy_options_with_tls_info(
            allocator, client_config->proxy_options, client_config->tls_mode == AWS_MR_TLS_ENABLED);
        if (client->proxy_config == NULL) {
            goto on_error;
        }
    }

    /* Set up body streaming ELG */
    {
        uint16_t num_event_loops =
            (uint16_t)aws_array_list_length(&client->client_bootstrap->event_loop_group->event_loops);
        uint16_t num_streaming_threads = num_event_loops;

        if (num_streaming_threads < 1) {
            num_streaming_threads = 1;
        }

        struct aws_shutdown_callback_options body_streaming_elg_shutdown_options = {
            .shutdown_callback_fn = s_s3_client_body_streaming_elg_shutdown,
            .shutdown_callback_user_data = client,
        };

        if (aws_get_cpu_group_count() > 1) {
            client->body_streaming_elg = aws_event_loop_group_new_default_pinned_to_cpu_group(
                client->allocator, num_streaming_threads, 1, &body_streaming_elg_shutdown_options);
        } else {
            client->body_streaming_elg = aws_event_loop_group_new_default(
                client->allocator, num_streaming_threads, &body_streaming_elg_shutdown_options);
        }
        if (!client->body_streaming_elg) {
            /* Fail to create elg, we should fail the call */
            goto on_error;
        }
        client->synced_data.body_streaming_elg_allocated = true;
    }
    /* Setup cannot fail after this point. */

    if (client_config->throughput_target_gbps != 0.0) {
        *((double *)&client->throughput_target_gbps) = client_config->throughput_target_gbps;
    } else {
        *((double *)&client->throughput_target_gbps) = s_default_throughput_target_gbps;
    }

    *((enum aws_s3_meta_request_compute_content_md5 *)&client->compute_content_md5) =
        client_config->compute_content_md5;

    /* Determine how many vips are ideal by dividing target-throughput by throughput-per-vip. */
    {
        double ideal_vip_count_double = client->throughput_target_gbps / s_throughput_per_vip_gbps;
        *((uint32_t *)&client->ideal_vip_count) = (uint32_t)ceil(ideal_vip_count_double);
    }

    if (client_config->signing_config) {
        client->cached_signing_config = aws_cached_signing_config_new(client->allocator, client_config->signing_config);
    }

    client->synced_data.active = true;

    if (client_config->retry_strategy != NULL) {
        aws_retry_strategy_acquire(client_config->retry_strategy);
        client->retry_strategy = client_config->retry_strategy;
    } else {
        struct aws_exponential_backoff_retry_options backoff_retry_options = {
            .el_group = client_config->client_bootstrap->event_loop_group,
            .max_retries = s_default_max_retries,
        };

        struct aws_standard_retry_options retry_options = {
            .backoff_retry_options = backoff_retry_options,
        };

        client->retry_strategy = aws_retry_strategy_new_standard(allocator, &retry_options);
    }

    aws_hash_table_init(
        &client->synced_data.endpoints,
        client->allocator,
        10,
        aws_hash_string,
        aws_hash_callback_string_eq,
        aws_hash_callback_string_destroy,
        NULL);

    /* Initialize shutdown options and tracking. */
    client->shutdown_callback = client_config->shutdown_callback;
    client->shutdown_callback_user_data = client_config->shutdown_callback_user_data;

    *((bool *)&client->enable_read_backpressure) = client_config->enable_read_backpressure;
    *((size_t *)&client->initial_read_window) = client_config->initial_read_window;

    return client;

on_error:
    aws_string_destroy(client->region);

    if (client->tls_connection_options) {
        aws_tls_connection_options_clean_up(client->tls_connection_options);
        aws_mem_release(client->allocator, client->tls_connection_options);
        client->tls_connection_options = NULL;
    }
    if (client->proxy_config) {
        aws_http_proxy_config_destroy(client->proxy_config);
    }
    if (client->proxy_ev_tls_options) {
        aws_tls_connection_options_clean_up(client->proxy_ev_tls_options);
        aws_mem_release(client->allocator, client->proxy_ev_tls_options);
        client->proxy_ev_settings->tls_options = NULL;
    }
    aws_mem_release(client->allocator, client->proxy_ev_settings);
    aws_mem_release(client->allocator, client->tcp_keep_alive_options);

    aws_event_loop_group_release(client->client_bootstrap->event_loop_group);
    aws_client_bootstrap_release(client->client_bootstrap);
    aws_mutex_clean_up(&client->synced_data.lock);
lock_init_fail:
    aws_mem_release(client->allocator, client);
    return NULL;
}

struct aws_s3_client *aws_s3_client_acquire(struct aws_s3_client *client) {
    AWS_PRECONDITION(client);

    aws_ref_count_acquire(&client->ref_count);
    return client;
}

struct aws_s3_client *aws_s3_client_release(struct aws_s3_client *client) {
    if (client != NULL) {
        aws_ref_count_release(&client->ref_count);
    }

    return NULL;
}

static void s_s3_client_start_destroy(void *user_data) {
    struct aws_s3_client *client = user_data;
    AWS_PRECONDITION(client);

    AWS_LOGF_DEBUG(AWS_LS_S3_CLIENT, "id=%p Client starting destruction.", (void *)client);

    struct aws_linked_list local_vip_list;
    aws_linked_list_init(&local_vip_list);

    /* BEGIN CRITICAL SECTION */
    {
        aws_s3_client_lock_synced_data(client);

        client->synced_data.active = false;

        /* Prevent the client from cleaning up in between the mutex unlock/re-lock below.*/
        client->synced_data.start_destroy_executing = true;

        aws_s3_client_unlock_synced_data(client);
    }
    /* END CRITICAL SECTION */

    aws_event_loop_group_release(client->body_streaming_elg);
    client->body_streaming_elg = NULL;

    /* BEGIN CRITICAL SECTION */
    {
        aws_s3_client_lock_synced_data(client);
        client->synced_data.start_destroy_executing = false;

        /* Schedule the work task to clean up outstanding connections and to call s_s3_client_finish_destroy function if
         * everything cleaning up asynchronously has finished.  */
        s_s3_client_schedule_process_work_synced(client);
        aws_s3_client_unlock_synced_data(client);
    }
    /* END CRITICAL SECTION */
}

static void s_s3_client_finish_destroy_default(struct aws_s3_client *client) {
    AWS_PRECONDITION(client);

    AWS_LOGF_DEBUG(AWS_LS_S3_CLIENT, "id=%p Client finishing destruction.", (void *)client);

    aws_string_destroy(client->region);
    client->region = NULL;

    if (client->tls_connection_options) {
        aws_tls_connection_options_clean_up(client->tls_connection_options);
        aws_mem_release(client->allocator, client->tls_connection_options);
        client->tls_connection_options = NULL;
    }

    if (client->proxy_config) {
        aws_http_proxy_config_destroy(client->proxy_config);
    }

    if (client->proxy_ev_tls_options) {
        aws_tls_connection_options_clean_up(client->proxy_ev_tls_options);
        aws_mem_release(client->allocator, client->proxy_ev_tls_options);
        client->proxy_ev_settings->tls_options = NULL;
    }
    aws_mem_release(client->allocator, client->proxy_ev_settings);
    aws_mem_release(client->allocator, client->tcp_keep_alive_options);

    aws_mutex_clean_up(&client->synced_data.lock);

    AWS_ASSERT(aws_linked_list_empty(&client->synced_data.pending_meta_request_work));
    AWS_ASSERT(aws_linked_list_empty(&client->threaded_data.meta_requests));
    aws_hash_table_clean_up(&client->synced_data.endpoints);

    aws_retry_strategy_release(client->retry_strategy);

    aws_event_loop_group_release(client->client_bootstrap->event_loop_group);

    aws_client_bootstrap_release(client->client_bootstrap);
    aws_cached_signing_config_destroy(client->cached_signing_config);

    aws_s3_client_shutdown_complete_callback_fn *shutdown_callback = client->shutdown_callback;
    void *shutdown_user_data = client->shutdown_callback_user_data;

    aws_mem_release(client->allocator, client);
    client = NULL;

    if (shutdown_callback != NULL) {
        shutdown_callback(shutdown_user_data);
    }
}

static void s_s3_client_body_streaming_elg_shutdown(void *user_data) {
    struct aws_s3_client *client = user_data;
    AWS_PRECONDITION(client);

    AWS_LOGF_DEBUG(AWS_LS_S3_CLIENT, "id=%p Client body streaming ELG shutdown.", (void *)client);

    /* BEGIN CRITICAL SECTION */
    {
        aws_s3_client_lock_synced_data(client);
        client->synced_data.body_streaming_elg_allocated = false;
        s_s3_client_schedule_process_work_synced(client);
        aws_s3_client_unlock_synced_data(client);
    }
    /* END CRITICAL SECTION */
}

uint32_t aws_s3_client_queue_requests_threaded(
    struct aws_s3_client *client,
    struct aws_linked_list *request_list,
    bool queue_front) {
    AWS_PRECONDITION(client);
    AWS_PRECONDITION(request_list);
    if (aws_linked_list_empty(request_list)) {
        return 0;
    }

    uint32_t request_list_size = 0;

    for (struct aws_linked_list_node *node = aws_linked_list_begin(request_list);
         node != aws_linked_list_end(request_list);
         node = aws_linked_list_next(node)) {
        ++request_list_size;
    }

    if (queue_front) {
        aws_linked_list_move_all_front(&client->threaded_data.request_queue, request_list);
    } else {
        aws_linked_list_move_all_back(&client->threaded_data.request_queue, request_list);
    }

    client->threaded_data.request_queue_size += request_list_size;
    return request_list_size;
}

struct aws_s3_request *aws_s3_client_dequeue_request_threaded(struct aws_s3_client *client) {
    AWS_PRECONDITION(client);

    if (aws_linked_list_empty(&client->threaded_data.request_queue)) {
        return NULL;
    }

    struct aws_linked_list_node *request_node = aws_linked_list_pop_front(&client->threaded_data.request_queue);
    struct aws_s3_request *request = AWS_CONTAINER_OF(request_node, struct aws_s3_request, node);

    --client->threaded_data.request_queue_size;

    return request;
}

/*
 * There is currently some overlap between user provided Host header and endpoint
 * override. This function handles the corner cases for when either or both are provided.
 */
int s_apply_endpoint_override(
    const struct aws_s3_client *client,
    struct aws_http_headers *message_headers,
    const struct aws_uri *endpoint) {
    AWS_PRECONDITION(message_headers);

    const struct aws_byte_cursor *endpoint_authority = endpoint == NULL ? NULL : aws_uri_authority(endpoint);

    if (!aws_http_headers_has(message_headers, g_host_header_name)) {
        if (endpoint_authority == NULL) {
            AWS_LOGF_ERROR(
                AWS_LS_S3_CLIENT,
                "id=%p Cannot create meta s3 request; message provided in options does not have either 'Host' header "
                "set or endpoint override.",
                (void *)client);
            return aws_raise_error(AWS_ERROR_INVALID_ARGUMENT);
        }

        if (aws_http_headers_set(message_headers, g_host_header_name, *endpoint_authority)) {
            AWS_LOGF_ERROR(
                AWS_LS_S3_CLIENT,
                "id=%p Cannot create meta s3 request; failed to set 'Host' header based on endpoint override.",
                (void *)client);
            return aws_raise_error(AWS_ERROR_INVALID_ARGUMENT);
        }
    }

    struct aws_byte_cursor host_value;
    AWS_FATAL_ASSERT(aws_http_headers_get(message_headers, g_host_header_name, &host_value) == AWS_OP_SUCCESS);

    if (endpoint_authority != NULL && !aws_byte_cursor_eq(&host_value, endpoint_authority)) {
        AWS_LOGF_ERROR(
            AWS_LS_S3_CLIENT,
            "id=%p Cannot create meta s3 request; host header value " PRInSTR
            " does not match endpoint override " PRInSTR,
            (void *)client,
            AWS_BYTE_CURSOR_PRI(host_value),
            AWS_BYTE_CURSOR_PRI(*endpoint_authority));
        return aws_raise_error(AWS_ERROR_INVALID_ARGUMENT);
    }

    return AWS_OP_SUCCESS;
}

/* Public facing make-meta-request function. */
struct aws_s3_meta_request *aws_s3_client_make_meta_request(
    struct aws_s3_client *client,
    const struct aws_s3_meta_request_options *options) {

    AWS_LOGF_INFO(AWS_LS_S3_CLIENT, "id=%p Initiating making of meta request", (void *)client);

    AWS_PRECONDITION(client);
    AWS_PRECONDITION(client->vtable);
    AWS_PRECONDITION(client->vtable->meta_request_factory);
    AWS_PRECONDITION(options);

    if (options->type >= AWS_S3_META_REQUEST_TYPE_MAX) {
        AWS_LOGF_ERROR(
            AWS_LS_S3_CLIENT,
            "id=%p Cannot create meta s3 request; invalid meta request type specified.",
            (void *)client);
        aws_raise_error(AWS_ERROR_INVALID_ARGUMENT);
        return NULL;
    }

    if (options->message == NULL) {
        AWS_LOGF_ERROR(
            AWS_LS_S3_CLIENT,
            "id=%p Cannot create meta s3 request; message provided in options is invalid.",
            (void *)client);
        aws_raise_error(AWS_ERROR_INVALID_ARGUMENT);
        return NULL;
    }

    struct aws_http_headers *message_headers = aws_http_message_get_headers(options->message);

    if (message_headers == NULL) {
        AWS_LOGF_ERROR(
            AWS_LS_S3_CLIENT,
            "id=%p Cannot create meta s3 request; message provided in options does not contain headers.",
            (void *)client);
        aws_raise_error(AWS_ERROR_INVALID_ARGUMENT);
        return NULL;
    }

    if (options->checksum_config) {
        if (options->checksum_config->location == AWS_SCL_TRAILER) {
            struct aws_http_headers *headers = aws_http_message_get_headers(options->message);
            struct aws_byte_cursor existing_encoding;
            AWS_ZERO_STRUCT(existing_encoding);
            if (aws_http_headers_get(headers, g_content_encoding_header_name, &existing_encoding) == AWS_OP_SUCCESS) {
                if (aws_byte_cursor_find_exact(&existing_encoding, &g_content_encoding_header_aws_chunked, NULL) ==
                    AWS_OP_SUCCESS) {
                    AWS_LOGF_ERROR(
                        AWS_LS_S3_CLIENT,
                        "id=%p Cannot create meta s3 request; for trailer checksum, the original request cannot be "
                        "aws-chunked encoding. The client will encode the request instead.",
                        (void *)client);
                    aws_raise_error(AWS_ERROR_INVALID_ARGUMENT);
                    return NULL;
                }
            }
        }

        if (options->checksum_config->location == AWS_SCL_HEADER) {
            /* TODO: support calculate checksum to add to header */
            aws_raise_error(AWS_ERROR_UNSUPPORTED_OPERATION);
            return NULL;
        }

        if (options->checksum_config->location != AWS_SCL_NONE &&
            options->checksum_config->checksum_algorithm == AWS_SCA_NONE) {
            AWS_LOGF_ERROR(
                AWS_LS_S3_CLIENT,
                "id=%p Cannot create meta s3 request; checksum location is set, but no checksum algorithm selected.",
                (void *)client);
            aws_raise_error(AWS_ERROR_INVALID_ARGUMENT);
            return NULL;
        }
        if (options->checksum_config->checksum_algorithm != AWS_SCA_NONE &&
            options->checksum_config->location == AWS_SCL_NONE) {
            AWS_LOGF_ERROR(
                AWS_LS_S3_CLIENT,
                "id=%p Cannot create meta s3 request; checksum algorithm is set, but no checksum location selected.",
                (void *)client);
            aws_raise_error(AWS_ERROR_INVALID_ARGUMENT);
            return NULL;
        }
    }

    if (s_apply_endpoint_override(client, message_headers, options->endpoint)) {
        return NULL;
    }

    struct aws_byte_cursor host_header_value;
    /* The Host header must be set from s_apply_endpoint_override, if not errored out */
    AWS_FATAL_ASSERT(aws_http_headers_get(message_headers, g_host_header_name, &host_header_value) == AWS_OP_SUCCESS);

    bool is_https = true;
    uint16_t port = 0;

    if (options->endpoint != NULL) {
        struct aws_byte_cursor https_scheme = aws_byte_cursor_from_c_str("https");
        struct aws_byte_cursor http_scheme = aws_byte_cursor_from_c_str("http");

        const struct aws_byte_cursor *scheme = aws_uri_scheme(options->endpoint);

        is_https = aws_byte_cursor_eq_ignore_case(scheme, &https_scheme);

        if (!is_https && !aws_byte_cursor_eq_ignore_case(scheme, &http_scheme)) {
            AWS_LOGF_ERROR(
                AWS_LS_S3_CLIENT,
                "id=%p Cannot create meta s3 request; unexpected scheme '" PRInSTR "' in endpoint override.",
                (void *)client,
                AWS_BYTE_CURSOR_PRI(*scheme));
            aws_raise_error(AWS_ERROR_INVALID_ARGUMENT);
            return NULL;
        }

        port = aws_uri_port(options->endpoint);
    }

    struct aws_s3_meta_request *meta_request = client->vtable->meta_request_factory(client, options);

    if (meta_request == NULL) {
        AWS_LOGF_ERROR(AWS_LS_S3_CLIENT, "id=%p: Could not create new meta request.", (void *)client);
        return NULL;
    }

    bool error_occurred = false;

    /* BEGIN CRITICAL SECTION */
    {
        aws_s3_client_lock_synced_data(client);

        struct aws_string *endpoint_host_name = NULL;

        if (options->endpoint != NULL) {
            endpoint_host_name = aws_string_new_from_cursor(client->allocator, aws_uri_host_name(options->endpoint));
        } else {
            struct aws_uri host_uri;
            if (aws_uri_init_parse(&host_uri, client->allocator, &host_header_value)) {
                error_occurred = true;
                goto unlock;
            }

            endpoint_host_name = aws_string_new_from_cursor(client->allocator, aws_uri_host_name(&host_uri));
            aws_uri_clean_up(&host_uri);
        }

        struct aws_s3_endpoint *endpoint = NULL;
        struct aws_hash_element *endpoint_hash_element = NULL;

        int was_created = 0;
        if (aws_hash_table_create(
                &client->synced_data.endpoints, endpoint_host_name, &endpoint_hash_element, &was_created)) {
            aws_string_destroy(endpoint_host_name);
            error_occurred = true;
            goto unlock;
        }

        if (was_created) {
            struct aws_s3_endpoint_options endpoint_options = {
                .host_name = endpoint_host_name,
                .client_bootstrap = client->client_bootstrap,
                .tls_connection_options = is_https ? client->tls_connection_options : NULL,
                .dns_host_address_ttl_seconds = s_dns_host_address_ttl_seconds,
                .client = client,
                .max_connections = aws_s3_client_get_max_active_connections(client, NULL),
                .port = port,
                .proxy_config = client->proxy_config,
                .proxy_ev_settings = client->proxy_ev_settings,
                .connect_timeout_ms = client->connect_timeout_ms,
                .tcp_keep_alive_options = client->tcp_keep_alive_options,
                .monitoring_options = &client->monitoring_options,
            };

            endpoint = aws_s3_endpoint_new(client->allocator, &endpoint_options);

            if (endpoint == NULL) {
                aws_hash_table_remove(&client->synced_data.endpoints, endpoint_host_name, NULL, NULL);
                aws_string_destroy(endpoint_host_name);
                error_occurred = true;
                goto unlock;
            }
            endpoint_hash_element->value = endpoint;
            ++client->synced_data.num_endpoints_allocated;
        } else {
            endpoint = endpoint_hash_element->value;

            aws_s3_endpoint_acquire(endpoint, true /*already_holding_lock*/);

            aws_string_destroy(endpoint_host_name);
            endpoint_host_name = NULL;
        }

        meta_request->endpoint = endpoint;

        s_s3_client_push_meta_request_synced(client, meta_request);
        s_s3_client_schedule_process_work_synced(client);

    unlock:
        aws_s3_client_unlock_synced_data(client);
    }
    /* END CRITICAL SECTION */

    if (error_occurred) {
        AWS_LOGF_ERROR(
            AWS_LS_S3_CLIENT,
            "id=%p Could not create meta request due to error %d (%s)",
            (void *)client,
            aws_last_error(),
            aws_error_str(aws_last_error()));

        meta_request = aws_s3_meta_request_release(meta_request);
    } else {
        AWS_LOGF_INFO(AWS_LS_S3_CLIENT, "id=%p: Created meta request %p", (void *)client, (void *)meta_request);
    }

    return meta_request;
}

static void s_s3_client_endpoint_shutdown_callback(struct aws_s3_client *client) {
    AWS_PRECONDITION(client);

    /* BEGIN CRITICAL SECTION */
    {
        aws_s3_client_lock_synced_data(client);
        --client->synced_data.num_endpoints_allocated;
        s_s3_client_schedule_process_work_synced(client);
        aws_s3_client_unlock_synced_data(client);
    }
    /* END CRITICAL SECTION */
}

static struct aws_s3_meta_request *s_s3_client_meta_request_factory_default(
    struct aws_s3_client *client,
    const struct aws_s3_meta_request_options *options) {
    AWS_PRECONDITION(client);
    AWS_PRECONDITION(options);

    const struct aws_http_headers *initial_message_headers = aws_http_message_get_headers(options->message);
    AWS_ASSERT(initial_message_headers);

    uint64_t content_length = 0;
    struct aws_byte_cursor content_length_cursor;
    bool content_length_found = false;

    if (!aws_http_headers_get(initial_message_headers, g_content_length_header_name, &content_length_cursor)) {
        if (aws_byte_cursor_utf8_parse_u64(content_length_cursor, &content_length)) {
            AWS_LOGF_ERROR(
                AWS_LS_S3_META_REQUEST,
                "Could not parse Content-Length header. header value is:" PRInSTR "",
                AWS_BYTE_CURSOR_PRI(content_length_cursor));
            aws_raise_error(AWS_ERROR_S3_INVALID_CONTENT_LENGTH_HEADER);
            return NULL;
        }
        content_length_found = true;
    }

    /* There are multiple ways to pass the body in, ensure only 1 was used */
    int body_source_count = 0;
    if (aws_http_message_get_body_stream(options->message) != NULL) {
        ++body_source_count;
    }
    if (options->send_filepath.len > 0) {
        ++body_source_count;
    }
    if (options->send_async_stream != NULL) {
        ++body_source_count;
    }
    if (body_source_count > 1) {
        AWS_LOGF_ERROR(
            AWS_LS_S3_META_REQUEST,
            "Could not create auto-ranged-put meta request."
            " More than one data source is set (filepath, async stream, body stream).");
        aws_raise_error(AWS_ERROR_INVALID_ARGUMENT);
        return NULL;
    }

    /* Call the appropriate meta-request new function. */
    switch (options->type) {
        case AWS_S3_META_REQUEST_TYPE_GET_OBJECT: {
            /* If the initial request already has partNumber, the request is not
             * splittable(?). Treat it as a Default request.
             * TODO: Still need tests to verify that the request of a part is
             * splittable or not */
            if (aws_http_headers_has(initial_message_headers, aws_byte_cursor_from_c_str("partNumber"))) {
                return aws_s3_meta_request_default_new(client->allocator, client, content_length, false, options);
            }

            return aws_s3_meta_request_auto_ranged_get_new(client->allocator, client, client->part_size, options);
        }
        case AWS_S3_META_REQUEST_TYPE_PUT_OBJECT: {
            if (body_source_count == 0) {
                AWS_LOGF_ERROR(
                    AWS_LS_S3_META_REQUEST,
                    "Could not create auto-ranged-put meta request."
                    " Body must be set via filepath, async stream, or body stream.");
                aws_raise_error(AWS_ERROR_INVALID_ARGUMENT);
                return NULL;
            }

            if (options->resume_token == NULL) {

                size_t client_part_size = client->part_size;
                uint64_t client_max_part_size = client->max_part_size;

                if (client_part_size < g_s3_min_upload_part_size) {
                    AWS_LOGF_WARN(
                        AWS_LS_S3_META_REQUEST,
                        "Client config part size of %" PRIu64 " is less than the minimum upload part size of %" PRIu64
                        ". Using to the minimum part-size for upload.",
                        (uint64_t)client_part_size,
                        (uint64_t)g_s3_min_upload_part_size);

                    client_part_size = g_s3_min_upload_part_size;
                }

                if (client_max_part_size < (uint64_t)g_s3_min_upload_part_size) {
                    AWS_LOGF_WARN(
                        AWS_LS_S3_META_REQUEST,
                        "Client config max part size of %" PRIu64
                        " is less than the minimum upload part size of %" PRIu64
                        ". Clamping to the minimum part-size for upload.",
                        (uint64_t)client_max_part_size,
                        (uint64_t)g_s3_min_upload_part_size);

                    client_max_part_size = (uint64_t)g_s3_min_upload_part_size;
                }
                uint64_t multipart_upload_threshold =
                    client->multipart_upload_threshold == 0 ? client_part_size : client->multipart_upload_threshold;

                if (content_length_found && content_length <= multipart_upload_threshold) {
                    return aws_s3_meta_request_default_new(
                        client->allocator,
                        client,
                        content_length,
                        client->compute_content_md5 == AWS_MR_CONTENT_MD5_ENABLED &&
                            !aws_http_headers_has(initial_message_headers, g_content_md5_header_name),
                        options);
                } else {
                    if (aws_s3_message_util_check_checksum_header(options->message)) {
                        /* The checksum header has been set and the request will be split. We fail the request */
                        AWS_LOGF_ERROR(
                            AWS_LS_S3_META_REQUEST,
                            "Could not create auto-ranged-put meta request; checksum headers has been set for "
                            "auto-ranged-put that will be split. Pre-calculated checksums are only supported for "
                            "single part upload.");
                        aws_raise_error(AWS_ERROR_INVALID_ARGUMENT);
                        return NULL;
                    }
                }

                size_t part_size = client_part_size;
                uint32_t num_parts = 0;
                if (content_length_found) {
                    if (aws_s3_calculate_optimal_mpu_part_size_and_num_parts(
                            content_length, client_part_size, client_max_part_size, &part_size, &num_parts)) {
                        return NULL;
                    }
                }

                return aws_s3_meta_request_auto_ranged_put_new(
                    client->allocator, client, part_size, content_length_found, content_length, num_parts, options);
            } else { /* else using resume token */
                if (!content_length_found) {
                    AWS_LOGF_ERROR(
                        AWS_LS_S3_META_REQUEST,
                        "Could not create auto-ranged-put resume meta request; content_length must be specified.");
                    aws_raise_error(AWS_ERROR_INVALID_ARGUMENT);
                    return NULL;
                }

                /* don't pass part size and total num parts. constructor will pick it up from token */
                return aws_s3_meta_request_auto_ranged_put_new(
                    client->allocator, client, 0, true, content_length, 0, options);
            }
        }
        case AWS_S3_META_REQUEST_TYPE_COPY_OBJECT: {
            return aws_s3_meta_request_copy_object_new(client->allocator, client, options);
        }
        case AWS_S3_META_REQUEST_TYPE_DEFAULT:
            return aws_s3_meta_request_default_new(client->allocator, client, content_length, false, options);
        default:
            AWS_FATAL_ASSERT(false);
    }

    return NULL;
}

static void s_s3_client_push_meta_request_synced(
    struct aws_s3_client *client,
    struct aws_s3_meta_request *meta_request) {
    AWS_PRECONDITION(client);
    AWS_PRECONDITION(meta_request);
    ASSERT_SYNCED_DATA_LOCK_HELD(client);

    struct aws_s3_meta_request_work *meta_request_work =
        aws_mem_calloc(client->allocator, 1, sizeof(struct aws_s3_meta_request_work));

    aws_s3_meta_request_acquire(meta_request);
    meta_request_work->meta_request = meta_request;
    aws_linked_list_push_back(&client->synced_data.pending_meta_request_work, &meta_request_work->node);
}

static void s_s3_client_schedule_process_work_synced(struct aws_s3_client *client) {
    AWS_PRECONDITION(client);
    AWS_PRECONDITION(client->vtable);
    AWS_PRECONDITION(client->vtable->schedule_process_work_synced);

    ASSERT_SYNCED_DATA_LOCK_HELD(client);

    client->vtable->schedule_process_work_synced(client);
}

static void s_s3_client_schedule_process_work_synced_default(struct aws_s3_client *client) {
    ASSERT_SYNCED_DATA_LOCK_HELD(client);

    if (client->synced_data.process_work_task_scheduled) {
        return;
    }

    aws_task_init(
        &client->synced_data.process_work_task, s_s3_client_process_work_task, client, "s3_client_process_work_task");

    aws_event_loop_schedule_task_now(client->process_work_event_loop, &client->synced_data.process_work_task);

    client->synced_data.process_work_task_scheduled = true;
}

void aws_s3_client_schedule_process_work(struct aws_s3_client *client) {
    AWS_PRECONDITION(client);

    /* BEGIN CRITICAL SECTION */
    {
        aws_s3_client_lock_synced_data(client);
        s_s3_client_schedule_process_work_synced(client);
        aws_s3_client_unlock_synced_data(client);
    }
    /* END CRITICAL SECTION */
}

static void s_s3_client_remove_meta_request_threaded(
    struct aws_s3_client *client,
    struct aws_s3_meta_request *meta_request) {
    AWS_PRECONDITION(client);
    AWS_PRECONDITION(meta_request);
    (void)client;

    aws_linked_list_remove(&meta_request->client_process_work_threaded_data.node);
    meta_request->client_process_work_threaded_data.scheduled = false;
    aws_s3_meta_request_release(meta_request);
}

/* Task function for trying to find a request that can be processed. */
static void s_s3_client_process_work_task(struct aws_task *task, void *arg, enum aws_task_status task_status) {
    AWS_PRECONDITION(task);
    (void)task;
    (void)task_status;

    /* Client keeps a reference to the event loop group; a 'canceled' status should not happen.*/
    AWS_ASSERT(task_status == AWS_TASK_STATUS_RUN_READY);

    struct aws_s3_client *client = arg;
    AWS_PRECONDITION(client);
    AWS_PRECONDITION(client->vtable);
    AWS_PRECONDITION(client->vtable->process_work);

    client->vtable->process_work(client);
}

static void s_s3_client_process_work_default(struct aws_s3_client *client) {
    AWS_PRECONDITION(client);
    AWS_PRECONDITION(client->vtable);
    AWS_PRECONDITION(client->vtable->finish_destroy);

    struct aws_linked_list meta_request_work_list;
    aws_linked_list_init(&meta_request_work_list);

    /*******************/
    /* Step 1: Move relevant data into thread local memory. */
    /*******************/
    AWS_LOGF_DEBUG(
        AWS_LS_S3_CLIENT,
        "id=%p s_s3_client_process_work_default - Moving relevant synced_data into threaded_data.",
        (void *)client);

    /* BEGIN CRITICAL SECTION */
    aws_s3_client_lock_synced_data(client);
    /* Once we exit this mutex, someone can reschedule this task. */
    client->synced_data.process_work_task_scheduled = false;
    client->synced_data.process_work_task_in_progress = true;

    aws_linked_list_swap_contents(&meta_request_work_list, &client->synced_data.pending_meta_request_work);

    uint32_t num_requests_queued =
        aws_s3_client_queue_requests_threaded(client, &client->synced_data.prepared_requests, false);

    {
        int sub_result = aws_sub_u32_checked(
            client->threaded_data.num_requests_being_prepared,
            num_requests_queued,
            &client->threaded_data.num_requests_being_prepared);

        AWS_ASSERT(sub_result == AWS_OP_SUCCESS);
        (void)sub_result;
    }

    {
        int sub_result = aws_sub_u32_checked(
            client->threaded_data.num_requests_being_prepared,
            client->synced_data.num_failed_prepare_requests,
            &client->threaded_data.num_requests_being_prepared);

        client->synced_data.num_failed_prepare_requests = 0;

        AWS_ASSERT(sub_result == AWS_OP_SUCCESS);
        (void)sub_result;
    }

    uint32_t num_endpoints_in_table = (uint32_t)aws_hash_table_get_entry_count(&client->synced_data.endpoints);
    uint32_t num_endpoints_allocated = client->synced_data.num_endpoints_allocated;

    aws_s3_client_unlock_synced_data(client);
    /* END CRITICAL SECTION */

    /*******************/
    /* Step 2: Push meta requests into the thread local list if they haven't already been scheduled. */
    /*******************/
    AWS_LOGF_DEBUG(
        AWS_LS_S3_CLIENT, "id=%p s_s3_client_process_work_default - Processing any new meta requests.", (void *)client);

    while (!aws_linked_list_empty(&meta_request_work_list)) {
        struct aws_linked_list_node *node = aws_linked_list_pop_back(&meta_request_work_list);
        struct aws_s3_meta_request_work *meta_request_work =
            AWS_CONTAINER_OF(node, struct aws_s3_meta_request_work, node);

        AWS_FATAL_ASSERT(meta_request_work != NULL);
        AWS_FATAL_ASSERT(meta_request_work->meta_request != NULL);

        struct aws_s3_meta_request *meta_request = meta_request_work->meta_request;

        if (!meta_request->client_process_work_threaded_data.scheduled) {
            aws_linked_list_push_back(
                &client->threaded_data.meta_requests, &meta_request->client_process_work_threaded_data.node);

            meta_request->client_process_work_threaded_data.scheduled = true;
        } else {
            meta_request = aws_s3_meta_request_release(meta_request);
        }

        aws_mem_release(client->allocator, meta_request_work);
    }

    /*******************/
    /* Step 3: Update relevant meta requests and connections. */
    /*******************/
    {
        AWS_LOGF_DEBUG(AWS_LS_S3_CLIENT, "id=%p Updating meta requests.", (void *)client);
        aws_s3_client_update_meta_requests_threaded(client);

        AWS_LOGF_DEBUG(
            AWS_LS_S3_CLIENT, "id=%p Updating connections, assigning requests where possible.", (void *)client);
        aws_s3_client_update_connections_threaded(client);
    }

    /*******************/
    /* Step 4: Log client stats. */
    /*******************/
    {
        uint32_t num_requests_tracked_requests = (uint32_t)aws_atomic_load_int(&client->stats.num_requests_in_flight);

        uint32_t num_auto_ranged_get_network_io =
            s_s3_client_get_num_requests_network_io(client, AWS_S3_META_REQUEST_TYPE_GET_OBJECT);
        uint32_t num_auto_ranged_put_network_io =
            s_s3_client_get_num_requests_network_io(client, AWS_S3_META_REQUEST_TYPE_PUT_OBJECT);
        uint32_t num_auto_default_network_io =
            s_s3_client_get_num_requests_network_io(client, AWS_S3_META_REQUEST_TYPE_DEFAULT);

        uint32_t num_requests_network_io =
            s_s3_client_get_num_requests_network_io(client, AWS_S3_META_REQUEST_TYPE_MAX);

        uint32_t num_requests_stream_queued_waiting =
            (uint32_t)aws_atomic_load_int(&client->stats.num_requests_stream_queued_waiting);

        uint32_t num_requests_being_prepared = client->threaded_data.num_requests_being_prepared;

        uint32_t num_requests_streaming_response =
            (uint32_t)aws_atomic_load_int(&client->stats.num_requests_streaming_response);

        uint32_t total_approx_requests = num_requests_network_io + num_requests_stream_queued_waiting +
                                         num_requests_streaming_response + num_requests_being_prepared +
                                         client->threaded_data.request_queue_size;
        AWS_LOGF(
            s_log_level_client_stats,
            AWS_LS_S3_CLIENT_STATS,
            "id=%p Requests-in-flight(approx/exact):%d/%d  Requests-preparing:%d  Requests-queued:%d  "
            "Requests-network(get/put/default/total):%d/%d/%d/%d  Requests-streaming-waiting:%d  "
            "Requests-streaming-response:%d "
            " Endpoints(in-table/allocated):%d/%d",
            (void *)client,
            total_approx_requests,
            num_requests_tracked_requests,
            num_requests_being_prepared,
            client->threaded_data.request_queue_size,
            num_auto_ranged_get_network_io,
            num_auto_ranged_put_network_io,
            num_auto_default_network_io,
            num_requests_network_io,
            num_requests_stream_queued_waiting,
            num_requests_streaming_response,
            num_endpoints_in_table,
            num_endpoints_allocated);
    }

    /*******************/
    /* Step 5: Check for client shutdown. */
    /*******************/
    {
        /* BEGIN CRITICAL SECTION */
        aws_s3_client_lock_synced_data(client);
        client->synced_data.process_work_task_in_progress = false;

        /* This flag should never be set twice. If it was, that means a double-free could occur.*/
        AWS_ASSERT(!client->synced_data.finish_destroy);

        bool finish_destroy = client->synced_data.active == false &&
                              client->synced_data.start_destroy_executing == false &&
                              client->synced_data.body_streaming_elg_allocated == false &&
                              client->synced_data.process_work_task_scheduled == false &&
                              client->synced_data.process_work_task_in_progress == false &&
                              client->synced_data.num_endpoints_allocated == 0;

        client->synced_data.finish_destroy = finish_destroy;

        if (!client->synced_data.active) {
            AWS_LOGF_DEBUG(
                AWS_LS_S3_CLIENT,
                "id=%p Client shutdown progress: starting_destroy_executing=%d  body_streaming_elg_allocated=%d  "
                "process_work_task_scheduled=%d  process_work_task_in_progress=%d  num_endpoints_allocated=%d "
                "finish_destroy=%d",
                (void *)client,
                (int)client->synced_data.start_destroy_executing,
                (int)client->synced_data.body_streaming_elg_allocated,
                (int)client->synced_data.process_work_task_scheduled,
                (int)client->synced_data.process_work_task_in_progress,
                (int)client->synced_data.num_endpoints_allocated,
                (int)client->synced_data.finish_destroy);
        }

        aws_s3_client_unlock_synced_data(client);
        /* END CRITICAL SECTION */

        if (finish_destroy) {
            client->vtable->finish_destroy(client);
        }
    }
}

static void s_s3_client_prepare_callback_queue_request(
    struct aws_s3_meta_request *meta_request,
    struct aws_s3_request *request,
    int error_code,
    void *user_data);

void aws_s3_client_update_meta_requests_threaded(struct aws_s3_client *client) {
    AWS_PRECONDITION(client);

    const uint32_t max_requests_in_flight = aws_s3_client_get_max_requests_in_flight(client);
    const uint32_t max_requests_prepare = aws_s3_client_get_max_requests_prepare(client);

    struct aws_linked_list meta_requests_work_remaining;
    aws_linked_list_init(&meta_requests_work_remaining);

    uint32_t num_requests_in_flight = (uint32_t)aws_atomic_load_int(&client->stats.num_requests_in_flight);

    const uint32_t pass_flags[] = {
        AWS_S3_META_REQUEST_UPDATE_FLAG_CONSERVATIVE,
        0,
    };

    const uint32_t num_passes = AWS_ARRAY_SIZE(pass_flags);

    for (uint32_t pass_index = 0; pass_index < num_passes; ++pass_index) {

        /* While:
         *     * Number of being-prepared + already-prepared-and-queued requests is less than the max that can be in the
         * preparation stage.
         *     * Total number of requests tracked by the client is less than the max tracked ("in flight") requests.
         *     * There are meta requests to get requests from.
         *
         * Then update meta requests to get new requests that can then be prepared (reading from any streams, signing,
         * etc.) for sending.
         */
        while ((client->threaded_data.num_requests_being_prepared + client->threaded_data.request_queue_size) <
                   max_requests_prepare &&
               num_requests_in_flight < max_requests_in_flight &&
               !aws_linked_list_empty(&client->threaded_data.meta_requests)) {

            struct aws_linked_list_node *meta_request_node =
                aws_linked_list_begin(&client->threaded_data.meta_requests);
            struct aws_s3_meta_request *meta_request =
                AWS_CONTAINER_OF(meta_request_node, struct aws_s3_meta_request, client_process_work_threaded_data);

            struct aws_s3_endpoint *endpoint = meta_request->endpoint;
            AWS_ASSERT(endpoint != NULL);

            AWS_ASSERT(client->vtable->get_host_address_count);
            size_t num_known_vips = client->vtable->get_host_address_count(
                client->client_bootstrap->host_resolver, endpoint->host_name, AWS_GET_HOST_ADDRESS_COUNT_RECORD_TYPE_A);

            /* If this particular endpoint doesn't have any known addresses yet, then we don't want to go full speed in
             * ramping up requests just yet. If there is already enough in the queue for one address (even if those
             * aren't for this particular endpoint) we skip over this meta request for now. */
            if (num_known_vips == 0 && (client->threaded_data.num_requests_being_prepared +
                                        client->threaded_data.request_queue_size) >= g_max_num_connections_per_vip) {
                aws_linked_list_remove(&meta_request->client_process_work_threaded_data.node);
                aws_linked_list_push_back(
                    &meta_requests_work_remaining, &meta_request->client_process_work_threaded_data.node);
                continue;
            }

            struct aws_s3_request *request = NULL;

            /* Try to grab the next request from the meta request. */
            bool work_remaining = aws_s3_meta_request_update(meta_request, pass_flags[pass_index], &request);

            if (work_remaining) {
                /* If there is work remaining, but we didn't get a request back, take the meta request out of the
                 * list so that we don't use it again during this function, with the intention of putting it back in
                 * the list before this function ends. */
                if (request == NULL) {
                    aws_linked_list_remove(&meta_request->client_process_work_threaded_data.node);
                    aws_linked_list_push_back(
                        &meta_requests_work_remaining, &meta_request->client_process_work_threaded_data.node);
                } else {
                    request->tracked_by_client = true;

                    ++client->threaded_data.num_requests_being_prepared;

                    num_requests_in_flight =
                        (uint32_t)aws_atomic_fetch_add(&client->stats.num_requests_in_flight, 1) + 1;

                    aws_s3_meta_request_prepare_request(
                        meta_request, request, s_s3_client_prepare_callback_queue_request, client);
                }
            } else {
                s_s3_client_remove_meta_request_threaded(client, meta_request);
            }
        }

        aws_linked_list_move_all_front(&client->threaded_data.meta_requests, &meta_requests_work_remaining);
    }
}

static void s_s3_client_meta_request_finished_request(
    struct aws_s3_client *client,
    struct aws_s3_meta_request *meta_request,
    struct aws_s3_request *request,
    int error_code) {
    AWS_PRECONDITION(client);
    AWS_PRECONDITION(request);

    if (request->tracked_by_client) {
        /* BEGIN CRITICAL SECTION */
        aws_s3_client_lock_synced_data(client);
        aws_atomic_fetch_sub(&client->stats.num_requests_in_flight, 1);
        s_s3_client_schedule_process_work_synced(client);
        aws_s3_client_unlock_synced_data(client);
        /* END CRITICAL SECTION */
    }
    aws_s3_meta_request_finished_request(meta_request, request, error_code);
}

static void s_s3_client_prepare_callback_queue_request(
    struct aws_s3_meta_request *meta_request,
    struct aws_s3_request *request,
    int error_code,
    void *user_data) {
    AWS_PRECONDITION(meta_request);
    AWS_PRECONDITION(request);

    struct aws_s3_client *client = user_data;
    AWS_PRECONDITION(client);

    if (error_code != AWS_ERROR_SUCCESS) {
        s_s3_client_meta_request_finished_request(client, meta_request, request, error_code);
        request = aws_s3_request_release(request);
    }

    /* BEGIN CRITICAL SECTION */
    {
        aws_s3_client_lock_synced_data(client);

        if (error_code == AWS_ERROR_SUCCESS) {
            aws_linked_list_push_back(&client->synced_data.prepared_requests, &request->node);
        } else {
            ++client->synced_data.num_failed_prepare_requests;
        }

        s_s3_client_schedule_process_work_synced(client);
        aws_s3_client_unlock_synced_data(client);
    }
    /* END CRITICAL SECTION */
}

void aws_s3_client_update_connections_threaded(struct aws_s3_client *client) {
    AWS_PRECONDITION(client);
    AWS_PRECONDITION(client->vtable);

    struct aws_linked_list left_over_requests;
    aws_linked_list_init(&left_over_requests);

    while (s_s3_client_get_num_requests_network_io(client, AWS_S3_META_REQUEST_TYPE_MAX) <
               aws_s3_client_get_max_active_connections(client, NULL) &&
           !aws_linked_list_empty(&client->threaded_data.request_queue)) {

        struct aws_s3_request *request = aws_s3_client_dequeue_request_threaded(client);
        const uint32_t max_active_connections = aws_s3_client_get_max_active_connections(client, request->meta_request);
        if (request->is_noop) {
            /* If request is no-op, finishes and cleans up the request */
            s_s3_client_meta_request_finished_request(client, request->meta_request, request, AWS_ERROR_SUCCESS);
            request = aws_s3_request_release(request);
        } else if (!request->always_send && aws_s3_meta_request_has_finish_result(request->meta_request)) {
            /* Unless the request is marked "always send", if this meta request has a finish result, then finish the
             * request now and release it. */
            s_s3_client_meta_request_finished_request(client, request->meta_request, request, AWS_ERROR_S3_CANCELED);
            request = aws_s3_request_release(request);
        } else if (
            s_s3_client_get_num_requests_network_io(client, request->meta_request->type) < max_active_connections) {
            s_s3_client_create_connection_for_request(client, request);
        } else {
            /* Push the request into the left-over list to be used in a future call of this function. */
            aws_linked_list_push_back(&left_over_requests, &request->node);
        }
    }

    aws_s3_client_queue_requests_threaded(client, &left_over_requests, true);
}

static void s_s3_client_acquired_retry_token(
    struct aws_retry_strategy *retry_strategy,
    int error_code,
    struct aws_retry_token *token,
    void *user_data);

static void s_s3_client_retry_ready(struct aws_retry_token *token, int error_code, void *user_data);

static void s_s3_client_create_connection_for_request_default(
    struct aws_s3_client *client,
    struct aws_s3_request *request);

static void s_s3_client_create_connection_for_request(struct aws_s3_client *client, struct aws_s3_request *request) {
    AWS_PRECONDITION(client);
    AWS_PRECONDITION(client->vtable);

    if (client->vtable->create_connection_for_request) {
        client->vtable->create_connection_for_request(client, request);
        return;
    }

    s_s3_client_create_connection_for_request_default(client, request);
}

static void s_s3_client_create_connection_for_request_default(
    struct aws_s3_client *client,
    struct aws_s3_request *request) {
    AWS_PRECONDITION(client);
    AWS_PRECONDITION(request);

    struct aws_s3_meta_request *meta_request = request->meta_request;
    AWS_PRECONDITION(meta_request);

    aws_atomic_fetch_add(&client->stats.num_requests_network_io[meta_request->type], 1);

    struct aws_s3_connection *connection = aws_mem_calloc(client->allocator, 1, sizeof(struct aws_s3_connection));

    connection->endpoint = aws_s3_endpoint_acquire(meta_request->endpoint, false /*already_holding_lock*/);
    connection->request = request;

    struct aws_byte_cursor host_header_value;
    AWS_ZERO_STRUCT(host_header_value);

    struct aws_http_headers *message_headers = aws_http_message_get_headers(meta_request->initial_request_message);
    AWS_ASSERT(message_headers);

    int result = aws_http_headers_get(message_headers, g_host_header_name, &host_header_value);
    AWS_ASSERT(result == AWS_OP_SUCCESS);
    (void)result;

    if (aws_retry_strategy_acquire_retry_token(
            client->retry_strategy, &host_header_value, s_s3_client_acquired_retry_token, connection, 0)) {

        AWS_LOGF_ERROR(
            AWS_LS_S3_CLIENT,
            "id=%p Client could not acquire retry token for request %p due to error %d (%s)",
            (void *)client,
            (void *)request,
            aws_last_error_or_unknown(),
            aws_error_str(aws_last_error_or_unknown()));

        goto reset_connection;
    }

    return;

reset_connection:

    aws_s3_client_notify_connection_finished(
        client, connection, aws_last_error_or_unknown(), AWS_S3_CONNECTION_FINISH_CODE_FAILED);
}

static void s_s3_client_acquired_retry_token(
    struct aws_retry_strategy *retry_strategy,
    int error_code,
    struct aws_retry_token *token,
    void *user_data) {

    AWS_PRECONDITION(retry_strategy);
    (void)retry_strategy;

    struct aws_s3_connection *connection = user_data;
    AWS_PRECONDITION(connection);

    struct aws_s3_request *request = connection->request;
    AWS_PRECONDITION(request);

    struct aws_s3_meta_request *meta_request = request->meta_request;
    AWS_PRECONDITION(meta_request);

    struct aws_s3_endpoint *endpoint = meta_request->endpoint;
    AWS_ASSERT(endpoint != NULL);

    struct aws_s3_client *client = endpoint->client;
    AWS_ASSERT(client != NULL);

    if (error_code != AWS_ERROR_SUCCESS) {
        AWS_LOGF_ERROR(
            AWS_LS_S3_CLIENT,
            "id=%p Client could not get retry token for connection %p processing request %p due to error %d (%s)",
            (void *)client,
            (void *)connection,
            (void *)request,
            error_code,
            aws_error_str(error_code));

        goto error_clean_up;
    }

    AWS_ASSERT(token);

    connection->retry_token = token;

    AWS_ASSERT(client->vtable->acquire_http_connection);

    /* client needs to be kept alive until s_s3_client_on_acquire_http_connection completes */
    /* TODO: not a blocker, consider managing the life time of aws_s3_client from aws_s3_endpoint to simplify usage */
    aws_s3_client_acquire(client);

    client->vtable->acquire_http_connection(
        endpoint->http_connection_manager, s_s3_client_on_acquire_http_connection, connection);

    return;

error_clean_up:

    aws_s3_client_notify_connection_finished(client, connection, error_code, AWS_S3_CONNECTION_FINISH_CODE_FAILED);
}

static void s_s3_client_on_acquire_http_connection(
    struct aws_http_connection *incoming_http_connection,
    int error_code,
    void *user_data) {

    struct aws_s3_connection *connection = user_data;
    AWS_PRECONDITION(connection);

    struct aws_s3_request *request = connection->request;
    AWS_PRECONDITION(request);

    struct aws_s3_meta_request *meta_request = request->meta_request;
    AWS_PRECONDITION(meta_request);

    struct aws_s3_endpoint *endpoint = meta_request->endpoint;
    AWS_ASSERT(endpoint != NULL);

    struct aws_s3_client *client = endpoint->client;
    AWS_ASSERT(client != NULL);

    if (error_code != AWS_ERROR_SUCCESS) {
        AWS_LOGF_ERROR(
            AWS_LS_S3_ENDPOINT,
            "id=%p: Could not acquire connection due to error code %d (%s)",
            (void *)endpoint,
            error_code,
            aws_error_str(error_code));

        if (error_code == AWS_IO_DNS_INVALID_NAME || error_code == AWS_IO_TLS_ERROR_NEGOTIATION_FAILURE) {
            /**
             * Fall fast without retry
             * - Invalid DNS name will not change after retry.
             * - TLS negotiation is expensive and retry will not help in most case.
             */
            goto error_fail;
        }

        goto error_retry;
    }

    connection->http_connection = incoming_http_connection;
    aws_s3_meta_request_send_request(meta_request, connection);
    aws_s3_client_release(client); /* kept since this callback was registered */
    return;

error_retry:

    aws_s3_client_notify_connection_finished(client, connection, error_code, AWS_S3_CONNECTION_FINISH_CODE_RETRY);
    aws_s3_client_release(client); /* kept since this callback was registered */
    return;

error_fail:

    aws_s3_client_notify_connection_finished(client, connection, error_code, AWS_S3_CONNECTION_FINISH_CODE_FAILED);
    aws_s3_client_release(client); /* kept since this callback was registered */
}

/* Called by aws_s3_meta_request when it has finished using this connection for a single request. */
void aws_s3_client_notify_connection_finished(
    struct aws_s3_client *client,
    struct aws_s3_connection *connection,
    int error_code,
    enum aws_s3_connection_finish_code finish_code) {
    AWS_PRECONDITION(client);
    AWS_PRECONDITION(connection);

    struct aws_s3_request *request = connection->request;
    AWS_PRECONDITION(request);

    struct aws_s3_meta_request *meta_request = request->meta_request;

    AWS_PRECONDITION(meta_request);
    AWS_PRECONDITION(meta_request->initial_request_message);

    struct aws_s3_endpoint *endpoint = meta_request->endpoint;
    AWS_PRECONDITION(endpoint);
    if (request->send_data.metrics) {
        request->send_data.metrics->crt_info_metrics.error_code = error_code;
    }

    /* If we're trying to set up a retry... */
    if (finish_code == AWS_S3_CONNECTION_FINISH_CODE_RETRY) {

        if (connection->retry_token == NULL) {
            AWS_LOGF_ERROR(
                AWS_LS_S3_CLIENT,
                "id=%p Client could not schedule retry of request %p for meta request %p, as retry token is NULL.",
                (void *)client,
                (void *)request,
                (void *)meta_request);

            goto reset_connection;
        }

        if (aws_s3_meta_request_is_finished(meta_request)) {
            AWS_LOGF_DEBUG(
                AWS_LS_S3_CLIENT,
                "id=%p Client not scheduling retry of request %p for meta request %p with token %p because meta "
                "request has been flagged as finished.",
                (void *)client,
                (void *)request,
                (void *)meta_request,
                (void *)connection->retry_token);

            goto reset_connection;
        }

        AWS_LOGF_DEBUG(
            AWS_LS_S3_CLIENT,
            "id=%p Client scheduling retry of request %p for meta request %p with token %p with error code %d (%s).",
            (void *)client,
            (void *)request,
            (void *)meta_request,
            (void *)connection->retry_token,
            error_code,
            aws_error_str(error_code));

        enum aws_retry_error_type error_type = AWS_RETRY_ERROR_TYPE_TRANSIENT;

        switch (error_code) {
            case AWS_ERROR_S3_INTERNAL_ERROR:
                error_type = AWS_RETRY_ERROR_TYPE_SERVER_ERROR;
                break;

            case AWS_ERROR_S3_SLOW_DOWN:
                error_type = AWS_RETRY_ERROR_TYPE_THROTTLING;
                break;
        }

        if (connection->http_connection != NULL) {
            AWS_ASSERT(endpoint->http_connection_manager);

            aws_http_connection_manager_release_connection(
                endpoint->http_connection_manager, connection->http_connection);

            connection->http_connection = NULL;
        }

        /* Ask the retry strategy to schedule a retry of the request. */
        if (aws_retry_strategy_schedule_retry(
                connection->retry_token, error_type, s_s3_client_retry_ready, connection)) {

            AWS_LOGF_ERROR(
                AWS_LS_S3_CLIENT,
                "id=%p Client could not retry request %p for meta request %p with token %p due to error %d (%s)",
                (void *)client,
                (void *)request,
                (void *)meta_request,
                (void *)connection->retry_token,
                aws_last_error_or_unknown(),
                aws_error_str(aws_last_error_or_unknown()));

            goto reset_connection;
        }

        return;
    }

reset_connection:

    if (connection->retry_token != NULL) {
        /* If we have a retry token and successfully finished, record that success. */
        if (finish_code == AWS_S3_CONNECTION_FINISH_CODE_SUCCESS) {
            aws_retry_token_record_success(connection->retry_token);
        }

        aws_retry_token_release(connection->retry_token);
        connection->retry_token = NULL;
    }

    /* If we weren't successful, and we're here, that means this failure is not eligible for a retry. So finish the
     * request, and close our HTTP connection. */
    if (finish_code != AWS_S3_CONNECTION_FINISH_CODE_SUCCESS) {
        if (connection->http_connection != NULL) {
            aws_http_connection_close(connection->http_connection);
        }
    }

    aws_atomic_fetch_sub(&client->stats.num_requests_network_io[meta_request->type], 1);

    s_s3_client_meta_request_finished_request(client, meta_request, request, error_code);

    if (connection->http_connection != NULL) {
        AWS_ASSERT(endpoint->http_connection_manager);

        aws_http_connection_manager_release_connection(endpoint->http_connection_manager, connection->http_connection);

        connection->http_connection = NULL;
    }

    if (connection->request != NULL) {

        connection->request = aws_s3_request_release(connection->request);
    }

    aws_retry_token_release(connection->retry_token);
    connection->retry_token = NULL;

    aws_s3_endpoint_release(connection->endpoint);
    connection->endpoint = NULL;

    aws_mem_release(client->allocator, connection);
    connection = NULL;

    /* BEGIN CRITICAL SECTION */
    {
        aws_s3_client_lock_synced_data(client);
        s_s3_client_schedule_process_work_synced(client);
        aws_s3_client_unlock_synced_data(client);
    }
    /* END CRITICAL SECTION */
}

static void s_s3_client_prepare_request_callback_retry_request(
    struct aws_s3_meta_request *meta_request,
    struct aws_s3_request *request,
    int error_code,
    void *user_data);

static void s_s3_client_retry_ready(struct aws_retry_token *token, int error_code, void *user_data) {
    AWS_PRECONDITION(token);
    (void)token;

    struct aws_s3_connection *connection = user_data;
    AWS_PRECONDITION(connection);

    struct aws_s3_request *request = connection->request;
    AWS_PRECONDITION(request);

    struct aws_s3_meta_request *meta_request = request->meta_request;
    AWS_PRECONDITION(meta_request);

    struct aws_s3_endpoint *endpoint = meta_request->endpoint;
    AWS_PRECONDITION(endpoint);

    struct aws_s3_client *client = endpoint->client;
    AWS_PRECONDITION(client);

    /* If we couldn't retry this request, then bail on the entire meta request. */
    if (error_code != AWS_ERROR_SUCCESS) {

        AWS_LOGF_ERROR(
            AWS_LS_S3_CLIENT,
            "id=%p Client could not retry request %p for meta request %p due to error %d (%s)",
            (void *)client,
            (void *)meta_request,
            (void *)request,
            error_code,
            aws_error_str(error_code));

        goto error_clean_up;
    }

    AWS_LOGF_DEBUG(
        AWS_LS_S3_META_REQUEST,
        "id=%p Client retrying request %p for meta request %p on connection %p with retry token %p",
        (void *)client,
        (void *)request,
        (void *)meta_request,
        (void *)connection,
        (void *)connection->retry_token);

    aws_s3_meta_request_prepare_request(
        meta_request, request, s_s3_client_prepare_request_callback_retry_request, connection);

    return;

error_clean_up:

    aws_s3_client_notify_connection_finished(client, connection, error_code, AWS_S3_CONNECTION_FINISH_CODE_FAILED);
}

static void s_s3_client_prepare_request_callback_retry_request(
    struct aws_s3_meta_request *meta_request,
    struct aws_s3_request *request,
    int error_code,
    void *user_data) {
    AWS_PRECONDITION(meta_request);
    (void)meta_request;

    AWS_PRECONDITION(request);
    (void)request;

    struct aws_s3_connection *connection = user_data;
    AWS_PRECONDITION(connection);

    struct aws_s3_endpoint *endpoint = meta_request->endpoint;
    AWS_ASSERT(endpoint != NULL);

    struct aws_s3_client *client = endpoint->client;
    AWS_ASSERT(client != NULL);

    if (error_code == AWS_ERROR_SUCCESS) {
        AWS_ASSERT(connection->retry_token);

        s_s3_client_acquired_retry_token(
            client->retry_strategy, AWS_ERROR_SUCCESS, connection->retry_token, connection);
    } else {
        aws_s3_client_notify_connection_finished(client, connection, error_code, AWS_S3_CONNECTION_FINISH_CODE_FAILED);
    }
}

static void s_resume_token_ref_count_zero_callback(void *arg) {
    struct aws_s3_meta_request_resume_token *token = arg;

    aws_string_destroy(token->multipart_upload_id);

    aws_mem_release(token->allocator, token);
}

struct aws_s3_meta_request_resume_token *aws_s3_meta_request_resume_token_new(struct aws_allocator *allocator) {
    struct aws_s3_meta_request_resume_token *token =
        aws_mem_calloc(allocator, 1, sizeof(struct aws_s3_meta_request_resume_token));

    token->allocator = allocator;
    aws_ref_count_init(&token->ref_count, token, s_resume_token_ref_count_zero_callback);

    return token;
}

struct aws_s3_meta_request_resume_token *aws_s3_meta_request_resume_token_new_upload(
    struct aws_allocator *allocator,
    const struct aws_s3_upload_resume_token_options *options) {
    AWS_PRECONDITION(allocator);
    AWS_PRECONDITION(options);
    if (options->part_size > SIZE_MAX) {
        aws_raise_error(AWS_ERROR_OVERFLOW_DETECTED);
        return NULL;
    }

    struct aws_s3_meta_request_resume_token *token = aws_s3_meta_request_resume_token_new(allocator);
    token->multipart_upload_id = aws_string_new_from_cursor(allocator, &options->upload_id);
    token->part_size = (size_t)options->part_size;
    token->total_num_parts = options->total_num_parts;
    token->num_parts_completed = options->num_parts_completed;
    token->type = AWS_S3_META_REQUEST_TYPE_PUT_OBJECT;
    return token;
}

struct aws_s3_meta_request_resume_token *aws_s3_meta_request_resume_token_acquire(
    struct aws_s3_meta_request_resume_token *resume_token) {
    if (resume_token) {
        aws_ref_count_acquire(&resume_token->ref_count);
    }
    return resume_token;
}

struct aws_s3_meta_request_resume_token *aws_s3_meta_request_resume_token_release(
    struct aws_s3_meta_request_resume_token *resume_token) {
    if (resume_token) {
        aws_ref_count_release(&resume_token->ref_count);
    }
    return NULL;
}

enum aws_s3_meta_request_type aws_s3_meta_request_resume_token_type(
    struct aws_s3_meta_request_resume_token *resume_token) {
    AWS_FATAL_PRECONDITION(resume_token);
    return resume_token->type;
}

uint64_t aws_s3_meta_request_resume_token_part_size(struct aws_s3_meta_request_resume_token *resume_token) {
    AWS_FATAL_PRECONDITION(resume_token);
    return (uint64_t)resume_token->part_size;
}

size_t aws_s3_meta_request_resume_token_total_num_parts(struct aws_s3_meta_request_resume_token *resume_token) {
    AWS_FATAL_PRECONDITION(resume_token);
    return resume_token->total_num_parts;
}

size_t aws_s3_meta_request_resume_token_num_parts_completed(struct aws_s3_meta_request_resume_token *resume_token) {
    AWS_FATAL_PRECONDITION(resume_token);
    return resume_token->num_parts_completed;
}

struct aws_byte_cursor aws_s3_meta_request_resume_token_upload_id(
    struct aws_s3_meta_request_resume_token *resume_token) {
    AWS_FATAL_PRECONDITION(resume_token);
    if (resume_token->type == AWS_S3_META_REQUEST_TYPE_PUT_OBJECT && resume_token->multipart_upload_id != NULL) {
        return aws_byte_cursor_from_string(resume_token->multipart_upload_id);
    }

    return aws_byte_cursor_from_c_str("");
}

static uint64_t s_upload_timeout_threshold_ns = 5000000000; /* 5 Secs */
const size_t g_expect_timeout_offset_ms =
    700; /* 0.7 Secs. From experienments on c5n.18xlarge machine for 30 GiB upload, it gave us best performance. */

/**
 * S3 upload part request has a very low rate (around 0.1%) result in a very high time to first byte latency (5
 * seconds).
 * This function used to decide what's the good timeout for upload part based on completed upload part requests made
 * from the client.
 * This serves as an optimization to set a timeout that will retry on those upload parts response way too slow.
 *
 * The current algorithm:
<<<<<<< HEAD
 * 1. Start without a timeout value. After 10 requests completed, we know the average of how long the
 *      request takes. We decide if it's worth to set a timeout value or not. (If the average of request takes more than
 *      5 secs or not) TODO: if the client have different part size, this doesn't make sense
 * 2. If it is worth to retry, start with a default timeout value, 1 sec.
 * 3. If a request finishes successfully, use the average response_to_first_byte_time + 500ms as our expected
 *      timeout value. (TODO: The real expected timeout value should be a P99 of all the requests.)
 *  3.1 Adjust the current timeout value against the expected timeout value, via 0.99 * <current timeout> + 0.01 *
 *      <expected timeout> to get closer to the expected timeout value.
 * 4. If request had timed out. We check the timeout rate.
 *  4.1 If timeout rate is larger than 0.1%, we increase the timeout value by 100ms (Check the timeout value when the
 *      request was made, if the updated timeout value is larger than the expected, skip update).
 *  4.2 If timeout rate is larger than 1%, we increase the timeout value by 1 secs (If needed). And clear the rate
 *      to get the exact rate with new timeout value.
 *  4.3 Once the timeout value is larger than 5 secs, we stop the process.
=======
 * 1. Start without timeout. After 10 requests completed, we know the average of how long the
 *      request takes. We decide if it's worth to set a timeout or not. (If the average of request takes more than 5
 *      secs or not)
 * 2. If it is worth to retry, start a timeout default to 1 sec.
 * 3. Once a request finishes without timeout, use the average response_to_first_byte_time + g_expect_timeout_offset_ms
 *      as our expected timeout. (TODO: The real expected timeout should be a P99 of all the requests.)
 *  3.1 Adjust the current timeout against the expected timeout, via 0.99 * <current timeout> + 0.01 * <expected
 *      timeout> to get closer to the expected timeout.
 * 4. Once request finishes with timeout. We check the timeout rate.
 *  4.1 If timeout rate is larger than 0.1%, we increase the timeout by 100ms (Check the timeout when the
 *      request was made, if the updated timeout is larger than the expected, skip update).
 *  4.2 If timeout rate is larger than 1%, we increase the timeout by 1 secs (If needed). And clear the rate
 *      to get the exact rate with new timeout.
 *  4.3 Once the timeout is larger than 5 secs, we stop the process.
>>>>>>> 3d6168bd
 *
 * Invoked from `s_s3_auto_ranged_put_send_request_finish`.
 */
void aws_s3_client_update_upload_part_timeout(
    struct aws_s3_client *client,
    struct aws_s3_request *finished_upload_part_request,
    int finished_error_code) {

    aws_s3_client_lock_synced_data(client);
    struct aws_s3_upload_part_timeout_stats *stats = &client->synced_data.upload_part_stats;
    if (stats->stop_timeout) {
        /* Timeout was disabled */
        goto unlock;
    }

    struct aws_s3_request_metrics *metrics = finished_upload_part_request->send_data.metrics;
    size_t current_timeout_ms = aws_atomic_load_int(&client->upload_timeout_ms);
    uint64_t current_timeout_ns =
        aws_timestamp_convert(current_timeout_ms, AWS_TIMESTAMP_MILLIS, AWS_TIMESTAMP_NANOS, NULL);
    uint64_t updated_timeout_ns = 0;

    switch (finished_error_code) {
        case AWS_ERROR_SUCCESS:
            /* We only interested in request succeed */
            stats->num_upload_requests_succeed = aws_add_u64_saturating(stats->num_upload_requests_succeed, 1);
            if (stats->num_upload_requests_succeed <= 10) {
                /* Gether the data */
                uint64_t request_time_ns =
                    metrics->time_metrics.receive_end_timestamp_ns - metrics->time_metrics.send_start_timestamp_ns;
                stats->initial_request_time.sum_ns =
                    aws_add_u64_saturating(stats->initial_request_time.sum_ns, request_time_ns);
                ++stats->initial_request_time.num_samples;
                if (stats->num_upload_requests_succeed == 10) {
                    /* Decide we need a timeout or not */
                    uint64_t average_request_time_ns =
                        stats->initial_request_time.sum_ns / stats->initial_request_time.num_samples;
                    if (average_request_time_ns >= s_upload_timeout_threshold_ns) {
                        /* We don't need a timeout, as retry will be slower than just wait for the server to response */
                        stats->stop_timeout = true;
                    } else {
                        /* Start the timeout by 1 secs */
                        aws_atomic_store_int(&client->upload_timeout_ms, 1000);
                    }
                }
                goto unlock;
            }
            /* Starts to update timeout on case of succeed */
            stats->timeout_rate_tracking.num_completed =
                aws_add_u64_saturating(stats->timeout_rate_tracking.num_completed, 1);
            /* Response to first byte is time taken for the first byte data received from the request finished
             * sending */
            uint64_t response_to_first_byte_time_ns =
                metrics->time_metrics.receive_start_timestamp_ns - metrics->time_metrics.send_end_timestamp_ns;
            stats->response_to_first_byte_time.sum_ns =
                aws_add_u64_saturating(stats->response_to_first_byte_time.sum_ns, response_to_first_byte_time_ns);
            stats->response_to_first_byte_time.num_samples =
                aws_add_u64_saturating(stats->response_to_first_byte_time.num_samples, 1);

            uint64_t average_response_to_first_byte_time_ns =
<<<<<<< HEAD
                stats->response_to_first_byte_time.sum_ns / stats->response_to_first_byte_time.num_samples;
            uint64_t expected_timeout_ns = average_response_to_first_byte_time_ns +
                                           aws_timestamp_convert(500, AWS_TIMESTAMP_MILLIS, AWS_TIMESTAMP_NANOS, NULL);

            updated_timeout_ns = (uint64_t)(0.99 * (double)current_timeout_ns + 0.01 * (double)expected_timeout_ns);
=======
                stats->response_to_first_byte_time_ns_sum / stats->response_to_first_byte_time_ns_number;
            uint64_t expected_timeout_ns =
                average_response_to_first_byte_time_ns +
                aws_timestamp_convert(g_expect_timeout_offset_ms, AWS_TIMESTAMP_MILLIS, AWS_TIMESTAMP_NANOS, NULL);
            double timeout_ns_double = (double)current_timeout_ns * 0.99 + (double)expected_timeout_ns * 0.01;
            updated_timeout_ns = (uint64_t)timeout_ns_double;
>>>>>>> 3d6168bd
            break;

        case AWS_ERROR_HTTP_RESPONSE_FIRST_BYTE_TIMEOUT:
            if (stats->num_upload_requests_succeed < 10) {
                goto unlock;
            }

            /* Starts to update timeout on case of timed out */
            stats->timeout_rate_tracking.num_completed =
                aws_add_u64_saturating(stats->timeout_rate_tracking.num_completed, 1);
            stats->timeout_rate_tracking.num_failed =
                aws_add_u64_saturating(stats->timeout_rate_tracking.num_failed, 1);

            uint64_t timeout_threshold = ceil((double)stats->timeout_rate_tracking.num_completed / 100);
            uint64_t warning_threshold = ceil((double)stats->timeout_rate_tracking.num_completed / 1000);

            if (stats->timeout_rate_tracking.num_failed > timeout_threshold) {
                /**
                 * Restore the rate track, as we are larger than 1%, it goes off the record.
                 */
<<<<<<< HEAD
                stats->timeout_rate_tracking.num_completed = 0;
                stats->timeout_rate_tracking.num_failed = 0;
=======

                AWS_LOGF_WARN(
                    AWS_LS_S3_CLIENT,
                    "id=%p Client upload part timeout rate is larger than expected, current timeout is %zu, bump it "
                    "up. Request original timeout is: %zu",
                    (void *)client,
                    current_timeout_ms,
                    finished_upload_part_request->upload_timeout_ms);
                stats->num_rate_track_completed = 0;
                stats->num_rate_track_timed_out = 0;
>>>>>>> 3d6168bd
                if (finished_upload_part_request->upload_timeout_ms + 1000 > current_timeout_ms) {
                    /* Update the timeout by adding 1 secs only when it's worth to do so */
                    updated_timeout_ns = aws_add_u64_saturating(
                        current_timeout_ns, aws_timestamp_convert(1, AWS_TIMESTAMP_SECS, AWS_TIMESTAMP_NANOS, NULL));
                }
            } else if (stats->timeout_rate_tracking.num_failed > warning_threshold) {
                if (finished_upload_part_request->upload_timeout_ms + 100 > current_timeout_ms) {
                    /* Only update the timeout by adding 100 ms if the request was made with a longer time out. */
                    updated_timeout_ns = aws_add_u64_saturating(
                        current_timeout_ns,
                        aws_timestamp_convert(100, AWS_TIMESTAMP_MILLIS, AWS_TIMESTAMP_NANOS, NULL));
                }
            }
            break;
        default:
            break;
    }

    if (updated_timeout_ns != 0) {
        if (updated_timeout_ns > s_upload_timeout_threshold_ns) {
            /* Stops timeout, as wait for server to response will be faster to set our own timeout */
            stats->stop_timeout = true;
            /* Unset the upload_timeout */
            updated_timeout_ns = 0;
        }
        /* Apply the updated timeout */
        aws_atomic_store_int(
            &client->upload_timeout_ms,
            (size_t)aws_timestamp_convert(updated_timeout_ns, AWS_TIMESTAMP_NANOS, AWS_TIMESTAMP_MILLIS, NULL));
    }

unlock:
    aws_s3_client_unlock_synced_data(client);
}<|MERGE_RESOLUTION|>--- conflicted
+++ resolved
@@ -2067,13 +2067,12 @@
  * This serves as an optimization to set a timeout that will retry on those upload parts response way too slow.
  *
  * The current algorithm:
-<<<<<<< HEAD
  * 1. Start without a timeout value. After 10 requests completed, we know the average of how long the
  *      request takes. We decide if it's worth to set a timeout value or not. (If the average of request takes more than
  *      5 secs or not) TODO: if the client have different part size, this doesn't make sense
  * 2. If it is worth to retry, start with a default timeout value, 1 sec.
- * 3. If a request finishes successfully, use the average response_to_first_byte_time + 500ms as our expected
- *      timeout value. (TODO: The real expected timeout value should be a P99 of all the requests.)
+ * 3. If a request finishes successfully, use the average response_to_first_byte_time + g_expect_timeout_offset_ms as
+ *      our expected timeout value. (TODO: The real expected timeout value should be a P99 of all the requests.)
  *  3.1 Adjust the current timeout value against the expected timeout value, via 0.99 * <current timeout> + 0.01 *
  *      <expected timeout> to get closer to the expected timeout value.
  * 4. If request had timed out. We check the timeout rate.
@@ -2082,22 +2081,6 @@
  *  4.2 If timeout rate is larger than 1%, we increase the timeout value by 1 secs (If needed). And clear the rate
  *      to get the exact rate with new timeout value.
  *  4.3 Once the timeout value is larger than 5 secs, we stop the process.
-=======
- * 1. Start without timeout. After 10 requests completed, we know the average of how long the
- *      request takes. We decide if it's worth to set a timeout or not. (If the average of request takes more than 5
- *      secs or not)
- * 2. If it is worth to retry, start a timeout default to 1 sec.
- * 3. Once a request finishes without timeout, use the average response_to_first_byte_time + g_expect_timeout_offset_ms
- *      as our expected timeout. (TODO: The real expected timeout should be a P99 of all the requests.)
- *  3.1 Adjust the current timeout against the expected timeout, via 0.99 * <current timeout> + 0.01 * <expected
- *      timeout> to get closer to the expected timeout.
- * 4. Once request finishes with timeout. We check the timeout rate.
- *  4.1 If timeout rate is larger than 0.1%, we increase the timeout by 100ms (Check the timeout when the
- *      request was made, if the updated timeout is larger than the expected, skip update).
- *  4.2 If timeout rate is larger than 1%, we increase the timeout by 1 secs (If needed). And clear the rate
- *      to get the exact rate with new timeout.
- *  4.3 Once the timeout is larger than 5 secs, we stop the process.
->>>>>>> 3d6168bd
  *
  * Invoked from `s_s3_auto_ranged_put_send_request_finish`.
  */
@@ -2157,20 +2140,11 @@
                 aws_add_u64_saturating(stats->response_to_first_byte_time.num_samples, 1);
 
             uint64_t average_response_to_first_byte_time_ns =
-<<<<<<< HEAD
                 stats->response_to_first_byte_time.sum_ns / stats->response_to_first_byte_time.num_samples;
             uint64_t expected_timeout_ns = average_response_to_first_byte_time_ns +
                                            aws_timestamp_convert(500, AWS_TIMESTAMP_MILLIS, AWS_TIMESTAMP_NANOS, NULL);
-
-            updated_timeout_ns = (uint64_t)(0.99 * (double)current_timeout_ns + 0.01 * (double)expected_timeout_ns);
-=======
-                stats->response_to_first_byte_time_ns_sum / stats->response_to_first_byte_time_ns_number;
-            uint64_t expected_timeout_ns =
-                average_response_to_first_byte_time_ns +
-                aws_timestamp_convert(g_expect_timeout_offset_ms, AWS_TIMESTAMP_MILLIS, AWS_TIMESTAMP_NANOS, NULL);
             double timeout_ns_double = (double)current_timeout_ns * 0.99 + (double)expected_timeout_ns * 0.01;
             updated_timeout_ns = (uint64_t)timeout_ns_double;
->>>>>>> 3d6168bd
             break;
 
         case AWS_ERROR_HTTP_RESPONSE_FIRST_BYTE_TIMEOUT:
@@ -2191,10 +2165,6 @@
                 /**
                  * Restore the rate track, as we are larger than 1%, it goes off the record.
                  */
-<<<<<<< HEAD
-                stats->timeout_rate_tracking.num_completed = 0;
-                stats->timeout_rate_tracking.num_failed = 0;
-=======
 
                 AWS_LOGF_WARN(
                     AWS_LS_S3_CLIENT,
@@ -2203,9 +2173,8 @@
                     (void *)client,
                     current_timeout_ms,
                     finished_upload_part_request->upload_timeout_ms);
-                stats->num_rate_track_completed = 0;
-                stats->num_rate_track_timed_out = 0;
->>>>>>> 3d6168bd
+                stats->timeout_rate_tracking.num_completed = 0;
+                stats->timeout_rate_tracking.num_failed = 0;
                 if (finished_upload_part_request->upload_timeout_ms + 1000 > current_timeout_ms) {
                     /* Update the timeout by adding 1 secs only when it's worth to do so */
                     updated_timeout_ns = aws_add_u64_saturating(
