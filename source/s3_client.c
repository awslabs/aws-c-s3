/**
 * Copyright Amazon.com, Inc. or its affiliates. All Rights Reserved.
 * SPDX-License-Identifier: Apache-2.0.
 */

#include "aws/s3/private/s3_auto_ranged_get.h"
#include "aws/s3/private/s3_auto_ranged_put.h"
#include "aws/s3/private/s3_client_impl.h"
#include "aws/s3/private/s3_copy_object.h"
#include "aws/s3/private/s3_default_buffer_pool.h"
#include "aws/s3/private/s3_default_meta_request.h"
#include "aws/s3/private/s3_meta_request_impl.h"
#include "aws/s3/private/s3_parallel_input_stream.h"
#include "aws/s3/private/s3_request_messages.h"
#include "aws/s3/private/s3_util.h"
#include "aws/s3/private/s3express_credentials_provider_impl.h"
#include "aws/s3/s3express_credentials_provider.h"

#include <aws/auth/credentials.h>
#include <aws/common/assert.h>
#include <aws/common/atomics.h>
#include <aws/common/clock.h>
#include <aws/common/device_random.h>
#include <aws/common/json.h>
#include <aws/common/priority_queue.h>
#include <aws/common/string.h>
#include <aws/common/system_info.h>
#include <aws/http/connection.h>
#include <aws/http/connection_manager.h>
#include <aws/http/proxy.h>
#include <aws/http/request_response.h>
#include <aws/io/channel_bootstrap.h>
#include <aws/io/event_loop.h>
#include <aws/io/host_resolver.h>
#include <aws/io/retry_strategy.h>
#include <aws/io/socket.h>
#include <aws/io/stream.h>
#include <aws/io/tls_channel_handler.h>
#include <aws/io/uri.h>

#include <inttypes.h>
#include <math.h>

#ifdef _MSC_VER
#    pragma warning(disable : 4232) /* function pointer to dll symbol */
#endif                              /* _MSC_VER */

struct aws_s3_meta_request_work {
    struct aws_linked_list_node node;
    struct aws_s3_meta_request *meta_request;
};

static const enum aws_log_level s_log_level_client_stats = AWS_LL_INFO;

/* max-requests-in-flight = ideal-num-connections * s_max_requests_multiplier */
static const uint32_t s_max_requests_multiplier = 4;

/* This is used to determine the ideal number of HTTP connections. Algorithm is roughly:
 * num-connections-max = throughput-target-gbps / s_throughput_per_connection_gbps
 *
 * Magic value based on: match results of the previous algorithm,
 * where throughput-target-gpbs of 100 resulted in 250 connections.
 *
 * TODO: Improve this algorithm (expect higher throughput for S3 Express,
 * expect lower throughput for small objects, etc)
 */
static const double s_throughput_per_connection_gbps = 100.0 / 250;

/* After throughput math, clamp the min/max number of connections */
const uint32_t g_min_num_connections = 10; /* Magic value based on: 10 was old behavior */

/**
 * Default part size is 8 MiB to reach the best performance from the experiments we had.
 * Default max part size is 5GiB as the server limit. Object size limit is 5TiB for now.
 *        max number of upload parts is 10000.
 * TODO Provide more information on other values.
 */
static const size_t s_default_part_size = 8 * 1024 * 1024;
static const uint64_t s_default_max_part_size = 5368709120ULL;
static const double s_default_throughput_target_gbps = 10.0;
static const uint32_t s_default_max_retries = 5;
static size_t s_dns_host_address_ttl_seconds = 5 * 60;

/* Default time until a connection is declared dead, while handling a request but seeing no activity.
 * 30 seconds mirrors the value currently used by the Java SDK. */
static const uint32_t s_default_throughput_failure_interval_seconds = 30;

/* Amount of time spent idling before trimming buffer. */
static const size_t s_buffer_pool_trim_time_offset_in_s = 5;

/* Interval for scheduling endpoints cleanup task. This is to trim endpoints with a zero reference
 * count. S3 closes the idle connections in ~5 seconds. */
static const uint32_t s_endpoints_cleanup_time_offset_in_s = 5;

/* Called when ref count is 0. */
static void s_s3_client_start_destroy(void *user_data);

/* Called by s_s3_client_process_work_default when all shutdown criteria has been met. */
static void s_s3_client_finish_destroy_default(struct aws_s3_client *client);

/* Called when the body streaming elg shutdown has completed. */
static void s_s3_client_body_streaming_elg_shutdown(void *user_data);

static void s_s3_client_create_connection_for_request(struct aws_s3_client *client, struct aws_s3_request *request);

static void s_s3_endpoints_cleanup_task(struct aws_task *task, void *arg, enum aws_task_status task_status);

/* Callback which handles the HTTP connection retrieved by acquire_http_connection. */
static void s_s3_client_on_acquire_http_connection(
    struct aws_http_connection *http_connection,
    int error_code,
    void *user_data);

static void s_s3_client_push_meta_request_synced(
    struct aws_s3_client *client,
    struct aws_s3_meta_request *meta_request);

/* Schedule task for processing work. (Calls the corresponding vtable function.) */
static void s_s3_client_schedule_process_work_synced(struct aws_s3_client *client);

/* Default implementation for scheduling processing of work. */
static void s_s3_client_schedule_process_work_synced_default(struct aws_s3_client *client);

/* Actual task function that processes work. */
static void s_s3_client_process_work_task(struct aws_task *task, void *arg, enum aws_task_status task_status);

static void s_s3_client_process_work_default(struct aws_s3_client *client);

static void s_s3_client_endpoint_shutdown_callback(struct aws_s3_client *client);

/* Default factory function for creating a meta request. */
static struct aws_s3_meta_request *s_s3_client_meta_request_factory_default(
    struct aws_s3_client *client,
    const struct aws_s3_meta_request_options *options);

static struct aws_s3_client_vtable s_s3_client_default_vtable = {
    .meta_request_factory = s_s3_client_meta_request_factory_default,
    .acquire_http_connection = aws_http_connection_manager_acquire_connection,
    .get_host_address_count = aws_host_resolver_get_host_address_count,
    .schedule_process_work_synced = s_s3_client_schedule_process_work_synced_default,
    .process_work = s_s3_client_process_work_default,
    .endpoint_shutdown_callback = s_s3_client_endpoint_shutdown_callback,
    .finish_destroy = s_s3_client_finish_destroy_default,
    .parallel_input_stream_new_from_file = aws_parallel_input_stream_new_from_file,
    .http_connection_make_request = aws_http_connection_make_request,
};

void aws_s3_set_dns_ttl(size_t ttl) {
    s_dns_host_address_ttl_seconds = ttl;
}

/* Returns the max number of connections allowed.
 *
 * When meta request is NULL, this will return the overall allowed number of connections.
 *
 * If meta_request is not NULL, this will give the max number of connections allowed for that meta request type on
 * that endpoint.
 */
uint32_t aws_s3_client_get_max_active_connections(
    struct aws_s3_client *client,
    struct aws_s3_meta_request *meta_request) {
    AWS_PRECONDITION(client);
    (void)meta_request;

    uint32_t max_active_connections = client->ideal_connection_count;

    if (client->max_active_connections_override > 0 &&
        client->max_active_connections_override < max_active_connections) {
        max_active_connections = client->max_active_connections_override;
    }

    return max_active_connections;
}

/* Returns the max number of requests allowed to be in memory */
uint32_t aws_s3_client_get_max_requests_in_flight(struct aws_s3_client *client) {
    AWS_PRECONDITION(client);
    return aws_s3_client_get_max_active_connections(client, NULL) * s_max_requests_multiplier;
}

/* Returns the max number of requests that should be in preparation stage (ie: reading from a stream, being signed,
 * etc.) */
uint32_t aws_s3_client_get_max_requests_prepare(struct aws_s3_client *client) {
    return aws_s3_client_get_max_active_connections(client, NULL);
}

static uint32_t s_s3_client_get_num_requests_network_io(
    struct aws_s3_client *client,
    enum aws_s3_meta_request_type meta_request_type) {
    AWS_PRECONDITION(client);

    uint32_t num_requests_network_io = 0;

    if (meta_request_type == AWS_S3_META_REQUEST_TYPE_MAX) {
        for (uint32_t i = 0; i < AWS_S3_META_REQUEST_TYPE_MAX; ++i) {
            num_requests_network_io += (uint32_t)aws_atomic_load_int(&client->stats.num_requests_network_io[i]);
        }
    } else {
        num_requests_network_io =
            (uint32_t)aws_atomic_load_int(&client->stats.num_requests_network_io[meta_request_type]);
    }

    return num_requests_network_io;
}

void aws_s3_client_lock_synced_data(struct aws_s3_client *client) {
    aws_mutex_lock(&client->synced_data.lock);
}

void aws_s3_client_unlock_synced_data(struct aws_s3_client *client) {
    aws_mutex_unlock(&client->synced_data.lock);
}

static void s_s3express_provider_finish_destroy(void *user_data) {
    struct aws_s3_client *client = user_data;
    AWS_PRECONDITION(client);
    /* BEGIN CRITICAL SECTION */
    {
        aws_s3_client_lock_synced_data(client);
        client->synced_data.s3express_provider_active = false;
        /* Schedule the work task to call s_s3_client_finish_destroy function if
         * everything cleaning up asynchronously has finished. */
        s_s3_client_schedule_process_work_synced(client);
        aws_s3_client_unlock_synced_data(client);
    }
    /* END CRITICAL SECTION */
}

struct aws_s3express_credentials_provider *s_s3express_provider_default_factory(
    struct aws_allocator *allocator,
    struct aws_s3_client *client,
    aws_simple_completion_callback on_provider_shutdown_callback,
    void *shutdown_user_data,
    void *factory_user_data) {
    (void)factory_user_data;

    struct aws_s3express_credentials_provider_default_options options = {
        .client = client,
        .shutdown_complete_callback = on_provider_shutdown_callback,
        .shutdown_user_data = shutdown_user_data,
    };
    struct aws_s3express_credentials_provider *s3express_provider =
        aws_s3express_credentials_provider_new_default(allocator, &options);
    return s3express_provider;
}

struct aws_s3_client *aws_s3_client_new(
    struct aws_allocator *allocator,
    const struct aws_s3_client_config *client_config) {

    AWS_PRECONDITION(allocator);
    AWS_PRECONDITION(client_config);

    if (client_config->client_bootstrap == NULL) {
        AWS_LOGF_ERROR(
            AWS_LS_S3_CLIENT,
            "Cannot create client from client_config; client_bootstrap provided in options is invalid.");
        aws_raise_error(AWS_ERROR_INVALID_ARGUMENT);
        return NULL;
    }

    /* Cannot be less than zero.  If zero, use default. */
    if (client_config->throughput_target_gbps < 0.0) {
        AWS_LOGF_ERROR(
            AWS_LS_S3_CLIENT,
            "Cannot create client from client_config; throughput_target_gbps cannot less than or equal to 0.");
        aws_raise_error(AWS_ERROR_INVALID_ARGUMENT);
        return NULL;
    }

    if (client_config->signing_config == NULL) {
        AWS_LOGF_ERROR(AWS_LS_S3_CLIENT, "Cannot create client from client_config; signing_config is required.");
        aws_raise_error(AWS_ERROR_INVALID_ARGUMENT);
        return NULL;
    }

    if (client_config->signing_config->credentials == NULL &&
        client_config->signing_config->credentials_provider == NULL) {
        AWS_LOGF_ERROR(
            AWS_LS_S3_CLIENT,
            "Cannot create client from client_config; Invalid signing_config provided, either credentials or "
            "credentials provider has to be set.");
        aws_raise_error(AWS_ERROR_INVALID_ARGUMENT);
        return NULL;
    }

    if (!client_config->enable_s3express &&
        client_config->signing_config->algorithm == AWS_SIGNING_ALGORITHM_V4_S3EXPRESS) {
        AWS_LOGF_ERROR(
            AWS_LS_S3_CLIENT,
            "Cannot create client from client_config; Client config is set use S3 Express signing, but S3 Express "
            "support is "
            "not configured.");
        aws_raise_error(AWS_ERROR_INVALID_ARGUMENT);
        return NULL;
    }

#ifdef BYO_CRYPTO
    if (client_config->tls_mode == AWS_MR_TLS_ENABLED && client_config->tls_connection_options == NULL) {
        AWS_LOGF_ERROR(
            AWS_LS_S3_CLIENT,
            "Cannot create client from client_config; when using BYO_CRYPTO, tls_connection_options can not be "
            "NULL when TLS is enabled.");
        aws_raise_error(AWS_ERROR_INVALID_ARGUMENT);
        return NULL;
    }
#endif

    struct aws_s3_client *client = aws_mem_calloc(allocator, 1, sizeof(struct aws_s3_client));

    client->allocator = allocator;

    size_t mem_limit = 0;
    if (client_config->memory_limit_in_bytes == 0) {
#if SIZE_BITS == 32
        if (client_config->throughput_target_gbps > 25.0) {
            mem_limit = GB_TO_BYTES(2);
        } else {
            mem_limit = GB_TO_BYTES(1);
        }
#else
        if (client_config->throughput_target_gbps >= 200.0) {
            mem_limit = GB_TO_BYTES(24);
        } else if (client_config->throughput_target_gbps >= 100.0) {
            mem_limit = GB_TO_BYTES(16);
        } else if (client_config->throughput_target_gbps >= 75.0) {
            mem_limit = GB_TO_BYTES(8);
        } else if (client_config->throughput_target_gbps >= 25.0) {
            mem_limit = GB_TO_BYTES(4);
        } else {
            mem_limit = GB_TO_BYTES(2);
        }
#endif
    } else {
        // cap memory limit to SIZE_MAX
        if (client_config->memory_limit_in_bytes > SIZE_MAX) {
            mem_limit = SIZE_MAX;
        } else {
            mem_limit = (size_t)client_config->memory_limit_in_bytes;
        }
    }

    size_t part_size = s_default_part_size;
    if (client_config->part_size != 0) {
        if (client_config->part_size > SIZE_MAX) {
            part_size = SIZE_MAX;
        } else {
            part_size = (size_t)client_config->part_size;
        }
    }

    /* default max part size is the smallest of either half of mem limit or default max part size */
    size_t max_part_size = aws_min_size(mem_limit / 2, (size_t)s_default_max_part_size);
    if (client_config->max_part_size != 0) {
        if (client_config->max_part_size > SIZE_MAX) {
            max_part_size = SIZE_MAX;
        } else {
            max_part_size = (size_t)client_config->max_part_size;
        }
    }

    struct aws_s3_buffer_pool_config buffer_pool_config = {
        .client = client, .part_size = part_size, .memory_limit = mem_limit, .max_part_size = max_part_size};

    if (client_config->buffer_pool_factory_fn) {
        client->buffer_pool = client_config->buffer_pool_factory_fn(allocator, buffer_pool_config);
    } else {

        client->buffer_pool = aws_s3_default_buffer_pool_new(allocator, buffer_pool_config);
    }

    if (client->buffer_pool == NULL) {
        goto on_error;
    }

    client->vtable = &s_s3_client_default_vtable;

    aws_ref_count_init(&client->ref_count, client, (aws_simple_completion_callback *)s_s3_client_start_destroy);

    if (aws_mutex_init(&client->synced_data.lock) != AWS_OP_SUCCESS) {
        goto on_error;
    }

    aws_linked_list_init(&client->synced_data.pending_meta_request_work);
    aws_linked_list_init(&client->synced_data.prepared_requests);

    aws_linked_list_init(&client->threaded_data.meta_requests);
    aws_linked_list_init(&client->threaded_data.request_queue);

    aws_atomic_init_int(&client->stats.num_requests_in_flight, 0);

    for (uint32_t i = 0; i < (uint32_t)AWS_S3_META_REQUEST_TYPE_MAX; ++i) {
        aws_atomic_init_int(&client->stats.num_requests_network_io[i], 0);
    }

    aws_atomic_init_int(&client->stats.num_requests_stream_queued_waiting, 0);
    aws_atomic_init_int(&client->stats.num_requests_streaming_response, 0);

    *((uint32_t *)&client->max_active_connections_override) = client_config->max_active_connections_override;

    /* Store our client bootstrap. */
    client->client_bootstrap = aws_client_bootstrap_acquire(client_config->client_bootstrap);

    struct aws_event_loop_group *event_loop_group = client_config->client_bootstrap->event_loop_group;
    aws_event_loop_group_acquire(event_loop_group);

    client->process_work_event_loop = aws_event_loop_group_get_next_loop(event_loop_group);

    /* Make a copy of the region string. */
    client->region = aws_string_new_from_array(allocator, client_config->region.ptr, client_config->region.len);

    *((size_t *)&client->part_size) = part_size;

    *((uint64_t *)&client->max_part_size) = max_part_size;

    if (client_config->multipart_upload_threshold != 0) {
        *((uint64_t *)&client->multipart_upload_threshold) = client_config->multipart_upload_threshold;
    } else {
        *((uint64_t *)&client->multipart_upload_threshold) =
            part_size > g_s3_min_upload_part_size ? part_size : g_s3_min_upload_part_size;
    }

    if (client_config->max_part_size < client_config->part_size) {
        *((uint64_t *)&client_config->max_part_size) = client_config->part_size;
    }

    client->connect_timeout_ms = client_config->connect_timeout_ms;
    if (client_config->proxy_ev_settings) {
        client->proxy_ev_settings = aws_mem_calloc(allocator, 1, sizeof(struct proxy_env_var_settings));
        *client->proxy_ev_settings = *client_config->proxy_ev_settings;

        if (client_config->proxy_ev_settings->tls_options) {
            client->proxy_ev_tls_options = aws_mem_calloc(allocator, 1, sizeof(struct aws_tls_connection_options));
            if (aws_tls_connection_options_copy(client->proxy_ev_tls_options, client->proxy_ev_settings->tls_options)) {
                goto on_error;
            }
            client->proxy_ev_settings->tls_options = client->proxy_ev_tls_options;
        }
    }

    if (client_config->tcp_keep_alive_options) {
        client->tcp_keep_alive_options = aws_mem_calloc(allocator, 1, sizeof(struct aws_s3_tcp_keep_alive_options));
        *client->tcp_keep_alive_options = *client_config->tcp_keep_alive_options;
    }

    if (client_config->monitoring_options) {
        client->monitoring_options = *client_config->monitoring_options;
    } else {
        client->monitoring_options.minimum_throughput_bytes_per_second = 1;
        client->monitoring_options.allowable_throughput_failure_interval_seconds =
            s_default_throughput_failure_interval_seconds;
    }

    if (client_config->tls_mode == AWS_MR_TLS_ENABLED) {
        client->tls_connection_options =
            aws_mem_calloc(client->allocator, 1, sizeof(struct aws_tls_connection_options));

        if (client_config->tls_connection_options != NULL) {
            aws_tls_connection_options_copy(client->tls_connection_options, client_config->tls_connection_options);
        } else {
#ifdef BYO_CRYPTO
            AWS_FATAL_ASSERT(false);
            goto on_error;
#else
            struct aws_tls_ctx_options default_tls_ctx_options;
            AWS_ZERO_STRUCT(default_tls_ctx_options);

            aws_tls_ctx_options_init_default_client(&default_tls_ctx_options, allocator);

            struct aws_tls_ctx *default_tls_ctx = aws_tls_client_ctx_new(allocator, &default_tls_ctx_options);
            if (default_tls_ctx == NULL) {
                goto on_error;
            }

            aws_tls_connection_options_init_from_ctx(client->tls_connection_options, default_tls_ctx);

            aws_tls_ctx_release(default_tls_ctx);
            aws_tls_ctx_options_clean_up(&default_tls_ctx_options);
#endif
        }
    }

    if (client_config->proxy_options) {
        client->proxy_config = aws_http_proxy_config_new_from_proxy_options_with_tls_info(
            allocator, client_config->proxy_options, client_config->tls_mode == AWS_MR_TLS_ENABLED);
        if (client->proxy_config == NULL) {
            goto on_error;
        }
    }

    client->num_network_interface_names = client_config->num_network_interface_names;
    if (client_config->num_network_interface_names > 0) {
        AWS_LOGF_DEBUG(
            AWS_LS_S3_CLIENT,
            "id=%p Client received network interface names array with length %zu.",
            (void *)client,
            client->num_network_interface_names);
        aws_array_list_init_dynamic(
            &client->network_interface_names,
            client->allocator,
            client_config->num_network_interface_names,
            sizeof(struct aws_string *));
        client->network_interface_names_cursor_array = aws_mem_calloc(
            client->allocator, client_config->num_network_interface_names, sizeof(struct aws_byte_cursor));
        for (size_t i = 0; i < client_config->num_network_interface_names; i++) {
            struct aws_byte_cursor interface_name = client_config->network_interface_names_array[i];
            struct aws_string *interface_name_str = aws_string_new_from_cursor(client->allocator, &interface_name);
            aws_array_list_push_back(&client->network_interface_names, &interface_name_str);
            if (aws_is_network_interface_name_valid(aws_string_c_str(interface_name_str)) == false) {
                AWS_LOGF_ERROR(
                    AWS_LS_S3_CLIENT,
                    "id=%p network_interface_names_array[%zu]=" PRInSTR " is not valid.",
                    (void *)client,
                    i,
                    AWS_BYTE_CURSOR_PRI(interface_name));
                aws_raise_error(AWS_ERROR_INVALID_ARGUMENT);
                goto on_error;
            }
            client->network_interface_names_cursor_array[i] = aws_byte_cursor_from_string(interface_name_str);
            AWS_LOGF_DEBUG(
                AWS_LS_S3_CLIENT,
                "id=%p network_interface_names_array[%zu]=" PRInSTR "",
                (void *)client,
                i,
                AWS_BYTE_CURSOR_PRI(client->network_interface_names_cursor_array[i]));
        }
    }

    /* Set up body streaming ELG */
    {
        uint16_t num_event_loops =
            (uint16_t)aws_event_loop_group_get_loop_count(client->client_bootstrap->event_loop_group);
        uint16_t num_streaming_threads = num_event_loops;

        if (num_streaming_threads < 1) {
            num_streaming_threads = 1;
        }

        struct aws_shutdown_callback_options body_streaming_elg_shutdown_options = {
            .shutdown_callback_fn = s_s3_client_body_streaming_elg_shutdown,
            .shutdown_callback_user_data = client,
        };

        client->body_streaming_elg = aws_event_loop_group_new_default(
            client->allocator, num_streaming_threads, &body_streaming_elg_shutdown_options);

        if (!client->body_streaming_elg) {
            /* Fail to create elg, we should fail the call */
            goto on_error;
        }
        client->synced_data.body_streaming_elg_allocated = true;
    }
    /* Setup cannot fail after this point. */

    if (client_config->throughput_target_gbps > 0.0) {
        *((double *)&client->throughput_target_gbps) = client_config->throughput_target_gbps;
    } else {
        *((double *)&client->throughput_target_gbps) = s_default_throughput_target_gbps;
    }

    *((enum aws_s3_meta_request_compute_content_md5 *)&client->compute_content_md5) =
        client_config->compute_content_md5;

    /* Determine how many connections are ideal by dividing target-throughput by throughput-per-connection. */
    {
        double ideal_connection_count_double = client->throughput_target_gbps / s_throughput_per_connection_gbps;
        /* round up and clamp */
        ideal_connection_count_double = ceil(ideal_connection_count_double);
        ideal_connection_count_double = aws_max_double(g_min_num_connections, ideal_connection_count_double);
        ideal_connection_count_double = aws_min_double(UINT32_MAX, ideal_connection_count_double);
        *(uint32_t *)&client->ideal_connection_count = (uint32_t)ideal_connection_count_double;
    }

    client->cached_signing_config = aws_cached_signing_config_new(client, client_config->signing_config);
    if (client_config->enable_s3express) {
        if (client_config->s3express_provider_override_factory) {
            client->s3express_provider_factory = client_config->s3express_provider_override_factory;
            client->factory_user_data = client_config->factory_user_data;
        } else {
            client->s3express_provider_factory = s_s3express_provider_default_factory;
        }
    }

    client->synced_data.active = true;

    if (client_config->retry_strategy != NULL) {
        aws_retry_strategy_acquire(client_config->retry_strategy);
        client->retry_strategy = client_config->retry_strategy;
    } else {
        struct aws_exponential_backoff_retry_options backoff_retry_options = {
            .el_group = client_config->client_bootstrap->event_loop_group,
            .max_retries = s_default_max_retries,
        };

        struct aws_standard_retry_options retry_options = {
            .backoff_retry_options = backoff_retry_options,
        };

        client->retry_strategy = aws_retry_strategy_new_standard(allocator, &retry_options);
    }

    aws_hash_table_init(
        &client->synced_data.endpoints,
        client->allocator,
        10,
        aws_hash_string,
        aws_hash_callback_string_eq,
        aws_hash_callback_string_destroy,
        NULL);
    aws_task_init(
        &client->synced_data.endpoints_cleanup_task, s_s3_endpoints_cleanup_task, client, "s3_endpoints_cleanup_task");

    /* Initialize shutdown options and tracking. */
    client->shutdown_callback = client_config->shutdown_callback;
    client->shutdown_callback_user_data = client_config->shutdown_callback_user_data;

    *((bool *)&client->enable_read_backpressure) = client_config->enable_read_backpressure;
    *((size_t *)&client->initial_read_window) = client_config->initial_read_window;

    return client;

on_error:
    aws_string_destroy(client->region);

    if (client->tls_connection_options) {
        aws_tls_connection_options_clean_up(client->tls_connection_options);
        aws_mem_release(client->allocator, client->tls_connection_options);
        client->tls_connection_options = NULL;
    }
    if (client->proxy_config) {
        aws_http_proxy_config_destroy(client->proxy_config);
    }
    if (client->proxy_ev_tls_options) {
        aws_tls_connection_options_clean_up(client->proxy_ev_tls_options);
        aws_mem_release(client->allocator, client->proxy_ev_tls_options);
        client->proxy_ev_settings->tls_options = NULL;
    }
    aws_mem_release(client->allocator, client->proxy_ev_settings);
    aws_mem_release(client->allocator, client->tcp_keep_alive_options);

    if (client->client_bootstrap != NULL) {
        aws_event_loop_group_release(client->client_bootstrap->event_loop_group);
    }
    aws_client_bootstrap_release(client->client_bootstrap);
    aws_mutex_clean_up(&client->synced_data.lock);

    aws_mem_release(client->allocator, client->network_interface_names_cursor_array);
    for (size_t i = 0; i < aws_array_list_length(&client->network_interface_names); i++) {
        struct aws_string *interface_name = NULL;
        aws_array_list_get_at(&client->network_interface_names, &interface_name, i);
        aws_string_destroy(interface_name);
    }

    aws_array_list_clean_up(&client->network_interface_names);
    aws_s3_buffer_pool_release(client->buffer_pool);
    client->buffer_pool = NULL;

    aws_mem_release(client->allocator, client);
    return NULL;
}

struct aws_s3_client *aws_s3_client_acquire(struct aws_s3_client *client) {
    AWS_PRECONDITION(client);

    aws_ref_count_acquire(&client->ref_count);
    return client;
}

struct aws_s3_client *aws_s3_client_release(struct aws_s3_client *client) {
    if (client != NULL) {
        aws_ref_count_release(&client->ref_count);
    }

    return NULL;
}

static void s_s3_client_start_destroy(void *user_data) {
    struct aws_s3_client *client = user_data;
    AWS_PRECONDITION(client);

    AWS_LOGF_DEBUG(AWS_LS_S3_CLIENT, "id=%p Client starting destruction.", (void *)client);

    struct aws_linked_list local_vip_list;
    aws_linked_list_init(&local_vip_list);

    /* BEGIN CRITICAL SECTION */
    {
        aws_s3_client_lock_synced_data(client);

        client->synced_data.active = false;
        if (!client->synced_data.endpoints_cleanup_task_scheduled) {
            client->synced_data.endpoints_cleanup_task_scheduled = true;
            aws_event_loop_schedule_task_now(
                client->process_work_event_loop, &client->synced_data.endpoints_cleanup_task);
        }
        /* Prevent the client from cleaning up in between the mutex unlock/re-lock below.*/
        client->synced_data.start_destroy_executing = true;

        aws_s3_client_unlock_synced_data(client);
    }
    /* END CRITICAL SECTION */

    aws_event_loop_group_release(client->body_streaming_elg);
    client->body_streaming_elg = NULL;
    aws_s3express_credentials_provider_release(client->s3express_provider);

    /* BEGIN CRITICAL SECTION */
    {
        aws_s3_client_lock_synced_data(client);
        client->synced_data.start_destroy_executing = false;

        /* Schedule the work task to clean up outstanding connections and to call s_s3_client_finish_destroy function if
         * everything cleaning up asynchronously has finished.  */
        s_s3_client_schedule_process_work_synced(client);
        aws_s3_client_unlock_synced_data(client);
    }
    /* END CRITICAL SECTION */
}

static void s_s3_client_finish_destroy_default(struct aws_s3_client *client) {
    AWS_PRECONDITION(client);

    AWS_LOGF_DEBUG(AWS_LS_S3_CLIENT, "id=%p Client finishing destruction.", (void *)client);

    if (client->threaded_data.trim_buffer_pool_task_scheduled) {
        aws_event_loop_cancel_task(client->process_work_event_loop, &client->synced_data.trim_buffer_pool_task);
    }

    aws_string_destroy(client->region);
    client->region = NULL;

    if (client->tls_connection_options) {
        aws_tls_connection_options_clean_up(client->tls_connection_options);
        aws_mem_release(client->allocator, client->tls_connection_options);
        client->tls_connection_options = NULL;
    }

    if (client->proxy_config) {
        aws_http_proxy_config_destroy(client->proxy_config);
    }

    if (client->proxy_ev_tls_options) {
        aws_tls_connection_options_clean_up(client->proxy_ev_tls_options);
        aws_mem_release(client->allocator, client->proxy_ev_tls_options);
        client->proxy_ev_settings->tls_options = NULL;
    }
    aws_mem_release(client->allocator, client->proxy_ev_settings);
    aws_mem_release(client->allocator, client->tcp_keep_alive_options);

    aws_mutex_clean_up(&client->synced_data.lock);

    AWS_ASSERT(aws_linked_list_empty(&client->synced_data.pending_meta_request_work));
    AWS_ASSERT(aws_linked_list_empty(&client->threaded_data.meta_requests));
    aws_hash_table_clean_up(&client->synced_data.endpoints);

    aws_retry_strategy_release(client->retry_strategy);

    aws_event_loop_group_release(client->client_bootstrap->event_loop_group);

    aws_client_bootstrap_release(client->client_bootstrap);
    aws_cached_signing_config_destroy(client->cached_signing_config);

    aws_s3_client_shutdown_complete_callback_fn *shutdown_callback = client->shutdown_callback;
    void *shutdown_user_data = client->shutdown_callback_user_data;

<<<<<<< HEAD
    aws_s3_buffer_pool_release(client->buffer_pool);
    client->buffer_pool = NULL;
=======
    aws_s3_buffer_pool_destroy(client->buffer_pool);
    if (client->synced_data.upload_part_stats.initial_request_time.collecting_p90) {
        aws_priority_queue_clean_up(&client->synced_data.upload_part_stats.initial_request_time.p90_samples);
    }
>>>>>>> 7d2d4b30

    aws_mem_release(client->allocator, client->network_interface_names_cursor_array);
    for (size_t i = 0; i < client->num_network_interface_names; i++) {
        struct aws_string *interface_name = NULL;
        aws_array_list_get_at(&client->network_interface_names, &interface_name, i);
        aws_string_destroy(interface_name);
    }
    aws_array_list_clean_up(&client->network_interface_names);

    aws_mem_release(client->allocator, client);
    client = NULL;

    if (shutdown_callback != NULL) {
        shutdown_callback(shutdown_user_data);
    }
}

static void s_s3_client_body_streaming_elg_shutdown(void *user_data) {
    struct aws_s3_client *client = user_data;
    AWS_PRECONDITION(client);

    AWS_LOGF_DEBUG(AWS_LS_S3_CLIENT, "id=%p Client body streaming ELG shutdown.", (void *)client);

    /* BEGIN CRITICAL SECTION */
    {
        aws_s3_client_lock_synced_data(client);
        client->synced_data.body_streaming_elg_allocated = false;
        s_s3_client_schedule_process_work_synced(client);
        aws_s3_client_unlock_synced_data(client);
    }
    /* END CRITICAL SECTION */
}

uint32_t aws_s3_client_queue_requests_threaded(
    struct aws_s3_client *client,
    struct aws_linked_list *request_list,
    bool queue_front) {
    AWS_PRECONDITION(client);
    AWS_PRECONDITION(request_list);
    if (aws_linked_list_empty(request_list)) {
        return 0;
    }

    uint32_t request_list_size = 0;

    for (struct aws_linked_list_node *node = aws_linked_list_begin(request_list);
         node != aws_linked_list_end(request_list);
         node = aws_linked_list_next(node)) {
        ++request_list_size;
    }

    if (queue_front) {
        aws_linked_list_move_all_front(&client->threaded_data.request_queue, request_list);
    } else {
        aws_linked_list_move_all_back(&client->threaded_data.request_queue, request_list);
    }

    client->threaded_data.request_queue_size += request_list_size;
    return request_list_size;
}

struct aws_s3_request *aws_s3_client_dequeue_request_threaded(struct aws_s3_client *client) {
    AWS_PRECONDITION(client);

    if (aws_linked_list_empty(&client->threaded_data.request_queue)) {
        return NULL;
    }

    struct aws_linked_list_node *request_node = aws_linked_list_pop_front(&client->threaded_data.request_queue);
    struct aws_s3_request *request = AWS_CONTAINER_OF(request_node, struct aws_s3_request, node);

    --client->threaded_data.request_queue_size;

    return request;
}

/*
 * There is currently some overlap between user provided Host header and endpoint
 * override. This function handles the corner cases for when either or both are provided.
 */
int s_apply_endpoint_override(
    const struct aws_s3_client *client,
    struct aws_http_headers *message_headers,
    const struct aws_uri *endpoint) {
    AWS_PRECONDITION(message_headers);

    const struct aws_byte_cursor *endpoint_authority = endpoint == NULL ? NULL : aws_uri_authority(endpoint);

    if (!aws_http_headers_has(message_headers, g_host_header_name)) {
        if (endpoint_authority == NULL) {
            AWS_LOGF_ERROR(
                AWS_LS_S3_CLIENT,
                "id=%p Cannot create meta s3 request; message provided in options does not have either 'Host' header "
                "set or endpoint override.",
                (void *)client);
            return aws_raise_error(AWS_ERROR_INVALID_ARGUMENT);
        }

        if (aws_http_headers_set(message_headers, g_host_header_name, *endpoint_authority)) {
            AWS_LOGF_ERROR(
                AWS_LS_S3_CLIENT,
                "id=%p Cannot create meta s3 request; failed to set 'Host' header based on endpoint override.",
                (void *)client);
            return aws_raise_error(AWS_ERROR_INVALID_ARGUMENT);
        }
    }

    struct aws_byte_cursor host_value;
    AWS_FATAL_ASSERT(aws_http_headers_get(message_headers, g_host_header_name, &host_value) == AWS_OP_SUCCESS);

    if (endpoint_authority != NULL && !aws_byte_cursor_eq(&host_value, endpoint_authority)) {
        AWS_LOGF_ERROR(
            AWS_LS_S3_CLIENT,
            "id=%p Cannot create meta s3 request; host header value " PRInSTR
            " does not match endpoint override " PRInSTR,
            (void *)client,
            AWS_BYTE_CURSOR_PRI(host_value),
            AWS_BYTE_CURSOR_PRI(*endpoint_authority));
        return aws_raise_error(AWS_ERROR_INVALID_ARGUMENT);
    }

    return AWS_OP_SUCCESS;
}

/* Public facing make-meta-request function. */
struct aws_s3_meta_request *aws_s3_client_make_meta_request(
    struct aws_s3_client *client,
    const struct aws_s3_meta_request_options *options) {

    AWS_LOGF_INFO(AWS_LS_S3_CLIENT, "id=%p Initiating making of meta request", (void *)client);

    AWS_PRECONDITION(client);
    AWS_PRECONDITION(client->vtable);
    AWS_PRECONDITION(client->vtable->meta_request_factory);
    AWS_PRECONDITION(options);

    bool use_s3express_signing = false;
    if (options->signing_config != NULL) {
        use_s3express_signing = options->signing_config->algorithm == AWS_SIGNING_ALGORITHM_V4_S3EXPRESS;
    } else if (client->cached_signing_config) {
        use_s3express_signing = client->cached_signing_config->config.algorithm == AWS_SIGNING_ALGORITHM_V4_S3EXPRESS;
    }

    if (options->type >= AWS_S3_META_REQUEST_TYPE_MAX) {
        AWS_LOGF_ERROR(
            AWS_LS_S3_CLIENT,
            "id=%p Cannot create meta s3 request; invalid meta request type specified.",
            (void *)client);
        aws_raise_error(AWS_ERROR_INVALID_ARGUMENT);
        return NULL;
    }

    if (options->message == NULL) {
        AWS_LOGF_ERROR(
            AWS_LS_S3_CLIENT,
            "id=%p Cannot create meta s3 request; message provided in options is invalid.",
            (void *)client);
        aws_raise_error(AWS_ERROR_INVALID_ARGUMENT);
        return NULL;
    }

    if (use_s3express_signing && client->s3express_provider_factory == NULL) {
        AWS_LOGF_ERROR(
            AWS_LS_S3_CLIENT,
            "id=%p Cannot create meta s3 request; client doesn't support S3 Express signing.",
            (void *)client);
        aws_raise_error(AWS_ERROR_INVALID_ARGUMENT);
        return NULL;
    }

    struct aws_http_headers *message_headers = aws_http_message_get_headers(options->message);

    if (message_headers == NULL) {
        AWS_LOGF_ERROR(
            AWS_LS_S3_CLIENT,
            "id=%p Cannot create meta s3 request; message provided in options does not contain headers.",
            (void *)client);
        aws_raise_error(AWS_ERROR_INVALID_ARGUMENT);
        return NULL;
    }

    if (s_apply_endpoint_override(client, message_headers, options->endpoint)) {
        return NULL;
    }

    struct aws_byte_cursor host_header_value;
    /* The Host header must be set from s_apply_endpoint_override, if not errored out */
    AWS_FATAL_ASSERT(aws_http_headers_get(message_headers, g_host_header_name, &host_header_value) == AWS_OP_SUCCESS);

    bool is_https = true;
    uint32_t port = 0;

    if (options->endpoint != NULL) {
        struct aws_byte_cursor https_scheme = aws_byte_cursor_from_c_str("https");
        struct aws_byte_cursor http_scheme = aws_byte_cursor_from_c_str("http");

        const struct aws_byte_cursor *scheme = aws_uri_scheme(options->endpoint);

        is_https = aws_byte_cursor_eq_ignore_case(scheme, &https_scheme);

        if (!is_https && !aws_byte_cursor_eq_ignore_case(scheme, &http_scheme)) {
            AWS_LOGF_ERROR(
                AWS_LS_S3_CLIENT,
                "id=%p Cannot create meta s3 request; unexpected scheme '" PRInSTR "' in endpoint override.",
                (void *)client,
                AWS_BYTE_CURSOR_PRI(*scheme));
            aws_raise_error(AWS_ERROR_INVALID_ARGUMENT);
            return NULL;
        }

        port = aws_uri_port(options->endpoint);
    }

    struct aws_s3_meta_request *meta_request = client->vtable->meta_request_factory(client, options);

    if (meta_request == NULL) {
        AWS_LOGF_ERROR(AWS_LS_S3_CLIENT, "id=%p: Could not create new meta request.", (void *)client);
        return NULL;
    }

    bool error_occurred = false;

    /* BEGIN CRITICAL SECTION */
    {
        aws_s3_client_lock_synced_data(client);

        if (use_s3express_signing && !client->synced_data.s3express_provider_active) {

            AWS_LOGF_TRACE(AWS_LS_S3_CLIENT, "id=%p Create S3 Express provider for the client.", (void *)client);
            /**
             * Invoke the factory within the lock. We WARNED people uses their own factory to not use ANY client related
             * api during the factory.
             *
             * We cannot just release the lock and invoke the factory, because it can lead to the other request assume
             * the provider is active, and not waiting for the provider to be created. And lead to unexpected behavior.
             */
            client->s3express_provider = client->s3express_provider_factory(
                client->allocator, client, s_s3express_provider_finish_destroy, client, client->factory_user_data);

            /* Provider is related to client, we don't need to clean it up if meta request failed. But, if provider
             * failed to be created, let's bail out earlier. */
            if (!client->s3express_provider) {
                AWS_LOGF_ERROR(
                    AWS_LS_S3_CLIENT,
                    "id=%p Failed to create S3 Express provider for client due to error %d (%s)",
                    (void *)client,
                    aws_last_error_or_unknown(),
                    aws_error_str(aws_last_error_or_unknown()));
                error_occurred = true;
                goto unlock;
            }
            client->synced_data.s3express_provider_active = true;
        }

        struct aws_string *endpoint_host_name = NULL;

        if (options->endpoint != NULL) {
            endpoint_host_name = aws_string_new_from_cursor(client->allocator, aws_uri_host_name(options->endpoint));
        } else {
            struct aws_uri host_uri;
            if (aws_uri_init_parse(&host_uri, client->allocator, &host_header_value)) {
                error_occurred = true;
                goto unlock;
            }

            endpoint_host_name = aws_string_new_from_cursor(client->allocator, aws_uri_host_name(&host_uri));
            port = aws_uri_port(&host_uri);
            aws_uri_clean_up(&host_uri);
        }

        struct aws_s3_endpoint *endpoint = NULL;
        struct aws_hash_element *endpoint_hash_element = NULL;

        if (use_s3express_signing) {
            meta_request->s3express_session_host = aws_string_new_from_string(client->allocator, endpoint_host_name);
        }

        int was_created = 0;
        if (aws_hash_table_create(
                &client->synced_data.endpoints, endpoint_host_name, &endpoint_hash_element, &was_created)) {
            aws_string_destroy(endpoint_host_name);
            error_occurred = true;
            goto unlock;
        }

        if (was_created) {
            struct aws_s3_endpoint_options endpoint_options = {
                .host_name = endpoint_host_name,
                .client_bootstrap = client->client_bootstrap,
                .tls_connection_options = is_https ? client->tls_connection_options : NULL,
                .dns_host_address_ttl_seconds = s_dns_host_address_ttl_seconds,
                .client = client,
                .max_connections = aws_s3_client_get_max_active_connections(client, NULL),
                .port = port,
                .proxy_config = client->proxy_config,
                .proxy_ev_settings = client->proxy_ev_settings,
                .connect_timeout_ms = client->connect_timeout_ms,
                .tcp_keep_alive_options = client->tcp_keep_alive_options,
                .monitoring_options = &client->monitoring_options,
                .network_interface_names_array = client->network_interface_names_cursor_array,
                .num_network_interface_names = client->num_network_interface_names,
            };

            endpoint = aws_s3_endpoint_new(client->allocator, &endpoint_options);

            if (endpoint == NULL) {
                aws_hash_table_remove(&client->synced_data.endpoints, endpoint_host_name, NULL, NULL);
                aws_string_destroy(endpoint_host_name);
                error_occurred = true;
                goto unlock;
            }
            endpoint_hash_element->value = endpoint;
            ++client->synced_data.num_endpoints_allocated;
        } else {
            endpoint = endpoint_hash_element->value;

            aws_s3_endpoint_acquire(endpoint, true /*already_holding_lock*/);

            aws_string_destroy(endpoint_host_name);
            endpoint_host_name = NULL;
        }

        meta_request->endpoint = endpoint;
        /**
         * shutdown_callback must be the last thing that gets set on the meta_request so that we don’t return NULL and
         * trigger the shutdown_callback.
         */
        meta_request->shutdown_callback = options->shutdown_callback;

        s_s3_client_push_meta_request_synced(client, meta_request);
        s_s3_client_schedule_process_work_synced(client);

    unlock:
        aws_s3_client_unlock_synced_data(client);
    }
    /* END CRITICAL SECTION */

    if (error_occurred) {
        AWS_LOGF_ERROR(
            AWS_LS_S3_CLIENT,
            "id=%p Could not create meta request due to error %d (%s)",
            (void *)client,
            aws_last_error(),
            aws_error_str(aws_last_error()));

        meta_request = aws_s3_meta_request_release(meta_request);
    } else {
        AWS_LOGF_INFO(AWS_LS_S3_CLIENT, "id=%p: Created meta request %p", (void *)client, (void *)meta_request);
    }

    return meta_request;
}

static void s_s3_client_endpoint_shutdown_callback(struct aws_s3_client *client) {
    AWS_PRECONDITION(client);

    /* BEGIN CRITICAL SECTION */
    {
        aws_s3_client_lock_synced_data(client);
        --client->synced_data.num_endpoints_allocated;
        s_s3_client_schedule_process_work_synced(client);
        aws_s3_client_unlock_synced_data(client);
    }
    /* END CRITICAL SECTION */
}

static struct aws_s3_meta_request *s_s3_client_meta_request_factory_default(
    struct aws_s3_client *client,
    const struct aws_s3_meta_request_options *options) {
    AWS_PRECONDITION(client);
    AWS_PRECONDITION(options);

    const struct aws_http_headers *initial_message_headers = aws_http_message_get_headers(options->message);
    AWS_ASSERT(initial_message_headers);

    uint64_t content_length = 0;
    struct aws_byte_cursor content_length_cursor;
    bool content_length_found = false;

    if (!aws_http_headers_get(initial_message_headers, g_content_length_header_name, &content_length_cursor)) {
        if (aws_byte_cursor_utf8_parse_u64(content_length_cursor, &content_length)) {
            AWS_LOGF_ERROR(
                AWS_LS_S3_META_REQUEST,
                "Could not parse Content-Length header. header value is:" PRInSTR "",
                AWS_BYTE_CURSOR_PRI(content_length_cursor));
            aws_raise_error(AWS_ERROR_S3_INVALID_CONTENT_LENGTH_HEADER);
            return NULL;
        }
        content_length_found = true;
    }

    /* There are multiple ways to pass the body in, ensure only 1 was used */
    int body_source_count = 0;
    if (aws_http_message_get_body_stream(options->message) != NULL) {
        ++body_source_count;
    }
    if (options->send_filepath.len > 0) {
        ++body_source_count;
    }
    if (options->send_using_async_writes == true) {
        if (options->type != AWS_S3_META_REQUEST_TYPE_PUT_OBJECT) {
            /* TODO: we could support async-writes for DEFAULT type too, just takes work & testing */
            AWS_LOGF_ERROR(
                AWS_LS_S3_META_REQUEST,
                "Could not create meta request."
                "send-using-data-writes can only be used with auto-ranged-put.");
            aws_raise_error(AWS_ERROR_INVALID_ARGUMENT);
            return NULL;
        }
        if (content_length_found) {
            /* TODO: we could support async-writes with content-length, just takes work & testing */
            AWS_LOGF_ERROR(
                AWS_LS_S3_META_REQUEST,
                "Could not create meta request."
                "send-using-data-writes can only be used when Content-Length is unknown.");
            aws_raise_error(AWS_ERROR_INVALID_ARGUMENT);
            return NULL;
        }
        ++body_source_count;
    }
    if (options->send_async_stream != NULL) {
        ++body_source_count;
    }
    if (body_source_count > 1) {
        AWS_LOGF_ERROR(
            AWS_LS_S3_META_REQUEST,
            "Could not create meta request."
            " More than one data source is set (filepath, async stream, body stream, data writes).");
        aws_raise_error(AWS_ERROR_INVALID_ARGUMENT);
        return NULL;
    }
    size_t part_size = client->part_size;
    if (options->part_size != 0) {
        if (options->part_size > SIZE_MAX) {
            part_size = SIZE_MAX;
        } else {
            part_size = (size_t)options->part_size;
        }
    }

    /* Call the appropriate meta-request new function. */
    switch (options->type) {
        case AWS_S3_META_REQUEST_TYPE_GET_OBJECT: {
            struct aws_byte_cursor path_and_query;

            if (aws_http_message_get_request_path(options->message, &path_and_query) == AWS_OP_SUCCESS) {
                /* If the initial request already has partNumber, the request is not
                 * splittable(?). Treat it as a Default request.
                 * TODO: Still need tests to verify that the request of a part is
                 * splittable or not */
                struct aws_byte_cursor sub_string;
                AWS_ZERO_STRUCT(sub_string);
                /* The first split on '?' for path and query is path, the second is query */
                if (aws_byte_cursor_next_split(&path_and_query, '?', &sub_string) == true) {
                    aws_byte_cursor_next_split(&path_and_query, '?', &sub_string);
                    struct aws_uri_param param;
                    AWS_ZERO_STRUCT(param);
                    struct aws_byte_cursor part_number_query_str = aws_byte_cursor_from_c_str("partNumber");
                    while (aws_query_string_next_param(sub_string, &param)) {
                        if (aws_byte_cursor_eq(&param.key, &part_number_query_str)) {
                            return aws_s3_meta_request_default_new(
                                client->allocator,
                                client,
                                AWS_S3_REQUEST_TYPE_GET_OBJECT,
                                0, /* Content length for request */
                                false /*should_compute_content_md5*/,
                                options);
                        }
                    }
                }
            }
            return aws_s3_meta_request_auto_ranged_get_new(client->allocator, client, part_size, options);
        }
        case AWS_S3_META_REQUEST_TYPE_PUT_OBJECT: {
            if (body_source_count == 0) {
                AWS_LOGF_ERROR(
                    AWS_LS_S3_META_REQUEST,
                    "Could not create auto-ranged-put meta request."
                    " Body must be set via filepath, async stream, or body stream.");
                aws_raise_error(AWS_ERROR_INVALID_ARGUMENT);
                return NULL;
            }

            if (options->resume_token == NULL) {
                uint64_t client_max_part_size = client->max_part_size;

                if (part_size < g_s3_min_upload_part_size) {
                    AWS_LOGF_WARN(
                        AWS_LS_S3_META_REQUEST,
                        "Config part size of %" PRIu64 " is less than the minimum upload part size of %" PRIu64
                        ". Using to the minimum part-size for upload.",
                        (uint64_t)part_size,
                        (uint64_t)g_s3_min_upload_part_size);

                    part_size = g_s3_min_upload_part_size;
                }

                if (client_max_part_size < (uint64_t)g_s3_min_upload_part_size) {
                    AWS_LOGF_WARN(
                        AWS_LS_S3_META_REQUEST,
                        "Client config max part size of %" PRIu64
                        " is less than the minimum upload part size of %" PRIu64
                        ". Clamping to the minimum part-size for upload.",
                        (uint64_t)client_max_part_size,
                        (uint64_t)g_s3_min_upload_part_size);

                    client_max_part_size = (uint64_t)g_s3_min_upload_part_size;
                }

                uint32_t num_parts = 0;
                if (content_length_found) {
                    size_t out_part_size = 0;
                    if (aws_s3_calculate_optimal_mpu_part_size_and_num_parts(
                            content_length, part_size, client_max_part_size, &out_part_size, &num_parts)) {
                        return NULL;
                    }
                    part_size = out_part_size;
                }
                if (part_size != options->part_size && part_size != client->part_size) {
                    AWS_LOGF_DEBUG(
                        AWS_LS_S3_META_REQUEST,
                        "The multipart upload part size has been adjusted to %" PRIu64 "",
                        (uint64_t)part_size);
                }

                /* Default to client level setting */
                uint64_t multipart_upload_threshold = client->multipart_upload_threshold;
                if (options->multipart_upload_threshold != 0) {
                    /* If the threshold is set for the meta request, use it */
                    multipart_upload_threshold = options->multipart_upload_threshold;
                } else if (options->part_size != 0) {
                    /* If the threshold is not set, but the part size is set for the meta request, use it */
                    multipart_upload_threshold = part_size;
                }

                if (content_length_found && content_length <= multipart_upload_threshold) {
                    return aws_s3_meta_request_default_new(
                        client->allocator,
                        client,
                        AWS_S3_REQUEST_TYPE_PUT_OBJECT,
                        content_length,
                        client->compute_content_md5 == AWS_MR_CONTENT_MD5_ENABLED &&
                            !aws_http_headers_has(initial_message_headers, g_content_md5_header_name),
                        options);
                }
                return aws_s3_meta_request_auto_ranged_put_new(
                    client->allocator, client, part_size, content_length_found, content_length, num_parts, options);
            } else { /* else using resume token */
                if (!content_length_found) {
                    AWS_LOGF_ERROR(
                        AWS_LS_S3_META_REQUEST,
                        "Could not create auto-ranged-put resume meta request; content_length must be specified.");
                    aws_raise_error(AWS_ERROR_INVALID_ARGUMENT);
                    return NULL;
                }

                /* don't pass part size and total num parts. constructor will pick it up from token */
                return aws_s3_meta_request_auto_ranged_put_new(
                    client->allocator, client, 0, true, content_length, 0, options);
            }
        }
        case AWS_S3_META_REQUEST_TYPE_COPY_OBJECT: {
            return aws_s3_meta_request_copy_object_new(client->allocator, client, options);
        }
        case AWS_S3_META_REQUEST_TYPE_DEFAULT:
            if (options->operation_name.len == 0) {
                AWS_LOGF_ERROR(
                    AWS_LS_S3_META_REQUEST, "Could not create Default Meta Request; operation name is required");
                aws_raise_error(AWS_ERROR_INVALID_ARGUMENT);
                return NULL;
            }

            return aws_s3_meta_request_default_new(
                client->allocator,
                client,
                AWS_S3_REQUEST_TYPE_UNKNOWN,
                content_length,
                false /*should_compute_content_md5*/,
                options);
        default:
            AWS_FATAL_ASSERT(false);
    }

    return NULL;
}

static void s_s3_client_push_meta_request_synced(
    struct aws_s3_client *client,
    struct aws_s3_meta_request *meta_request) {
    AWS_PRECONDITION(client);
    AWS_PRECONDITION(meta_request);
    ASSERT_SYNCED_DATA_LOCK_HELD(client);

    struct aws_s3_meta_request_work *meta_request_work =
        aws_mem_calloc(client->allocator, 1, sizeof(struct aws_s3_meta_request_work));

    meta_request_work->meta_request = aws_s3_meta_request_acquire(meta_request);
    aws_linked_list_push_back(&client->synced_data.pending_meta_request_work, &meta_request_work->node);
}

static void s_s3_client_schedule_process_work_synced(struct aws_s3_client *client) {
    AWS_PRECONDITION(client);
    AWS_PRECONDITION(client->vtable);
    AWS_PRECONDITION(client->vtable->schedule_process_work_synced);

    ASSERT_SYNCED_DATA_LOCK_HELD(client);

    client->vtable->schedule_process_work_synced(client);
}

static void s_s3_client_schedule_process_work_synced_default(struct aws_s3_client *client) {
    ASSERT_SYNCED_DATA_LOCK_HELD(client);

    if (client->synced_data.process_work_task_scheduled) {
        return;
    }

    aws_task_init(
        &client->synced_data.process_work_task, s_s3_client_process_work_task, client, "s3_client_process_work_task");

    aws_event_loop_schedule_task_now(client->process_work_event_loop, &client->synced_data.process_work_task);

    client->synced_data.process_work_task_scheduled = true;
}

/* Task function for trying to find a request that can be processed. */
static void s_s3_client_trim_buffer_pool_task(struct aws_task *task, void *arg, enum aws_task_status task_status) {
    AWS_PRECONDITION(task);
    (void)task;
    (void)task_status;

    if (task_status != AWS_TASK_STATUS_RUN_READY) {
        return;
    }

    struct aws_s3_client *client = arg;
    AWS_PRECONDITION(client);

    client->threaded_data.trim_buffer_pool_task_scheduled = false;

    uint32_t num_reqs_in_flight = (uint32_t)aws_atomic_load_int(&client->stats.num_requests_in_flight);

    if (num_reqs_in_flight == 0) {
        client->buffer_pool->vtable->trim(client->buffer_pool);
    }
}

static void s_s3_client_schedule_buffer_pool_trim_synced(struct aws_s3_client *client) {
    ASSERT_SYNCED_DATA_LOCK_HELD(client);

    if (client->threaded_data.trim_buffer_pool_task_scheduled) {
        return;
    }

    uint32_t num_reqs_in_flight = (uint32_t)aws_atomic_load_int(&client->stats.num_requests_in_flight);
    if (num_reqs_in_flight > 0) {
        return;
    }

    aws_task_init(
        &client->synced_data.trim_buffer_pool_task,
        s_s3_client_trim_buffer_pool_task,
        client,
        "s3_client_buffer_pool_trim_task");

    uint64_t trim_time = 0;
    aws_event_loop_current_clock_time(client->process_work_event_loop, &trim_time);
    trim_time +=
        aws_timestamp_convert(s_buffer_pool_trim_time_offset_in_s, AWS_TIMESTAMP_SECS, AWS_TIMESTAMP_NANOS, NULL);

    aws_event_loop_schedule_task_future(
        client->process_work_event_loop, &client->synced_data.trim_buffer_pool_task, trim_time);

    client->threaded_data.trim_buffer_pool_task_scheduled = true;
}

static void s_s3_endpoints_cleanup_task(struct aws_task *task, void *arg, enum aws_task_status task_status) {
    (void)task;
    (void)task_status;

    struct aws_s3_client *client = arg;
    struct aws_array_list endpoints_to_release;
    aws_array_list_init_dynamic(&endpoints_to_release, client->allocator, 5, sizeof(struct aws_s3_endpoint *));

    /* BEGIN CRITICAL SECTION */
    aws_s3_client_lock_synced_data(client);
    client->synced_data.endpoints_cleanup_task_scheduled = false;

    for (struct aws_hash_iter iter = aws_hash_iter_begin(&client->synced_data.endpoints); !aws_hash_iter_done(&iter);
         aws_hash_iter_next(&iter)) {
        struct aws_s3_endpoint *endpoint = (struct aws_s3_endpoint *)iter.element.value;
        if (endpoint->client_synced_data.ref_count == 0) {
            aws_array_list_push_back(&endpoints_to_release, &endpoint);
            aws_hash_iter_delete(&iter, true);
        }
    }

    /* END CRITICAL SECTION */
    aws_s3_client_unlock_synced_data(client);

    /* now destroy all endpoints without holding the lock */
    size_t list_size = aws_array_list_length(&endpoints_to_release);
    for (size_t i = 0; i < list_size; ++i) {
        struct aws_s3_endpoint *endpoint;
        aws_array_list_get_at(&endpoints_to_release, &endpoint, i);
        aws_s3_endpoint_destroy(endpoint);
    }

    /* Clean up the array list */
    aws_array_list_clean_up(&endpoints_to_release);

    aws_s3_client_schedule_process_work(client);
}

static void s_s3_client_schedule_endpoints_cleanup_synced(struct aws_s3_client *client) {
    ASSERT_SYNCED_DATA_LOCK_HELD(client);
    if (client->synced_data.endpoints_cleanup_task_scheduled) {
        return;
    }
    client->synced_data.endpoints_cleanup_task_scheduled = true;
    uint64_t now_ns = 0;
    aws_event_loop_current_clock_time(client->process_work_event_loop, &now_ns);
    aws_event_loop_schedule_task_future(
        client->process_work_event_loop,
        &client->synced_data.endpoints_cleanup_task,
        now_ns +
            aws_timestamp_convert(s_endpoints_cleanup_time_offset_in_s, AWS_TIMESTAMP_SECS, AWS_TIMESTAMP_NANOS, NULL));
}

void aws_s3_client_schedule_process_work(struct aws_s3_client *client) {
    AWS_PRECONDITION(client);

    /* BEGIN CRITICAL SECTION */
    {
        aws_s3_client_lock_synced_data(client);
        s_s3_client_schedule_process_work_synced(client);
        aws_s3_client_unlock_synced_data(client);
    }
    /* END CRITICAL SECTION */
}

static void s_s3_client_remove_meta_request_threaded(
    struct aws_s3_client *client,
    struct aws_s3_meta_request *meta_request) {
    AWS_PRECONDITION(client);
    AWS_PRECONDITION(meta_request);
    (void)client;

    aws_linked_list_remove(&meta_request->client_process_work_threaded_data.node);
    meta_request->client_process_work_threaded_data.scheduled = false;
    aws_s3_meta_request_release(meta_request);
}

/* Task function for trying to find a request that can be processed. */
static void s_s3_client_process_work_task(struct aws_task *task, void *arg, enum aws_task_status task_status) {
    AWS_PRECONDITION(task);
    (void)task;
    (void)task_status;

    /* Client keeps a reference to the event loop group; a 'canceled' status should not happen.*/
    AWS_ASSERT(task_status == AWS_TASK_STATUS_RUN_READY);

    struct aws_s3_client *client = arg;
    AWS_PRECONDITION(client);
    AWS_PRECONDITION(client->vtable);
    AWS_PRECONDITION(client->vtable->process_work);

    client->vtable->process_work(client);
}

static void s_s3_client_process_work_default(struct aws_s3_client *client) {
    AWS_PRECONDITION(client);
    AWS_PRECONDITION(client->vtable);
    AWS_PRECONDITION(client->vtable->finish_destroy);

    struct aws_linked_list meta_request_work_list;
    aws_linked_list_init(&meta_request_work_list);

    /*******************/
    /* Step 1: Move relevant data into thread local memory and schedule cleanups */
    /*******************/
    AWS_LOGF_DEBUG(
        AWS_LS_S3_CLIENT,
        "id=%p s_s3_client_process_work_default - Moving relevant synced_data into threaded_data.",
        (void *)client);

    /* BEGIN CRITICAL SECTION */
    aws_s3_client_lock_synced_data(client);
    /* Once we exit this mutex, someone can reschedule this task. */
    client->synced_data.process_work_task_scheduled = false;
    client->synced_data.process_work_task_in_progress = true;

    if (client->synced_data.active) {
        s_s3_client_schedule_buffer_pool_trim_synced(client);
        s_s3_client_schedule_endpoints_cleanup_synced(client);
    } else if (client->synced_data.endpoints_cleanup_task_scheduled) {
        client->synced_data.endpoints_cleanup_task_scheduled = false;
        /* Cancel the task to run it sync */
        aws_s3_client_unlock_synced_data(client);
        aws_event_loop_cancel_task(client->process_work_event_loop, &client->synced_data.endpoints_cleanup_task);
        aws_s3_client_lock_synced_data(client);
    }

    aws_linked_list_swap_contents(&meta_request_work_list, &client->synced_data.pending_meta_request_work);

    uint32_t num_requests_queued =
        aws_s3_client_queue_requests_threaded(client, &client->synced_data.prepared_requests, false);

    {
        int sub_result = aws_sub_u32_checked(
            client->threaded_data.num_requests_being_prepared,
            num_requests_queued,
            &client->threaded_data.num_requests_being_prepared);

        AWS_ASSERT(sub_result == AWS_OP_SUCCESS);
        (void)sub_result;
    }

    {
        int sub_result = aws_sub_u32_checked(
            client->threaded_data.num_requests_being_prepared,
            client->synced_data.num_failed_prepare_requests,
            &client->threaded_data.num_requests_being_prepared);

        client->synced_data.num_failed_prepare_requests = 0;

        AWS_ASSERT(sub_result == AWS_OP_SUCCESS);
        (void)sub_result;
    }

    uint32_t num_endpoints_in_table = (uint32_t)aws_hash_table_get_entry_count(&client->synced_data.endpoints);
    uint32_t num_endpoints_allocated = client->synced_data.num_endpoints_allocated;

    aws_s3_client_unlock_synced_data(client);
    /* END CRITICAL SECTION */

    /*******************/
    /* Step 2: Push meta requests into the thread local list if they haven't already been scheduled. */
    /*******************/
    AWS_LOGF_DEBUG(
        AWS_LS_S3_CLIENT, "id=%p s_s3_client_process_work_default - Processing any new meta requests.", (void *)client);

    while (!aws_linked_list_empty(&meta_request_work_list)) {
        struct aws_linked_list_node *node = aws_linked_list_pop_back(&meta_request_work_list);
        struct aws_s3_meta_request_work *meta_request_work =
            AWS_CONTAINER_OF(node, struct aws_s3_meta_request_work, node);

        AWS_FATAL_ASSERT(meta_request_work != NULL);
        AWS_FATAL_ASSERT(meta_request_work->meta_request != NULL);

        struct aws_s3_meta_request *meta_request = meta_request_work->meta_request;

        if (!meta_request->client_process_work_threaded_data.scheduled) {
            aws_linked_list_push_back(
                &client->threaded_data.meta_requests, &meta_request->client_process_work_threaded_data.node);

            meta_request->client_process_work_threaded_data.scheduled = true;
        } else {
            meta_request = aws_s3_meta_request_release(meta_request);
        }

        aws_mem_release(client->allocator, meta_request_work);
    }

    /*******************/
    /* Step 3: Update relevant meta requests and connections. */
    /*******************/
    {
        AWS_LOGF_DEBUG(AWS_LS_S3_CLIENT, "id=%p Updating meta requests.", (void *)client);
        aws_s3_client_update_meta_requests_threaded(client);

        AWS_LOGF_DEBUG(
            AWS_LS_S3_CLIENT, "id=%p Updating connections, assigning requests where possible.", (void *)client);
        aws_s3_client_update_connections_threaded(client);
    }

    /*******************/
    /* Step 4: Log client stats. */
    /*******************/
    {
        uint32_t num_requests_tracked_requests = (uint32_t)aws_atomic_load_int(&client->stats.num_requests_in_flight);

        uint32_t num_auto_ranged_get_network_io =
            s_s3_client_get_num_requests_network_io(client, AWS_S3_META_REQUEST_TYPE_GET_OBJECT);
        uint32_t num_auto_ranged_put_network_io =
            s_s3_client_get_num_requests_network_io(client, AWS_S3_META_REQUEST_TYPE_PUT_OBJECT);
        uint32_t num_auto_default_network_io =
            s_s3_client_get_num_requests_network_io(client, AWS_S3_META_REQUEST_TYPE_DEFAULT);

        uint32_t num_requests_network_io =
            s_s3_client_get_num_requests_network_io(client, AWS_S3_META_REQUEST_TYPE_MAX);

        uint32_t num_requests_stream_queued_waiting =
            (uint32_t)aws_atomic_load_int(&client->stats.num_requests_stream_queued_waiting);

        uint32_t num_requests_being_prepared = client->threaded_data.num_requests_being_prepared;

        uint32_t num_requests_streaming_response =
            (uint32_t)aws_atomic_load_int(&client->stats.num_requests_streaming_response);

        uint32_t total_approx_requests = num_requests_network_io + num_requests_stream_queued_waiting +
                                         num_requests_streaming_response + num_requests_being_prepared +
                                         client->threaded_data.request_queue_size;
        AWS_LOGF(
            s_log_level_client_stats,
            AWS_LS_S3_CLIENT_STATS,
            "id=%p Requests-in-flight(approx/exact):%d/%d  Requests-preparing:%d  Requests-queued:%d  "
            "Requests-network(get/put/default/total):%d/%d/%d/%d  Requests-streaming-waiting:%d  "
            "Requests-streaming-response:%d "
            " Endpoints(in-table/allocated):%d/%d",
            (void *)client,
            total_approx_requests,
            num_requests_tracked_requests,
            num_requests_being_prepared,
            client->threaded_data.request_queue_size,
            num_auto_ranged_get_network_io,
            num_auto_ranged_put_network_io,
            num_auto_default_network_io,
            num_requests_network_io,
            num_requests_stream_queued_waiting,
            num_requests_streaming_response,
            num_endpoints_in_table,
            num_endpoints_allocated);
    }

    /*******************/
    /* Step 5: Check for client shutdown. */
    /*******************/
    {
        /* BEGIN CRITICAL SECTION */
        aws_s3_client_lock_synced_data(client);
        client->synced_data.process_work_task_in_progress = false;

        /* This flag should never be set twice. If it was, that means a double-free could occur.*/
        AWS_ASSERT(!client->synced_data.finish_destroy);

        bool finish_destroy =
            client->synced_data.active == false && client->synced_data.start_destroy_executing == false &&
            client->synced_data.body_streaming_elg_allocated == false &&
            client->synced_data.process_work_task_scheduled == false &&
            client->synced_data.process_work_task_in_progress == false &&
            client->synced_data.s3express_provider_active == false && client->synced_data.num_endpoints_allocated == 0;

        client->synced_data.finish_destroy = finish_destroy;

        if (!client->synced_data.active) {
            AWS_LOGF_DEBUG(
                AWS_LS_S3_CLIENT,
                "id=%p Client shutdown progress: starting_destroy_executing=%d  body_streaming_elg_allocated=%d  "
                "process_work_task_scheduled=%d  process_work_task_in_progress=%d  num_endpoints_allocated=%d "
                "s3express_provider_active=%d finish_destroy=%d",
                (void *)client,
                (int)client->synced_data.start_destroy_executing,
                (int)client->synced_data.body_streaming_elg_allocated,
                (int)client->synced_data.process_work_task_scheduled,
                (int)client->synced_data.process_work_task_in_progress,
                (int)client->synced_data.num_endpoints_allocated,
                (int)client->synced_data.s3express_provider_active,
                (int)client->synced_data.finish_destroy);
        }

        aws_s3_client_unlock_synced_data(client);
        /* END CRITICAL SECTION */

        if (finish_destroy) {
            client->vtable->finish_destroy(client);
        }
    }
}

static void s_s3_client_prepare_callback_queue_request(
    struct aws_s3_meta_request *meta_request,
    struct aws_s3_request *request,
    int error_code,
    void *user_data);

static bool s_s3_client_should_update_meta_request(
    struct aws_s3_client *client,
    struct aws_s3_meta_request *meta_request,
    uint32_t num_requests_in_flight,
    const uint32_t max_requests_in_flight,
    const uint32_t max_requests_prepare) {

    /* CreateSession has high priority to bypass the checks. */
    if (meta_request->type == AWS_S3_META_REQUEST_TYPE_DEFAULT) {
        struct aws_s3_meta_request_default *meta_request_default = meta_request->impl;
        if (meta_request_default->request_type == AWS_S3_REQUEST_TYPE_CREATE_SESSION) {
            return true;
        }
    }

    /**
     * If number of being-prepared + already-prepared-and-queued requests is more than the max that can
     * be in the preparation stage.
     * Or total number of requests tracked by the client is more than the max tracked ("in flight")
     * requests.
     *
     * We cannot create more requests for this meta request.
     */
    if ((client->threaded_data.num_requests_being_prepared + client->threaded_data.request_queue_size) >=
        max_requests_prepare) {
        return false;
    }
    if (num_requests_in_flight >= max_requests_in_flight) {
        return false;
    }

    /* If this particular endpoint doesn't have any known addresses yet, then we don't want to go full speed in
     * ramping up requests just yet. If there is already enough in the queue for one address (even if those
     * aren't for this particular endpoint) we skip over this meta request for now. */
    struct aws_s3_endpoint *endpoint = meta_request->endpoint;
    AWS_ASSERT(endpoint != NULL);
    AWS_ASSERT(client->vtable->get_host_address_count);
    size_t num_known_vips = client->vtable->get_host_address_count(
        client->client_bootstrap->host_resolver, endpoint->host_name, AWS_GET_HOST_ADDRESS_COUNT_RECORD_TYPE_A);
    if (num_known_vips == 0 && (client->threaded_data.num_requests_being_prepared +
                                client->threaded_data.request_queue_size) >= g_min_num_connections) {
        return false;
    }

    /* Nothing blocks the meta request to create more requests */
    return true;
}

void aws_s3_client_update_meta_requests_threaded(struct aws_s3_client *client) {
    AWS_PRECONDITION(client);

    const uint32_t max_requests_in_flight = aws_s3_client_get_max_requests_in_flight(client);
    const uint32_t max_requests_prepare = aws_s3_client_get_max_requests_prepare(client);

    struct aws_linked_list meta_requests_work_remaining;
    aws_linked_list_init(&meta_requests_work_remaining);

    uint32_t num_requests_in_flight = (uint32_t)aws_atomic_load_int(&client->stats.num_requests_in_flight);

    const uint32_t pass_flags[] = {
        AWS_S3_META_REQUEST_UPDATE_FLAG_CONSERVATIVE,
        0,
    };

    const uint32_t num_passes = AWS_ARRAY_SIZE(pass_flags);

    for (uint32_t pass_index = 0; pass_index < num_passes; ++pass_index) {

        /**
         * Iterate through the meta requests to update meta requests and get new requests that can then be prepared
         * (reading from any streams, signing, etc.) for sending.
         */
        while (!aws_linked_list_empty(&client->threaded_data.meta_requests)) {

            struct aws_linked_list_node *meta_request_node =
                aws_linked_list_begin(&client->threaded_data.meta_requests);
            struct aws_s3_meta_request *meta_request =
                AWS_CONTAINER_OF(meta_request_node, struct aws_s3_meta_request, client_process_work_threaded_data);

            if (!s_s3_client_should_update_meta_request(
                    client, meta_request, num_requests_in_flight, max_requests_in_flight, max_requests_prepare)) {

                /* Move the meta request to be processed from next loop. */
                aws_linked_list_remove(&meta_request->client_process_work_threaded_data.node);
                aws_linked_list_push_back(
                    &meta_requests_work_remaining, &meta_request->client_process_work_threaded_data.node);
                continue;
            }

            struct aws_s3_request *request = NULL;

            /* Try to grab the next request from the meta request. */
            /* TODO: should we bail out if request fails to update due to mem or
             * continue going and hopping that following reqs can fit into mem?
             * check if avail space is at least part size? */
            bool work_remaining = aws_s3_meta_request_update(meta_request, pass_flags[pass_index], &request);

            if (work_remaining) {
                /* If there is work remaining, but we didn't get a request back, take the meta request out of the
                 * list so that we don't use it again during this function, with the intention of putting it back in
                 * the list before this function ends. */
                if (request == NULL) {
                    aws_linked_list_remove(&meta_request->client_process_work_threaded_data.node);
                    aws_linked_list_push_back(
                        &meta_requests_work_remaining, &meta_request->client_process_work_threaded_data.node);
                } else {
                    request->tracked_by_client = true;

                    ++client->threaded_data.num_requests_being_prepared;

                    num_requests_in_flight =
                        (uint32_t)aws_atomic_fetch_add(&client->stats.num_requests_in_flight, 1) + 1;

                    aws_s3_meta_request_prepare_request(
                        meta_request, request, s_s3_client_prepare_callback_queue_request, client);
                }
            } else {
                s_s3_client_remove_meta_request_threaded(client, meta_request);
            }
        }

        aws_linked_list_move_all_front(&client->threaded_data.meta_requests, &meta_requests_work_remaining);
    }
}

static void s_s3_client_meta_request_finished_request(
    struct aws_s3_client *client,
    struct aws_s3_meta_request *meta_request,
    struct aws_s3_request *request,
    int error_code) {
    AWS_PRECONDITION(client);
    AWS_PRECONDITION(request);

    if (request->tracked_by_client) {
        /* BEGIN CRITICAL SECTION */
        aws_s3_client_lock_synced_data(client);
        aws_atomic_fetch_sub(&client->stats.num_requests_in_flight, 1);
        s_s3_client_schedule_process_work_synced(client);
        aws_s3_client_unlock_synced_data(client);
        /* END CRITICAL SECTION */
    }
    aws_s3_meta_request_finished_request(meta_request, request, error_code);
}

static void s_s3_client_prepare_callback_queue_request(
    struct aws_s3_meta_request *meta_request,
    struct aws_s3_request *request,
    int error_code,
    void *user_data) {
    AWS_PRECONDITION(meta_request);
    AWS_PRECONDITION(request);

    struct aws_s3_client *client = user_data;
    AWS_PRECONDITION(client);

    if (error_code != AWS_ERROR_SUCCESS) {
        s_s3_client_meta_request_finished_request(client, meta_request, request, error_code);
        request = aws_s3_request_release(request);
    }

    /* BEGIN CRITICAL SECTION */
    {
        aws_s3_client_lock_synced_data(client);

        if (error_code == AWS_ERROR_SUCCESS) {
            aws_linked_list_push_back(&client->synced_data.prepared_requests, &request->node);
        } else {
            ++client->synced_data.num_failed_prepare_requests;
        }

        s_s3_client_schedule_process_work_synced(client);
        aws_s3_client_unlock_synced_data(client);
    }
    /* END CRITICAL SECTION */
}

void aws_s3_client_update_connections_threaded(struct aws_s3_client *client) {
    AWS_PRECONDITION(client);
    AWS_PRECONDITION(client->vtable);

    struct aws_linked_list left_over_requests;
    aws_linked_list_init(&left_over_requests);

    while (s_s3_client_get_num_requests_network_io(client, AWS_S3_META_REQUEST_TYPE_MAX) <
               aws_s3_client_get_max_active_connections(client, NULL) &&
           !aws_linked_list_empty(&client->threaded_data.request_queue)) {

        struct aws_s3_request *request = aws_s3_client_dequeue_request_threaded(client);
        const uint32_t max_active_connections = aws_s3_client_get_max_active_connections(client, request->meta_request);
        if (request->is_noop) {
            /* If request is no-op, finishes and cleans up the request */
            s_s3_client_meta_request_finished_request(client, request->meta_request, request, AWS_ERROR_SUCCESS);
            request = aws_s3_request_release(request);
        } else if (!request->always_send && aws_s3_meta_request_has_finish_result(request->meta_request)) {
            /* Unless the request is marked "always send", if this meta request has a finish result, then finish the
             * request now and release it. */
            s_s3_client_meta_request_finished_request(client, request->meta_request, request, AWS_ERROR_S3_CANCELED);
            request = aws_s3_request_release(request);
        } else if (
            s_s3_client_get_num_requests_network_io(client, request->meta_request->type) < max_active_connections) {
            s_s3_client_create_connection_for_request(client, request);
        } else {
            /* Push the request into the left-over list to be used in a future call of this function. */
            aws_linked_list_push_back(&left_over_requests, &request->node);
        }
    }

    aws_s3_client_queue_requests_threaded(client, &left_over_requests, true);
}

static void s_s3_client_acquired_retry_token(
    struct aws_retry_strategy *retry_strategy,
    int error_code,
    struct aws_retry_token *token,
    void *user_data);

static void s_s3_client_retry_ready(struct aws_retry_token *token, int error_code, void *user_data);

static void s_s3_client_create_connection_for_request_default(
    struct aws_s3_client *client,
    struct aws_s3_request *request);

static void s_s3_client_create_connection_for_request(struct aws_s3_client *client, struct aws_s3_request *request) {
    AWS_PRECONDITION(client);
    AWS_PRECONDITION(client->vtable);

    if (client->vtable->create_connection_for_request) {
        client->vtable->create_connection_for_request(client, request);
        return;
    }

    s_s3_client_create_connection_for_request_default(client, request);
}

static void s_s3_client_create_connection_for_request_default(
    struct aws_s3_client *client,
    struct aws_s3_request *request) {
    AWS_PRECONDITION(client);
    AWS_PRECONDITION(request);

    struct aws_s3_meta_request *meta_request = request->meta_request;
    AWS_PRECONDITION(meta_request);

    aws_atomic_fetch_add(&client->stats.num_requests_network_io[meta_request->type], 1);

    struct aws_s3_connection *connection = aws_mem_calloc(client->allocator, 1, sizeof(struct aws_s3_connection));

    connection->endpoint = aws_s3_endpoint_acquire(meta_request->endpoint, false /*already_holding_lock*/);
    connection->request = request;

    struct aws_byte_cursor host_header_value;
    AWS_ZERO_STRUCT(host_header_value);

    struct aws_http_headers *message_headers = aws_http_message_get_headers(meta_request->initial_request_message);
    AWS_ASSERT(message_headers);

    int result = aws_http_headers_get(message_headers, g_host_header_name, &host_header_value);
    AWS_ASSERT(result == AWS_OP_SUCCESS);
    (void)result;

    if (aws_retry_strategy_acquire_retry_token(
            client->retry_strategy, &host_header_value, s_s3_client_acquired_retry_token, connection, 0)) {

        AWS_LOGF_ERROR(
            AWS_LS_S3_CLIENT,
            "id=%p Client could not acquire retry token for request %p due to error %d (%s)",
            (void *)client,
            (void *)request,
            aws_last_error_or_unknown(),
            aws_error_str(aws_last_error_or_unknown()));

        goto reset_connection;
    }

    return;

reset_connection:

    aws_s3_client_notify_connection_finished(
        client, connection, aws_last_error_or_unknown(), AWS_S3_CONNECTION_FINISH_CODE_FAILED);
}

static void s_s3_client_acquired_retry_token(
    struct aws_retry_strategy *retry_strategy,
    int error_code,
    struct aws_retry_token *token,
    void *user_data) {

    AWS_PRECONDITION(retry_strategy);
    (void)retry_strategy;

    struct aws_s3_connection *connection = user_data;
    AWS_PRECONDITION(connection);

    struct aws_s3_request *request = connection->request;
    AWS_PRECONDITION(request);

    struct aws_s3_meta_request *meta_request = request->meta_request;
    AWS_PRECONDITION(meta_request);

    struct aws_s3_endpoint *endpoint = meta_request->endpoint;
    AWS_ASSERT(endpoint != NULL);

    struct aws_s3_client *client = endpoint->client;
    AWS_ASSERT(client != NULL);

    if (error_code != AWS_ERROR_SUCCESS) {
        AWS_LOGF_ERROR(
            AWS_LS_S3_CLIENT,
            "id=%p Client could not get retry token for connection %p processing request %p due to error %d (%s)",
            (void *)client,
            (void *)connection,
            (void *)request,
            error_code,
            aws_error_str(error_code));

        goto error_clean_up;
    }

    AWS_ASSERT(token);

    connection->retry_token = token;

    AWS_ASSERT(client->vtable->acquire_http_connection);

    /* client needs to be kept alive until s_s3_client_on_acquire_http_connection completes */
    /* TODO: not a blocker, consider managing the life time of aws_s3_client from aws_s3_endpoint to simplify usage */
    aws_s3_client_acquire(client);

    client->vtable->acquire_http_connection(
        endpoint->http_connection_manager, s_s3_client_on_acquire_http_connection, connection);

    return;

error_clean_up:

    aws_s3_client_notify_connection_finished(client, connection, error_code, AWS_S3_CONNECTION_FINISH_CODE_FAILED);
}

static void s_s3_client_on_acquire_http_connection(
    struct aws_http_connection *incoming_http_connection,
    int error_code,
    void *user_data) {

    struct aws_s3_connection *connection = user_data;
    AWS_PRECONDITION(connection);

    struct aws_s3_request *request = connection->request;
    AWS_PRECONDITION(request);

    struct aws_s3_meta_request *meta_request = request->meta_request;
    AWS_PRECONDITION(meta_request);

    struct aws_s3_endpoint *endpoint = meta_request->endpoint;
    AWS_ASSERT(endpoint != NULL);

    struct aws_s3_client *client = endpoint->client;
    AWS_ASSERT(client != NULL);

    if (error_code != AWS_ERROR_SUCCESS) {
        AWS_LOGF_ERROR(
            AWS_LS_S3_ENDPOINT,
            "id=%p: Could not acquire connection due to error code %d (%s)",
            (void *)endpoint,
            error_code,
            aws_error_str(error_code));

        if (error_code == AWS_IO_DNS_INVALID_NAME || error_code == AWS_ERROR_PLATFORM_NOT_SUPPORTED ||
            error_code == AWS_IO_SOCKET_INVALID_OPTIONS) {
            /**
             * Fail fast without retry
             * - Invalid DNS name will not change after retry.
             */
            AWS_LOGF_ERROR(
                AWS_LS_S3_META_REQUEST,
                "id=%p Meta request cannot recover from error %d (%s) while acquiring HTTP connection. (request=%p)",
                (void *)meta_request,
                error_code,
                aws_error_str(error_code),
                (void *)request);
            goto error_fail;
        }

        goto error_retry;
    }

    connection->http_connection = incoming_http_connection;
    aws_s3_meta_request_send_request(meta_request, connection);
    aws_s3_client_release(client); /* kept since this callback was registered */
    return;

error_retry:

    aws_s3_client_notify_connection_finished(client, connection, error_code, AWS_S3_CONNECTION_FINISH_CODE_RETRY);
    aws_s3_client_release(client); /* kept since this callback was registered */
    return;

error_fail:

    aws_s3_client_notify_connection_finished(client, connection, error_code, AWS_S3_CONNECTION_FINISH_CODE_FAILED);
    aws_s3_client_release(client); /* kept since this callback was registered */
}

/* Called by aws_s3_meta_request when it has finished using this connection for a single request. */
void aws_s3_client_notify_connection_finished(
    struct aws_s3_client *client,
    struct aws_s3_connection *connection,
    int error_code,
    enum aws_s3_connection_finish_code finish_code) {
    AWS_PRECONDITION(client);
    AWS_PRECONDITION(connection);

    struct aws_s3_request *request = connection->request;
    AWS_PRECONDITION(request);

    struct aws_s3_meta_request *meta_request = request->meta_request;

    AWS_PRECONDITION(meta_request);
    AWS_PRECONDITION(meta_request->initial_request_message);

    struct aws_s3_endpoint *endpoint = meta_request->endpoint;
    AWS_PRECONDITION(endpoint);
    if (request->send_data.metrics) {
        request->send_data.metrics->crt_info_metrics.error_code = error_code;
    }

    /* If we're trying to set up a retry... */
    if (finish_code == AWS_S3_CONNECTION_FINISH_CODE_RETRY) {

        if (connection->retry_token == NULL) {
            AWS_LOGF_ERROR(
                AWS_LS_S3_CLIENT,
                "id=%p Client could not schedule retry of request %p for meta request %p, as retry token is NULL.",
                (void *)client,
                (void *)request,
                (void *)meta_request);

            goto reset_connection;
        }

        if (aws_s3_meta_request_is_finished(meta_request)) {
            AWS_LOGF_DEBUG(
                AWS_LS_S3_CLIENT,
                "id=%p Client not scheduling retry of request %p for meta request %p with token %p because meta "
                "request has been flagged as finished.",
                (void *)client,
                (void *)request,
                (void *)meta_request,
                (void *)connection->retry_token);

            goto reset_connection;
        }

        AWS_LOGF_DEBUG(
            AWS_LS_S3_CLIENT,
            "id=%p Client scheduling retry of request %p for meta request %p with token %p with error code %d (%s).",
            (void *)client,
            (void *)request,
            (void *)meta_request,
            (void *)connection->retry_token,
            error_code,
            aws_error_str(error_code));

        enum aws_retry_error_type error_type = AWS_RETRY_ERROR_TYPE_TRANSIENT;

        switch (error_code) {
            case AWS_ERROR_S3_INTERNAL_ERROR:
                error_type = AWS_RETRY_ERROR_TYPE_SERVER_ERROR;
                break;

            case AWS_ERROR_S3_SLOW_DOWN:
                error_type = AWS_RETRY_ERROR_TYPE_THROTTLING;
                break;
        }

        if (connection->http_connection != NULL) {
            AWS_ASSERT(endpoint->http_connection_manager);

            aws_http_connection_manager_release_connection(
                endpoint->http_connection_manager, connection->http_connection);

            connection->http_connection = NULL;
        }

        /* Ask the retry strategy to schedule a retry of the request. */
        if (aws_retry_strategy_schedule_retry(
                connection->retry_token, error_type, s_s3_client_retry_ready, connection)) {

            AWS_LOGF_ERROR(
                AWS_LS_S3_CLIENT,
                "id=%p Client could not retry request %p for meta request %p with token %p due to error %d (%s)",
                (void *)client,
                (void *)request,
                (void *)meta_request,
                (void *)connection->retry_token,
                aws_last_error_or_unknown(),
                aws_error_str(aws_last_error_or_unknown()));

            goto reset_connection;
        }

        return;
    }

reset_connection:

    if (connection->retry_token != NULL) {
        /* If we have a retry token and successfully finished, record that success. */
        if (finish_code == AWS_S3_CONNECTION_FINISH_CODE_SUCCESS) {
            aws_retry_token_record_success(connection->retry_token);
        }

        aws_retry_token_release(connection->retry_token);
        connection->retry_token = NULL;
    }

    /* If we weren't successful, and we're here, that means this failure is not eligible for a retry. So finish the
     * request, and close our HTTP connection. */
    if (finish_code != AWS_S3_CONNECTION_FINISH_CODE_SUCCESS) {
        if (connection->http_connection != NULL) {
            aws_http_connection_close(connection->http_connection);
        }
    }

    aws_atomic_fetch_sub(&client->stats.num_requests_network_io[meta_request->type], 1);

    s_s3_client_meta_request_finished_request(client, meta_request, request, error_code);

    if (connection->http_connection != NULL) {
        AWS_ASSERT(endpoint->http_connection_manager);

        aws_http_connection_manager_release_connection(endpoint->http_connection_manager, connection->http_connection);

        connection->http_connection = NULL;
    }

    if (connection->request != NULL) {
        connection->request = aws_s3_request_release(connection->request);
    }

    aws_retry_token_release(connection->retry_token);
    connection->retry_token = NULL;

    aws_s3_endpoint_release(connection->endpoint);
    connection->endpoint = NULL;

    aws_mem_release(client->allocator, connection);
    connection = NULL;

    /* BEGIN CRITICAL SECTION */
    {
        aws_s3_client_lock_synced_data(client);
        s_s3_client_schedule_process_work_synced(client);
        aws_s3_client_unlock_synced_data(client);
    }
    /* END CRITICAL SECTION */
}

static void s_s3_client_prepare_request_callback_retry_request(
    struct aws_s3_meta_request *meta_request,
    struct aws_s3_request *request,
    int error_code,
    void *user_data);

static void s_s3_client_retry_ready(struct aws_retry_token *token, int error_code, void *user_data) {
    AWS_PRECONDITION(token);
    (void)token;

    struct aws_s3_connection *connection = user_data;
    AWS_PRECONDITION(connection);

    struct aws_s3_request *request = connection->request;
    AWS_PRECONDITION(request);

    struct aws_s3_meta_request *meta_request = request->meta_request;
    AWS_PRECONDITION(meta_request);

    struct aws_s3_endpoint *endpoint = meta_request->endpoint;
    AWS_PRECONDITION(endpoint);

    struct aws_s3_client *client = endpoint->client;
    AWS_PRECONDITION(client);

    /* If we couldn't retry this request, then bail on the entire meta request. */
    if (error_code != AWS_ERROR_SUCCESS) {

        AWS_LOGF_ERROR(
            AWS_LS_S3_CLIENT,
            "id=%p Client could not retry request %p for meta request %p due to error %d (%s)",
            (void *)client,
            (void *)meta_request,
            (void *)request,
            error_code,
            aws_error_str(error_code));

        goto error_clean_up;
    }

    AWS_LOGF_DEBUG(
        AWS_LS_S3_META_REQUEST,
        "id=%p Client retrying request %p for meta request %p on connection %p with retry token %p",
        (void *)client,
        (void *)request,
        (void *)meta_request,
        (void *)connection,
        (void *)connection->retry_token);

    aws_s3_meta_request_prepare_request(
        meta_request, request, s_s3_client_prepare_request_callback_retry_request, connection);

    return;

error_clean_up:

    aws_s3_client_notify_connection_finished(client, connection, error_code, AWS_S3_CONNECTION_FINISH_CODE_FAILED);
}

static void s_s3_client_prepare_request_callback_retry_request(
    struct aws_s3_meta_request *meta_request,
    struct aws_s3_request *request,
    int error_code,
    void *user_data) {
    AWS_PRECONDITION(meta_request);
    (void)meta_request;

    AWS_PRECONDITION(request);
    (void)request;

    struct aws_s3_connection *connection = user_data;
    AWS_PRECONDITION(connection);

    struct aws_s3_endpoint *endpoint = meta_request->endpoint;
    AWS_ASSERT(endpoint != NULL);

    struct aws_s3_client *client = endpoint->client;
    AWS_ASSERT(client != NULL);

    if (error_code == AWS_ERROR_SUCCESS) {
        AWS_ASSERT(connection->retry_token);

        s_s3_client_acquired_retry_token(
            client->retry_strategy, AWS_ERROR_SUCCESS, connection->retry_token, connection);
    } else {
        aws_s3_client_notify_connection_finished(client, connection, error_code, AWS_S3_CONNECTION_FINISH_CODE_FAILED);
    }
}

static void s_resume_token_ref_count_zero_callback(void *arg) {
    struct aws_s3_meta_request_resume_token *token = arg;

    aws_string_destroy(token->multipart_upload_id);

    aws_mem_release(token->allocator, token);
}

struct aws_s3_meta_request_resume_token *aws_s3_meta_request_resume_token_new(struct aws_allocator *allocator) {
    struct aws_s3_meta_request_resume_token *token =
        aws_mem_calloc(allocator, 1, sizeof(struct aws_s3_meta_request_resume_token));

    token->allocator = allocator;
    aws_ref_count_init(&token->ref_count, token, s_resume_token_ref_count_zero_callback);

    return token;
}

struct aws_s3_meta_request_resume_token *aws_s3_meta_request_resume_token_new_upload(
    struct aws_allocator *allocator,
    const struct aws_s3_upload_resume_token_options *options) {
    AWS_PRECONDITION(allocator);
    AWS_PRECONDITION(options);
    if (options->part_size > SIZE_MAX) {
        aws_raise_error(AWS_ERROR_OVERFLOW_DETECTED);
        return NULL;
    }

    struct aws_s3_meta_request_resume_token *token = aws_s3_meta_request_resume_token_new(allocator);
    token->multipart_upload_id = aws_string_new_from_cursor(allocator, &options->upload_id);
    token->part_size = (size_t)options->part_size;
    token->total_num_parts = options->total_num_parts;
    token->num_parts_completed = options->num_parts_completed;
    token->type = AWS_S3_META_REQUEST_TYPE_PUT_OBJECT;
    return token;
}

struct aws_s3_meta_request_resume_token *aws_s3_meta_request_resume_token_acquire(
    struct aws_s3_meta_request_resume_token *resume_token) {
    if (resume_token) {
        aws_ref_count_acquire(&resume_token->ref_count);
    }
    return resume_token;
}

struct aws_s3_meta_request_resume_token *aws_s3_meta_request_resume_token_release(
    struct aws_s3_meta_request_resume_token *resume_token) {
    if (resume_token) {
        aws_ref_count_release(&resume_token->ref_count);
    }
    return NULL;
}

enum aws_s3_meta_request_type aws_s3_meta_request_resume_token_type(
    struct aws_s3_meta_request_resume_token *resume_token) {
    AWS_FATAL_PRECONDITION(resume_token);
    return resume_token->type;
}

uint64_t aws_s3_meta_request_resume_token_part_size(struct aws_s3_meta_request_resume_token *resume_token) {
    AWS_FATAL_PRECONDITION(resume_token);
    return (uint64_t)resume_token->part_size;
}

size_t aws_s3_meta_request_resume_token_total_num_parts(struct aws_s3_meta_request_resume_token *resume_token) {
    AWS_FATAL_PRECONDITION(resume_token);
    return resume_token->total_num_parts;
}

size_t aws_s3_meta_request_resume_token_num_parts_completed(struct aws_s3_meta_request_resume_token *resume_token) {
    AWS_FATAL_PRECONDITION(resume_token);
    return resume_token->num_parts_completed;
}

struct aws_byte_cursor aws_s3_meta_request_resume_token_upload_id(
    struct aws_s3_meta_request_resume_token *resume_token) {
    AWS_FATAL_PRECONDITION(resume_token);
    if (resume_token->type == AWS_S3_META_REQUEST_TYPE_PUT_OBJECT && resume_token->multipart_upload_id != NULL) {
        return aws_byte_cursor_from_string(resume_token->multipart_upload_id);
    }

    return aws_byte_cursor_from_c_str("");
}

static uint64_t s_upload_timeout_threshold_ns = 5000000000; /* 5 Secs */
const size_t g_expect_timeout_offset_ms =
    700; /* 0.7 Secs. From experiments on c5n.18xlarge machine for 30 GiB upload, it gave us best performance. */

static int s_compare_uint64_min_heap(const void *a, const void *b) {
    uint64_t arg1 = *(const uint64_t *)a;
    uint64_t arg2 = *(const uint64_t *)b;
    /* Use a min-heap to get the P90, which will be the min of the largest 10% of data. */
    return arg1 > arg2;
}

/**
 * The upload timeout optimization: explained.
 *
 * Sometimes, S3 is extremely slow responding to an upload.
 * In these cases, it's much faster to cancel and resend the upload,
 * vs waiting 5sec for the slow response.
 *
 * Typically, S3 responds to an upload in 0.2sec after the request is fully received.
 * But occasionally (about 0.1%) it takes 5sec to respond.
 * In a large 30GiB file upload, you can expect about 4 parts to suffer from
 * a slow response. If one of these parts is near the end of the file,
 * then we end up sitting around doing nothing for up to 5sec, waiting
 * for this final slow upload to complete.
 *
 * We use the response_first_byte_timeout HTTP option to cancel uploads
 * suffering from a slow response. But how should we set it? A fast 100Gbps
 * machine definitely wants it! But a slow computer does not. A slow computer
 * would be better off waiting 5sec for the response, vs re-uploading the whole request.
 *
 * The current algorithm:
 * 1. Start without a timeout value. After max(10, # of ideal connections) requests completed, we know the average of
 *      how long the request takes. We decide if it's worth to set a timeout value or not. (If the average of request
 *      takes more than 5 secs or not).
 * 2. If it is worth to retry, start with a timeout value from max(1 sec, P90 of the initial samples).
 * 3. If a request finishes successfully, use the average response_to_first_byte_time + g_expect_timeout_offset_ms as
 *      our expected timeout value. (TODO: The real expected timeout value should be a P99 of all the requests.)
 *  3.1 Adjust the current timeout value against the expected timeout value, via 0.99 * <current timeout> + 0.01 *
 *      <expected timeout> to get closer to the expected timeout value.
 * 4. If request had timed out. We check the timeout rate.
 *  4.1 If timeout rate is larger than 0.1%, we increase the timeout value by 100ms (Check the timeout value when the
 *      request was made, if the updated timeout value is larger than the expected, skip update).
 *  4.2 If timeout rate is larger than 1%, we increase the timeout value by 1 secs (If needed). And clear the rate
 *      to get the exact rate with new timeout value.
 *  4.3 Once the timeout value is larger than 5 secs, we stop the process.
 *
 * Invoked from `s_s3_auto_ranged_put_send_request_finish`.
 */
void aws_s3_client_update_upload_part_timeout(
    struct aws_s3_client *client,
    struct aws_s3_request *finished_upload_part_request,
    int finished_error_code) {

    aws_s3_client_lock_synced_data(client);
    struct aws_s3_upload_part_timeout_stats *stats = &client->synced_data.upload_part_stats;
    if (stats->stop_timeout) {
        /* Timeout was disabled */
        goto unlock;
    }

    struct aws_s3_request_metrics *metrics = finished_upload_part_request->send_data.metrics;
    size_t current_timeout_ms = aws_atomic_load_int(&client->upload_timeout_ms);
    uint64_t current_timeout_ns =
        aws_timestamp_convert(current_timeout_ms, AWS_TIMESTAMP_MILLIS, AWS_TIMESTAMP_NANOS, NULL);
    uint64_t updated_timeout_ns = 0;
    uint64_t expect_timeout_offset_ns =
        aws_timestamp_convert(g_expect_timeout_offset_ms, AWS_TIMESTAMP_MILLIS, AWS_TIMESTAMP_NANOS, NULL);
    // Default to ideal connection count, but at least collect 10 samples.
    uint32_t num_samples_to_collect = aws_max_u32(client->ideal_connection_count, 10);

    switch (finished_error_code) {
        case AWS_ERROR_SUCCESS:
            /* We only interested in request succeed */
            stats->num_successful_upload_requests = aws_add_u64_saturating(stats->num_successful_upload_requests, 1);
            if (stats->num_successful_upload_requests <= num_samples_to_collect) {
                /* Gether the data */
                uint64_t request_time_ns =
                    metrics->time_metrics.receive_end_timestamp_ns - metrics->time_metrics.send_start_timestamp_ns;
                stats->initial_request_time.sum_ns =
                    aws_add_u64_saturating(stats->initial_request_time.sum_ns, request_time_ns);
                ++stats->initial_request_time.num_samples;
                if (!stats->initial_request_time.collecting_p90) {
                    /* Initialize the priority queue to collect the p90 of the initial requests. */
                    stats->initial_request_time.collecting_p90 = true;
                    size_t queue_size = num_samples_to_collect / 10;
                    AWS_ASSERT(queue_size > 0);
                    aws_priority_queue_init_dynamic(
                        &stats->initial_request_time.p90_samples,
                        client->allocator,
                        queue_size,
                        sizeof(uint64_t),
                        s_compare_uint64_min_heap);
                } else {
                    /* check if the queue is full, if full pop and top and push the next. */
                    size_t current_size = aws_priority_queue_size(&stats->initial_request_time.p90_samples);
                    size_t current_capacity = aws_priority_queue_capacity(&stats->initial_request_time.p90_samples);
                    if (current_size == current_capacity) {
                        uint64_t *min = NULL;
                        aws_priority_queue_top(&stats->initial_request_time.p90_samples, (void **)&min);
                        if (request_time_ns > *min) {
                            /* Push the data into the queue if it's larger than the min of the queue. */
                            uint64_t pop_val = 0;
                            aws_priority_queue_pop(&stats->initial_request_time.p90_samples, &pop_val);
                            aws_priority_queue_push(&stats->initial_request_time.p90_samples, &request_time_ns);
                        }
                    } else {
                        aws_priority_queue_push(&stats->initial_request_time.p90_samples, &request_time_ns);
                    }
                }

                if (stats->num_successful_upload_requests == client->ideal_connection_count) {
                    /* Decide we need a timeout or not */
                    uint64_t average_request_time_ns =
                        stats->initial_request_time.sum_ns / stats->initial_request_time.num_samples;
                    if (average_request_time_ns >= s_upload_timeout_threshold_ns) {
                        /* We don't need a timeout, as retry will be slower than just wait for the server to response */
                        stats->stop_timeout = true;
                    } else {
                        /* Start the timeout at th p90 of the initial samples. */
                        uint64_t *p90_ns = NULL;
                        aws_priority_queue_top(&stats->initial_request_time.p90_samples, (void **)&p90_ns);
                        uint64_t p90_ms =
                            aws_timestamp_convert(*p90_ns, AWS_TIMESTAMP_NANOS, AWS_TIMESTAMP_MILLIS, NULL);
                        uint64_t init_upload_timeout_ms = aws_max_u64(p90_ms, 1000 /*1sec*/);
                        aws_atomic_store_int(&client->upload_timeout_ms, (size_t)init_upload_timeout_ms);
                        /* Clean up the queue now, as not needed anymore. */
                        aws_priority_queue_clean_up(&stats->initial_request_time.p90_samples);
                        stats->initial_request_time.collecting_p90 = false;
                    }
                }
                goto unlock;
            }
            /* Starts to update timeout on case of succeed */
            stats->timeout_rate_tracking.num_completed =
                aws_add_u64_saturating(stats->timeout_rate_tracking.num_completed, 1);
            /* Response to first byte is time taken for the first byte data received from the request finished
             * sending */
            uint64_t response_to_first_byte_time_ns =
                metrics->time_metrics.receive_start_timestamp_ns - metrics->time_metrics.send_end_timestamp_ns;
            stats->response_to_first_byte_time.sum_ns =
                aws_add_u64_saturating(stats->response_to_first_byte_time.sum_ns, response_to_first_byte_time_ns);
            stats->response_to_first_byte_time.num_samples =
                aws_add_u64_saturating(stats->response_to_first_byte_time.num_samples, 1);

            uint64_t average_response_to_first_byte_time_ns =
                stats->response_to_first_byte_time.sum_ns / stats->response_to_first_byte_time.num_samples;
            uint64_t expected_timeout_ns = average_response_to_first_byte_time_ns + expect_timeout_offset_ns;
            double timeout_ns_double = (double)current_timeout_ns * 0.99 + (double)expected_timeout_ns * 0.01;
            updated_timeout_ns = (uint64_t)timeout_ns_double;
            break;

        case AWS_ERROR_HTTP_RESPONSE_FIRST_BYTE_TIMEOUT:
            if (stats->num_successful_upload_requests < 10) {
                goto unlock;
            }

            /* Starts to update timeout on case of timed out */
            stats->timeout_rate_tracking.num_completed =
                aws_add_u64_saturating(stats->timeout_rate_tracking.num_completed, 1);
            stats->timeout_rate_tracking.num_failed =
                aws_add_u64_saturating(stats->timeout_rate_tracking.num_failed, 1);

            uint64_t timeout_threshold = (uint64_t)ceil((double)stats->timeout_rate_tracking.num_completed / 100);
            uint64_t warning_threshold = (uint64_t)ceil((double)stats->timeout_rate_tracking.num_completed / 1000);

            if (stats->timeout_rate_tracking.num_failed > timeout_threshold) {
                /**
                 * Restore the rate track, as we are larger than 1%, it goes off the record.
                 */

                AWS_LOGF_WARN(
                    AWS_LS_S3_CLIENT,
                    "id=%p Client upload part timeout rate is larger than expected, current timeout is %zu, bump it "
                    "up. Request original timeout is: %zu",
                    (void *)client,
                    current_timeout_ms,
                    finished_upload_part_request->upload_timeout_ms);
                stats->timeout_rate_tracking.num_completed = 0;
                stats->timeout_rate_tracking.num_failed = 0;
                if (finished_upload_part_request->upload_timeout_ms + 1000 > current_timeout_ms) {
                    /* Update the timeout by adding 1 secs only when it's worth to do so */
                    updated_timeout_ns = aws_add_u64_saturating(
                        current_timeout_ns, aws_timestamp_convert(1, AWS_TIMESTAMP_SECS, AWS_TIMESTAMP_NANOS, NULL));
                }
            } else if (stats->timeout_rate_tracking.num_failed > warning_threshold) {
                if (finished_upload_part_request->upload_timeout_ms + 100 > current_timeout_ms) {
                    /* Only update the timeout by adding 100 ms if the request was made with a longer time out. */
                    updated_timeout_ns = aws_add_u64_saturating(
                        current_timeout_ns,
                        aws_timestamp_convert(100, AWS_TIMESTAMP_MILLIS, AWS_TIMESTAMP_NANOS, NULL));
                }
            }
            break;
        default:
            break;
    }

    if (updated_timeout_ns != 0) {
        if (updated_timeout_ns > s_upload_timeout_threshold_ns) {
            /* Stops timeout, as wait for server to response will be faster to set our own timeout */
            stats->stop_timeout = true;
            /* Unset the upload_timeout */
            updated_timeout_ns = 0;
        }
        /* Apply the updated timeout */
        aws_atomic_store_int(
            &client->upload_timeout_ms,
            (size_t)aws_timestamp_convert(updated_timeout_ns, AWS_TIMESTAMP_NANOS, AWS_TIMESTAMP_MILLIS, NULL));
    }

unlock:
    aws_s3_client_unlock_synced_data(client);
}<|MERGE_RESOLUTION|>--- conflicted
+++ resolved
@@ -763,15 +763,12 @@
     aws_s3_client_shutdown_complete_callback_fn *shutdown_callback = client->shutdown_callback;
     void *shutdown_user_data = client->shutdown_callback_user_data;
 
-<<<<<<< HEAD
     aws_s3_buffer_pool_release(client->buffer_pool);
     client->buffer_pool = NULL;
-=======
-    aws_s3_buffer_pool_destroy(client->buffer_pool);
+
     if (client->synced_data.upload_part_stats.initial_request_time.collecting_p90) {
         aws_priority_queue_clean_up(&client->synced_data.upload_part_stats.initial_request_time.p90_samples);
     }
->>>>>>> 7d2d4b30
 
     aws_mem_release(client->allocator, client->network_interface_names_cursor_array);
     for (size_t i = 0; i < client->num_network_interface_names; i++) {
