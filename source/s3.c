--- conflicted
+++ resolved
@@ -38,11 +38,8 @@
     AWS_DEFINE_ERROR_INFO_S3(AWS_ERROR_S3_NON_RECOVERABLE_ASYNC_ERROR, "Async error received from S3 and not recoverable from retry."),
     AWS_DEFINE_ERROR_INFO_S3(AWS_ERROR_S3_METRIC_DATA_NOT_AVAILABLE, "The metric data is not available, the requests ends before the metric happens."),
     AWS_DEFINE_ERROR_INFO_S3(AWS_ERROR_S3_INCORRECT_CONTENT_LENGTH, "Request body length must match Content-Length header."),
-<<<<<<< HEAD
+    AWS_DEFINE_ERROR_INFO_S3(AWS_ERROR_S3_REQUEST_TIME_TOO_SKEWED, "RequestTimeTooSkewed error received from S3."),
     AWS_DEFINE_ERROR_INFO_S3(AWS_ERROR_S3_FILE_MODIFIED, "The file was modified during upload."),
-=======
-    AWS_DEFINE_ERROR_INFO_S3(AWS_ERROR_S3_REQUEST_TIME_TOO_SKEWED, "RequestTimeTooSkewed error received from S3."),
->>>>>>> 76c6d9f1
 };
 /* clang-format on */
 
