/**
 * Copyright Amazon.com, Inc. or its affiliates. All Rights Reserved.
 * SPDX-License-Identifier: Apache-2.0.
 */

#include <aws/s3/s3.h>

#include <aws/auth/auth.h>
#include <aws/common/error.h>
#include <aws/common/hash_table.h>
#include <aws/http/http.h>

#define AWS_DEFINE_ERROR_INFO_S3(CODE, STR) AWS_DEFINE_ERROR_INFO(CODE, STR, "aws-c-s3")

/* clang-format off */
static struct aws_error_info s_errors[] = {
    AWS_DEFINE_ERROR_INFO_S3(AWS_ERROR_S3_MISSING_CONTENT_RANGE_HEADER, "Response missing required Content-Range header."),
    AWS_DEFINE_ERROR_INFO_S3(AWS_ERROR_S3_INVALID_CONTENT_RANGE_HEADER, "Response contains invalid Content-Range header."),
    AWS_DEFINE_ERROR_INFO_S3(AWS_ERROR_S3_MISSING_CONTENT_LENGTH_HEADER, "Response missing required Content-Length header."),
    AWS_DEFINE_ERROR_INFO_S3(AWS_ERROR_S3_INVALID_CONTENT_LENGTH_HEADER, "Response contains invalid Content-Length header."),
    AWS_DEFINE_ERROR_INFO_S3(AWS_ERROR_S3_MISSING_ETAG, "Response missing required ETag header."),
    AWS_DEFINE_ERROR_INFO_S3(AWS_ERROR_S3_INTERNAL_ERROR, "Response code indicates internal server error"),
    AWS_DEFINE_ERROR_INFO_S3(AWS_ERROR_S3_SLOW_DOWN, "Response code indicates throttling"),
    AWS_DEFINE_ERROR_INFO_S3(AWS_ERROR_S3_INVALID_RESPONSE_STATUS, "Invalid response status from request"),
    AWS_DEFINE_ERROR_INFO_S3(AWS_ERROR_S3_MISSING_UPLOAD_ID, "Upload Id not found in create-multipart-upload response"),
    AWS_DEFINE_ERROR_INFO_S3(AWS_ERROR_S3_PROXY_PARSE_FAILED, "Could not parse proxy URI"),
    AWS_DEFINE_ERROR_INFO_S3(AWS_ERROR_S3_UNSUPPORTED_PROXY_SCHEME, "Given Proxy URI has an unsupported scheme"),
    AWS_DEFINE_ERROR_INFO_S3(AWS_ERROR_S3_CANCELED, "Request successfully cancelled"),
    AWS_DEFINE_ERROR_INFO_S3(AWS_ERROR_S3_INVALID_RANGE_HEADER, "Range header has invalid syntax"),
    AWS_DEFINE_ERROR_INFO_S3(AWS_ERROR_S3_MULTIRANGE_HEADER_UNSUPPORTED, "Range header specifies multiple ranges which is unsupported"),
    AWS_DEFINE_ERROR_INFO_S3(AWS_ERROR_S3_RESPONSE_CHECKSUM_MISMATCH, "response checksum header does not match calculated checksum"),
    AWS_DEFINE_ERROR_INFO_S3(AWS_ERROR_S3_CHECKSUM_CALCULATION_FAILED, "failed to calculate a checksum for the provided stream"),
    AWS_DEFINE_ERROR_INFO_S3(AWS_ERROR_S3_PAUSED, "Request successfully paused"),
    AWS_DEFINE_ERROR_INFO_S3(AWS_ERROR_S3_LIST_PARTS_PARSE_FAILED, "Failed to parse result from list parts"),
    AWS_DEFINE_ERROR_INFO_S3(AWS_ERROR_S3_RESUMED_PART_CHECKSUM_MISMATCH, "Checksum does not match previously uploaded part"),
    AWS_DEFINE_ERROR_INFO_S3(AWS_ERROR_S3_RESUME_FAILED, "Resuming request failed"),
<<<<<<< HEAD
    AWS_DEFINE_ERROR_INFO_S3(AWS_ERROR_S3_NON_RECOVERABLE_ASYNC_ERROR, "Async error received from S3 and not recoverable from retry."),
=======
    AWS_DEFINE_ERROR_INFO_S3(AWS_ERROR_S3_OBJECT_MODIFIED, "The object modifed during download.")
>>>>>>> a3a8a2b9
};
/* clang-format on */

static struct aws_error_info_list s_error_list = {
    .error_list = s_errors,
    .count = sizeof(s_errors) / sizeof(struct aws_error_info),
};

static struct aws_log_subject_info s_s3_log_subject_infos[] = {
    DEFINE_LOG_SUBJECT_INFO(AWS_LS_S3_GENERAL, "S3General", "Subject for aws-c-s3 logging that defies categorization."),
    DEFINE_LOG_SUBJECT_INFO(AWS_LS_S3_CLIENT, "S3Client", "Subject for aws-c-s3 logging from an aws_s3_client."),
    DEFINE_LOG_SUBJECT_INFO(
        AWS_LS_S3_CLIENT_STATS,
        "S3ClientStats",
        "Subject for aws-c-s3 logging for stats tracked by an aws_s3_client."),
    DEFINE_LOG_SUBJECT_INFO(AWS_LS_S3_REQUEST, "S3Request", "Subject for aws-c-s3 logging from an aws_s3_request."),
    DEFINE_LOG_SUBJECT_INFO(
        AWS_LS_S3_META_REQUEST,
        "S3MetaRequest",
        "Subject for aws-c-s3 logging from an aws_s3_meta_request."),
    DEFINE_LOG_SUBJECT_INFO(AWS_LS_S3_ENDPOINT, "S3Endpoint", "Subject for aws-c-s3 logging from an aws_s3_endpoint."),
};

static struct aws_log_subject_info_list s_s3_log_subject_list = {
    .subject_list = s_s3_log_subject_infos,
    .count = AWS_ARRAY_SIZE(s_s3_log_subject_infos),
};

/**** Configuration info for the c5n.18xlarge *****/
static struct aws_byte_cursor s_c5n_18xlarge_nic_array[] = {AWS_BYTE_CUR_INIT_FROM_STRING_LITERAL("eth0")};

static struct aws_s3_cpu_group_info s_c5n_18xlarge_cpu_group_info_array[] = {
    {
        .cpu_group = 0u,
        .nic_name_array = s_c5n_18xlarge_nic_array,
        .nic_name_array_length = AWS_ARRAY_SIZE(s_c5n_18xlarge_nic_array),
    },
    {
        .cpu_group = 1u,
        .nic_name_array = NULL,
        .nic_name_array_length = 0u,
    },
};

static struct aws_s3_compute_platform_info s_c5n_18xlarge_platform_info = {
    .instance_type = AWS_BYTE_CUR_INIT_FROM_STRING_LITERAL("c5n.18xlarge"),
    .max_throughput_gbps = 100u,
    .cpu_group_info_array = s_c5n_18xlarge_cpu_group_info_array,
    .cpu_group_info_array_length = AWS_ARRAY_SIZE(s_c5n_18xlarge_cpu_group_info_array),
};
/****** End c5n.18xlarge *****/

static struct aws_hash_table s_compute_platform_info_table;

static bool s_library_initialized = false;
static struct aws_allocator *s_library_allocator = NULL;

void aws_s3_library_init(struct aws_allocator *allocator) {
    if (s_library_initialized) {
        return;
    }

    if (allocator) {
        s_library_allocator = allocator;
    } else {
        s_library_allocator = aws_default_allocator();
    }

    aws_auth_library_init(s_library_allocator);
    aws_http_library_init(s_library_allocator);

    aws_register_error_info(&s_error_list);
    aws_register_log_subject_info_list(&s_s3_log_subject_list);

    AWS_FATAL_ASSERT(
        !aws_hash_table_init(
            &s_compute_platform_info_table,
            allocator,
            32,
            aws_hash_byte_cursor_ptr_ignore_case,
            (bool (*)(const void *, const void *))aws_byte_cursor_eq_ignore_case,
            NULL,
            NULL) &&
        "Hash table init failed!");

    AWS_FATAL_ASSERT(
        !aws_hash_table_put(
            &s_compute_platform_info_table,
            &s_c5n_18xlarge_platform_info.instance_type,
            &s_c5n_18xlarge_platform_info,
            NULL) &&
        "hash table put failed!");

    s_library_initialized = true;
}

void aws_s3_library_clean_up(void) {
    if (!s_library_initialized) {
        return;
    }

    s_library_initialized = false;
    aws_thread_join_all_managed();

    aws_hash_table_clean_up(&s_compute_platform_info_table);
    aws_unregister_log_subject_info_list(&s_s3_log_subject_list);
    aws_unregister_error_info(&s_error_list);
    aws_http_library_clean_up();
    aws_auth_library_clean_up();
    s_library_allocator = NULL;
}

struct aws_s3_compute_platform_info *aws_s3_get_compute_platform_info_for_instance_type(
    const struct aws_byte_cursor instance_type_name) {
    AWS_LOGF_TRACE(
        AWS_LS_S3_GENERAL,
        "static: looking up compute platform info for instance type " PRInSTR,
        AWS_BYTE_CURSOR_PRI(instance_type_name));

    struct aws_hash_element *platform_info_element = NULL;
    aws_hash_table_find(&s_compute_platform_info_table, &instance_type_name, &platform_info_element);

    if (platform_info_element) {
        AWS_LOGF_INFO(
            AWS_LS_S3_GENERAL,
            "static: found compute platform info for instance type " PRInSTR,
            AWS_BYTE_CURSOR_PRI(instance_type_name));
        return platform_info_element->value;
    }

    AWS_LOGF_INFO(
        AWS_LS_S3_GENERAL,
        "static: compute platform info for instance type " PRInSTR " not found",
        AWS_BYTE_CURSOR_PRI(instance_type_name));
    return NULL;
}<|MERGE_RESOLUTION|>--- conflicted
+++ resolved
@@ -34,11 +34,8 @@
     AWS_DEFINE_ERROR_INFO_S3(AWS_ERROR_S3_LIST_PARTS_PARSE_FAILED, "Failed to parse result from list parts"),
     AWS_DEFINE_ERROR_INFO_S3(AWS_ERROR_S3_RESUMED_PART_CHECKSUM_MISMATCH, "Checksum does not match previously uploaded part"),
     AWS_DEFINE_ERROR_INFO_S3(AWS_ERROR_S3_RESUME_FAILED, "Resuming request failed"),
-<<<<<<< HEAD
-    AWS_DEFINE_ERROR_INFO_S3(AWS_ERROR_S3_NON_RECOVERABLE_ASYNC_ERROR, "Async error received from S3 and not recoverable from retry."),
-=======
-    AWS_DEFINE_ERROR_INFO_S3(AWS_ERROR_S3_OBJECT_MODIFIED, "The object modifed during download.")
->>>>>>> a3a8a2b9
+    AWS_DEFINE_ERROR_INFO_S3(AWS_ERROR_S3_OBJECT_MODIFIED, "The object modifed during download."),
+    AWS_DEFINE_ERROR_INFO_S3(AWS_ERROR_S3_NON_RECOVERABLE_ASYNC_ERROR, "Async error received from S3 and not recoverable from retry.")
 };
 /* clang-format on */
 
