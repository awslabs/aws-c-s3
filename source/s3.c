/**
 * Copyright Amazon.com, Inc. or its affiliates. All Rights Reserved.
 * SPDX-License-Identifier: Apache-2.0.
 */

#include <aws/s3/s3.h>

#include <aws/auth/auth.h>
#include <aws/common/error.h>
#include <aws/common/hash_table.h>
#include <aws/http/http.h>

#define AWS_DEFINE_ERROR_INFO_S3(CODE, STR) AWS_DEFINE_ERROR_INFO(CODE, STR, "aws-c-s3")

/* clang-format off */
static struct aws_error_info s_errors[] = {
    AWS_DEFINE_ERROR_INFO_S3(AWS_ERROR_S3_MISSING_CONTENT_RANGE_HEADER, "Response missing required Content-Range header."),
    AWS_DEFINE_ERROR_INFO_S3(AWS_ERROR_S3_INVALID_CONTENT_RANGE_HEADER, "Response contains invalid Content-Range header."),
    AWS_DEFINE_ERROR_INFO_S3(AWS_ERROR_S3_MISSING_CONTENT_LENGTH_HEADER, "Response missing required Content-Length header."),
    AWS_DEFINE_ERROR_INFO_S3(AWS_ERROR_S3_INVALID_CONTENT_LENGTH_HEADER, "Response contains invalid Content-Length header."),
    AWS_DEFINE_ERROR_INFO_S3(AWS_ERROR_S3_MISSING_ETAG, "Response missing required ETag header."),
    AWS_DEFINE_ERROR_INFO_S3(AWS_ERROR_S3_INTERNAL_ERROR, "Response code indicates internal server error"),
    AWS_DEFINE_ERROR_INFO_S3(AWS_ERROR_S3_SLOW_DOWN, "Response code indicates throttling"),
    AWS_DEFINE_ERROR_INFO_S3(AWS_ERROR_S3_INVALID_RESPONSE_STATUS, "Invalid response status from request"),
    AWS_DEFINE_ERROR_INFO_S3(AWS_ERROR_S3_MISSING_UPLOAD_ID, "Upload Id not found in create-multipart-upload response"),
    AWS_DEFINE_ERROR_INFO_S3(AWS_ERROR_S3_PROXY_PARSE_FAILED, "Could not parse proxy URI"),
    AWS_DEFINE_ERROR_INFO_S3(AWS_ERROR_S3_UNSUPPORTED_PROXY_SCHEME, "Given Proxy URI has an unsupported scheme"),
    AWS_DEFINE_ERROR_INFO_S3(AWS_ERROR_S3_CANCELED, "Request successfully cancelled"),
    AWS_DEFINE_ERROR_INFO_S3(AWS_ERROR_S3_INVALID_RANGE_HEADER, "Range header has invalid syntax"),
    AWS_DEFINE_ERROR_INFO_S3(AWS_ERROR_S3_MULTIRANGE_HEADER_UNSUPPORTED, "Range header specifies multiple ranges which is unsupported"),
    AWS_DEFINE_ERROR_INFO_S3(AWS_ERROR_S3_RESPONSE_CHECKSUM_MISMATCH, "response checksum header does not match calculated checksum"),
    AWS_DEFINE_ERROR_INFO_S3(AWS_ERROR_S3_CHECKSUM_CALCULATION_FAILED, "failed to calculate a checksum for the provided stream"),
    AWS_DEFINE_ERROR_INFO_S3(AWS_ERROR_S3_PAUSED, "Request successfully paused"),
    AWS_DEFINE_ERROR_INFO_S3(AWS_ERROR_S3_LIST_PARTS_PARSE_FAILED, "Failed to parse result from list parts"),
    AWS_DEFINE_ERROR_INFO_S3(AWS_ERROR_S3_RESUMED_PART_CHECKSUM_MISMATCH, "Checksum does not match previously uploaded part"),
    AWS_DEFINE_ERROR_INFO_S3(AWS_ERROR_S3_RESUME_FAILED, "Resuming request failed"),
    AWS_DEFINE_ERROR_INFO_S3(AWS_ERROR_S3_OBJECT_MODIFIED, "The object modifed during download."),
    AWS_DEFINE_ERROR_INFO_S3(AWS_ERROR_S3_NON_RECOVERABLE_ASYNC_ERROR, "Async error received from S3 and not recoverable from retry."),
<<<<<<< HEAD
    AWS_DEFINE_ERROR_INFO_S3(AWS_ERROR_S3_METRIC_DATA_NOT_AVAILABLE, "The metric data is not available, the requests ends before the metric happens."),
    AWS_DEFINE_ERROR_INFO_S3(AWS_ERROR_S3_INCORRECT_CONTENT_LENGTH_HEADER, "Request body length must match Content-Length header."),
=======
    AWS_DEFINE_ERROR_INFO_S3(AWS_ERROR_S3_METRIC_DATA_NOT_AVAILABLE, "The metric data is not available, the requests ends before the metric happens.")
>>>>>>> 4e9c7313
};
/* clang-format on */

static struct aws_error_info_list s_error_list = {
    .error_list = s_errors,
    .count = AWS_ARRAY_SIZE(s_errors),
};

static struct aws_log_subject_info s_s3_log_subject_infos[] = {
    DEFINE_LOG_SUBJECT_INFO(AWS_LS_S3_GENERAL, "S3General", "Subject for aws-c-s3 logging that defies categorization."),
    DEFINE_LOG_SUBJECT_INFO(AWS_LS_S3_CLIENT, "S3Client", "Subject for aws-c-s3 logging from an aws_s3_client."),
    DEFINE_LOG_SUBJECT_INFO(
        AWS_LS_S3_CLIENT_STATS,
        "S3ClientStats",
        "Subject for aws-c-s3 logging for stats tracked by an aws_s3_client."),
    DEFINE_LOG_SUBJECT_INFO(AWS_LS_S3_REQUEST, "S3Request", "Subject for aws-c-s3 logging from an aws_s3_request."),
    DEFINE_LOG_SUBJECT_INFO(
        AWS_LS_S3_META_REQUEST,
        "S3MetaRequest",
        "Subject for aws-c-s3 logging from an aws_s3_meta_request."),
    DEFINE_LOG_SUBJECT_INFO(AWS_LS_S3_ENDPOINT, "S3Endpoint", "Subject for aws-c-s3 logging from an aws_s3_endpoint."),
};

static struct aws_log_subject_info_list s_s3_log_subject_list = {
    .subject_list = s_s3_log_subject_infos,
    .count = AWS_ARRAY_SIZE(s_s3_log_subject_infos),
};

/**** Configuration info for the c5n.18xlarge *****/
static struct aws_byte_cursor s_c5n_18xlarge_nic_array[] = {AWS_BYTE_CUR_INIT_FROM_STRING_LITERAL("eth0")};

static struct aws_s3_cpu_group_info s_c5n_18xlarge_cpu_group_info_array[] = {
    {
        .cpu_group = 0u,
        .nic_name_array = s_c5n_18xlarge_nic_array,
        .nic_name_array_length = AWS_ARRAY_SIZE(s_c5n_18xlarge_nic_array),
    },
    {
        .cpu_group = 1u,
        .nic_name_array = NULL,
        .nic_name_array_length = 0u,
    },
};

static struct aws_s3_compute_platform_info s_c5n_18xlarge_platform_info = {
    .instance_type = AWS_BYTE_CUR_INIT_FROM_STRING_LITERAL("c5n.18xlarge"),
    .max_throughput_gbps = 100u,
    .cpu_group_info_array = s_c5n_18xlarge_cpu_group_info_array,
    .cpu_group_info_array_length = AWS_ARRAY_SIZE(s_c5n_18xlarge_cpu_group_info_array),
};
/****** End c5n.18xlarge *****/

static struct aws_hash_table s_compute_platform_info_table;

static bool s_library_initialized = false;
static struct aws_allocator *s_library_allocator = NULL;

void aws_s3_library_init(struct aws_allocator *allocator) {
    if (s_library_initialized) {
        return;
    }

    if (allocator) {
        s_library_allocator = allocator;
    } else {
        s_library_allocator = aws_default_allocator();
    }

    aws_auth_library_init(s_library_allocator);
    aws_http_library_init(s_library_allocator);

    aws_register_error_info(&s_error_list);
    aws_register_log_subject_info_list(&s_s3_log_subject_list);

    AWS_FATAL_ASSERT(
        !aws_hash_table_init(
            &s_compute_platform_info_table,
            allocator,
            32,
            aws_hash_byte_cursor_ptr_ignore_case,
            (bool (*)(const void *, const void *))aws_byte_cursor_eq_ignore_case,
            NULL,
            NULL) &&
        "Hash table init failed!");

    AWS_FATAL_ASSERT(
        !aws_hash_table_put(
            &s_compute_platform_info_table,
            &s_c5n_18xlarge_platform_info.instance_type,
            &s_c5n_18xlarge_platform_info,
            NULL) &&
        "hash table put failed!");

    s_library_initialized = true;
}

void aws_s3_library_clean_up(void) {
    if (!s_library_initialized) {
        return;
    }

    s_library_initialized = false;
    aws_thread_join_all_managed();

    aws_hash_table_clean_up(&s_compute_platform_info_table);
    aws_unregister_log_subject_info_list(&s_s3_log_subject_list);
    aws_unregister_error_info(&s_error_list);
    aws_http_library_clean_up();
    aws_auth_library_clean_up();
    s_library_allocator = NULL;
}

struct aws_s3_compute_platform_info *aws_s3_get_compute_platform_info_for_instance_type(
    const struct aws_byte_cursor instance_type_name) {
    AWS_LOGF_TRACE(
        AWS_LS_S3_GENERAL,
        "static: looking up compute platform info for instance type " PRInSTR,
        AWS_BYTE_CURSOR_PRI(instance_type_name));

    struct aws_hash_element *platform_info_element = NULL;
    aws_hash_table_find(&s_compute_platform_info_table, &instance_type_name, &platform_info_element);

    if (platform_info_element) {
        AWS_LOGF_INFO(
            AWS_LS_S3_GENERAL,
            "static: found compute platform info for instance type " PRInSTR,
            AWS_BYTE_CURSOR_PRI(instance_type_name));
        return platform_info_element->value;
    }

    AWS_LOGF_INFO(
        AWS_LS_S3_GENERAL,
        "static: compute platform info for instance type " PRInSTR " not found",
        AWS_BYTE_CURSOR_PRI(instance_type_name));
    return NULL;
}<|MERGE_RESOLUTION|>--- conflicted
+++ resolved
@@ -36,12 +36,8 @@
     AWS_DEFINE_ERROR_INFO_S3(AWS_ERROR_S3_RESUME_FAILED, "Resuming request failed"),
     AWS_DEFINE_ERROR_INFO_S3(AWS_ERROR_S3_OBJECT_MODIFIED, "The object modifed during download."),
     AWS_DEFINE_ERROR_INFO_S3(AWS_ERROR_S3_NON_RECOVERABLE_ASYNC_ERROR, "Async error received from S3 and not recoverable from retry."),
-<<<<<<< HEAD
     AWS_DEFINE_ERROR_INFO_S3(AWS_ERROR_S3_METRIC_DATA_NOT_AVAILABLE, "The metric data is not available, the requests ends before the metric happens."),
-    AWS_DEFINE_ERROR_INFO_S3(AWS_ERROR_S3_INCORRECT_CONTENT_LENGTH_HEADER, "Request body length must match Content-Length header."),
-=======
-    AWS_DEFINE_ERROR_INFO_S3(AWS_ERROR_S3_METRIC_DATA_NOT_AVAILABLE, "The metric data is not available, the requests ends before the metric happens.")
->>>>>>> 4e9c7313
+    AWS_DEFINE_ERROR_INFO_S3(AWS_ERROR_S3_INCORRECT_CONTENT_LENGTH, "Request body length must match Content-Length header."),
 };
 /* clang-format on */
 
