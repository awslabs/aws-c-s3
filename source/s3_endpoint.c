/**
 * Copyright Amazon.com, Inc. or its affiliates. All Rights Reserved.
 * SPDX-License-Identifier: Apache-2.0.
 */

#include "aws/s3/private/s3_auto_ranged_get.h"
#include "aws/s3/private/s3_auto_ranged_put.h"
#include "aws/s3/private/s3_client_impl.h"
#include "aws/s3/private/s3_default_meta_request.h"
#include "aws/s3/private/s3_meta_request_impl.h"
#include "aws/s3/private/s3_util.h"

#include <aws/auth/credentials.h>
#include <aws/common/assert.h>
#include <aws/common/atomics.h>
#include <aws/common/clock.h>
#include <aws/common/device_random.h>
#include <aws/common/environment.h>
#include <aws/common/string.h>
#include <aws/common/system_info.h>
#include <aws/http/connection.h>
#include <aws/http/connection_manager.h>
#include <aws/http/request_response.h>
#include <aws/io/channel_bootstrap.h>
#include <aws/io/event_loop.h>
#include <aws/io/host_resolver.h>
#include <aws/io/retry_strategy.h>
#include <aws/io/socket.h>
#include <aws/io/stream.h>
#include <aws/io/tls_channel_handler.h>
#include <aws/io/uri.h>

#include <inttypes.h>
#include <math.h>

static const uint32_t s_connection_timeout_ms = 3000;
static const uint16_t s_http_port = 80;
static const uint16_t s_https_port = 443;

static void s_s3_endpoint_on_host_resolver_address_resolved(
    struct aws_host_resolver *resolver,
    const struct aws_string *host_name,
    int err_code,
    const struct aws_array_list *host_addresses,
    void *user_data);

static struct aws_http_connection_manager *s_s3_endpoint_create_http_connection_manager(
    struct aws_s3_endpoint *endpoint,
    const struct aws_string *host_name,
    struct aws_client_bootstrap *client_bootstrap,
    const struct aws_tls_connection_options *tls_connection_options,
    uint32_t max_connections,
    uint16_t port,
<<<<<<< HEAD
    bool enable_read_backpressure,
    size_t initial_read_window);
=======
    const struct aws_http_proxy_config *proxy_config,
    const struct proxy_env_var_settings *proxy_ev_settings,
    uint32_t connect_timeout_ms,
    const struct aws_s3_tcp_keep_alive_options *tcp_keep_alive_options,
    const struct aws_http_connection_monitoring_options *monitoring_options);
>>>>>>> 03df7757

static void s_s3_endpoint_http_connection_manager_shutdown_callback(void *user_data);

static void s_s3_endpoint_ref_count_zero(struct aws_s3_endpoint *endpoint);

static void s_s3_endpoint_acquire(struct aws_s3_endpoint *endpoint, bool already_holding_lock);

static void s_s3_endpoint_release(struct aws_s3_endpoint *endpoint);

static const struct aws_s3_endpoint_system_vtable s_s3_endpoint_default_system_vtable = {
    .acquire = s_s3_endpoint_acquire,
    .release = s_s3_endpoint_release,
};

static const struct aws_s3_endpoint_system_vtable *s_s3_endpoint_system_vtable = &s_s3_endpoint_default_system_vtable;

void aws_s3_endpoint_set_system_vtable(const struct aws_s3_endpoint_system_vtable *vtable) {
    s_s3_endpoint_system_vtable = vtable;
}

struct aws_s3_endpoint *aws_s3_endpoint_new(
    struct aws_allocator *allocator,
    const struct aws_s3_endpoint_options *options) {
    AWS_PRECONDITION(allocator);
    AWS_PRECONDITION(options);
    AWS_PRECONDITION(options->host_name);

    struct aws_s3_endpoint *endpoint = aws_mem_calloc(allocator, 1, sizeof(struct aws_s3_endpoint));
    endpoint->client_synced_data.ref_count = 1;

    endpoint->allocator = allocator;
    endpoint->host_name = options->host_name;

    struct aws_host_resolution_config host_resolver_config;
    AWS_ZERO_STRUCT(host_resolver_config);
    host_resolver_config.impl = aws_default_dns_resolve;
    host_resolver_config.max_ttl = options->dns_host_address_ttl_seconds;
    host_resolver_config.impl_data = NULL;

    if (aws_host_resolver_resolve_host(
            options->client_bootstrap->host_resolver,
            endpoint->host_name,
            s_s3_endpoint_on_host_resolver_address_resolved,
            &host_resolver_config,
            NULL)) {

        AWS_LOGF_ERROR(
            AWS_LS_S3_ENDPOINT,
            "id=%p: Error trying to resolve host for endpoint %s",
            (void *)endpoint,
            (const char *)endpoint->host_name->bytes);

        goto error_cleanup;
    }

    endpoint->http_connection_manager = s_s3_endpoint_create_http_connection_manager(
        endpoint,
        options->host_name,
        options->client_bootstrap,
        options->tls_connection_options,
        options->max_connections,
        options->port,
<<<<<<< HEAD
        options->enable_read_backpressure,
        options->initial_read_window);
=======
        options->proxy_config,
        options->proxy_ev_settings,
        options->connect_timeout_ms,
        options->tcp_keep_alive_options,
        options->monitoring_options);
>>>>>>> 03df7757

    if (endpoint->http_connection_manager == NULL) {
        goto error_cleanup;
    }

    endpoint->client = options->client;

    return endpoint;

error_cleanup:

    aws_string_destroy(options->host_name);

    aws_mem_release(allocator, endpoint);

    return NULL;
}

static struct aws_http_connection_manager *s_s3_endpoint_create_http_connection_manager(
    struct aws_s3_endpoint *endpoint,
    const struct aws_string *host_name,
    struct aws_client_bootstrap *client_bootstrap,
    const struct aws_tls_connection_options *tls_connection_options,
    uint32_t max_connections,
    uint16_t port,
<<<<<<< HEAD
    bool enable_read_backpressure,
    size_t initial_read_window) {
=======
    const struct aws_http_proxy_config *proxy_config,
    const struct proxy_env_var_settings *proxy_ev_settings,
    uint32_t connect_timeout_ms,
    const struct aws_s3_tcp_keep_alive_options *tcp_keep_alive_options,
    const struct aws_http_connection_monitoring_options *monitoring_options) {
>>>>>>> 03df7757

    AWS_PRECONDITION(endpoint);
    AWS_PRECONDITION(client_bootstrap);
    AWS_PRECONDITION(host_name);

    struct aws_byte_cursor host_name_cursor = aws_byte_cursor_from_string(host_name);

    /* Try to set up an HTTP connection manager. */
    struct aws_socket_options socket_options;
    AWS_ZERO_STRUCT(socket_options);
    socket_options.type = AWS_SOCKET_STREAM;
    socket_options.domain = AWS_SOCKET_IPV4;
<<<<<<< HEAD
    socket_options.connect_timeout_ms = s_connection_timeout_ms;
    struct proxy_env_var_settings proxy_ev_settings;
    AWS_ZERO_STRUCT(proxy_ev_settings);
    /* Turn on environment variable for proxy by default */
    proxy_ev_settings.env_var_type = AWS_HPEV_ENABLE;
=======
    socket_options.connect_timeout_ms = connect_timeout_ms == 0 ? s_connection_timeout_ms : connect_timeout_ms;
    if (tcp_keep_alive_options != NULL) {
        socket_options.keepalive = true;
        socket_options.keep_alive_interval_sec = tcp_keep_alive_options->keep_alive_interval_sec;
        socket_options.keep_alive_timeout_sec = tcp_keep_alive_options->keep_alive_timeout_sec;
        socket_options.keep_alive_max_failed_probes = tcp_keep_alive_options->keep_alive_max_failed_probes;
    }
    struct proxy_env_var_settings proxy_ev_settings_default;
    /* Turn on environment variable for proxy by default */
    if (proxy_ev_settings == NULL) {
        AWS_ZERO_STRUCT(proxy_ev_settings_default);
        proxy_ev_settings_default.env_var_type = AWS_HPEV_ENABLE;
        proxy_ev_settings = &proxy_ev_settings_default;
    }
>>>>>>> 03df7757

    struct aws_http_connection_manager_options manager_options;
    AWS_ZERO_STRUCT(manager_options);
    manager_options.bootstrap = client_bootstrap;
    manager_options.enable_read_back_pressure = enable_read_backpressure;
    manager_options.initial_window_size = enable_read_backpressure ? initial_read_window : SIZE_MAX;
    manager_options.socket_options = &socket_options;
    manager_options.host = host_name_cursor;
    manager_options.max_connections = max_connections;
    manager_options.shutdown_complete_callback = s_s3_endpoint_http_connection_manager_shutdown_callback;
    manager_options.shutdown_complete_user_data = endpoint;
    manager_options.proxy_ev_settings = proxy_ev_settings;
    if (monitoring_options != NULL) {
        manager_options.monitoring_options = monitoring_options;
    }

    struct aws_http_proxy_options proxy_options;
    if (proxy_config != NULL) {
        aws_http_proxy_options_init_from_config(&proxy_options, proxy_config);
        manager_options.proxy_options = &proxy_options;
    }

    struct aws_tls_connection_options *manager_tls_options = NULL;

    if (tls_connection_options != NULL) {
        manager_tls_options = aws_mem_calloc(endpoint->allocator, 1, sizeof(struct aws_tls_connection_options));
        aws_tls_connection_options_copy(manager_tls_options, tls_connection_options);

        /* TODO fix this in the actual aws_tls_connection_options_set_server_name function. */
        if (manager_tls_options->server_name != NULL) {
            aws_string_destroy(manager_tls_options->server_name);
            manager_tls_options->server_name = NULL;
        }

        aws_tls_connection_options_set_server_name(manager_tls_options, endpoint->allocator, &host_name_cursor);

        manager_options.tls_connection_options = manager_tls_options;
        manager_options.port = port == 0 ? s_https_port : port;
    } else {
        manager_options.port = port == 0 ? s_http_port : port;
    }

    struct aws_http_connection_manager *http_connection_manager =
        aws_http_connection_manager_new(endpoint->allocator, &manager_options);

    if (manager_tls_options != NULL) {
        aws_tls_connection_options_clean_up(manager_tls_options);
        aws_mem_release(endpoint->allocator, manager_tls_options);
        manager_tls_options = NULL;
    }

    if (http_connection_manager == NULL) {
        AWS_LOGF_ERROR(AWS_LS_S3_ENDPOINT, "id=%p: Could not create http connection manager.", (void *)endpoint);
        return NULL;
    }

    AWS_LOGF_DEBUG(
        AWS_LS_S3_ENDPOINT,
        "id=%p: Created connection manager %p for endpoint",
        (void *)endpoint,
        (void *)http_connection_manager);

    return http_connection_manager;
}

struct aws_s3_endpoint *aws_s3_endpoint_acquire(struct aws_s3_endpoint *endpoint, bool already_holding_lock) {
    if (endpoint) {
        s_s3_endpoint_system_vtable->acquire(endpoint, already_holding_lock);
    }
    return endpoint;
}

static void s_s3_endpoint_acquire(struct aws_s3_endpoint *endpoint, bool already_holding_lock) {
    AWS_PRECONDITION(endpoint);

    if (!already_holding_lock) {
        aws_s3_client_lock_synced_data(endpoint->client);
    }

    AWS_ASSERT(endpoint->client_synced_data.ref_count > 0);
    ++endpoint->client_synced_data.ref_count;

    if (!already_holding_lock) {
        aws_s3_client_unlock_synced_data(endpoint->client);
    }
}

void aws_s3_endpoint_release(struct aws_s3_endpoint *endpoint) {
    if (endpoint) {
        s_s3_endpoint_system_vtable->release(endpoint);
    }
}

static void s_s3_endpoint_release(struct aws_s3_endpoint *endpoint) {
    AWS_PRECONDITION(endpoint);
    AWS_PRECONDITION(endpoint->client);

    /* BEGIN CRITICAL SECTION */
    aws_s3_client_lock_synced_data(endpoint->client);

    bool should_destroy = (endpoint->client_synced_data.ref_count == 1);
    if (should_destroy) {
        aws_hash_table_remove(&endpoint->client->synced_data.endpoints, endpoint->host_name, NULL, NULL);
    } else {
        --endpoint->client_synced_data.ref_count;
    }

    aws_s3_client_unlock_synced_data(endpoint->client);
    /* END CRITICAL SECTION */

    if (should_destroy) {
        /* The endpoint may have async cleanup to do (connection manager).
         * When that's all done we'll invoke a completion callback.
         * Since it's a crime to hold a lock while invoking a callback,
         * we make sure that we've released the client's lock before proceeding... */
        s_s3_endpoint_ref_count_zero(endpoint);
    }
}

static void s_s3_endpoint_ref_count_zero(struct aws_s3_endpoint *endpoint) {
    AWS_PRECONDITION(endpoint);
    AWS_PRECONDITION(endpoint->http_connection_manager);

    struct aws_http_connection_manager *http_connection_manager = endpoint->http_connection_manager;
    endpoint->http_connection_manager = NULL;

    /* Cleanup continues once the manager's shutdown callback is invoked */
    aws_http_connection_manager_release(http_connection_manager);
}

static void s_s3_endpoint_http_connection_manager_shutdown_callback(void *user_data) {
    struct aws_s3_endpoint *endpoint = user_data;
    AWS_ASSERT(endpoint);

    struct aws_s3_client *client = endpoint->client;

    aws_mem_release(endpoint->allocator, endpoint);

    client->vtable->endpoint_shutdown_callback(client);
}

static void s_s3_endpoint_on_host_resolver_address_resolved(
    struct aws_host_resolver *resolver,
    const struct aws_string *host_name,
    int err_code,
    const struct aws_array_list *host_addresses,
    void *user_data) {
    (void)resolver;
    (void)host_name;
    (void)err_code;
    (void)host_addresses;
    (void)user_data;
    /* DO NOT add any logic here, unless you also ensure the endpoint lives long enough */
}<|MERGE_RESOLUTION|>--- conflicted
+++ resolved
@@ -51,16 +51,13 @@
     const struct aws_tls_connection_options *tls_connection_options,
     uint32_t max_connections,
     uint16_t port,
-<<<<<<< HEAD
-    bool enable_read_backpressure,
-    size_t initial_read_window);
-=======
     const struct aws_http_proxy_config *proxy_config,
     const struct proxy_env_var_settings *proxy_ev_settings,
     uint32_t connect_timeout_ms,
     const struct aws_s3_tcp_keep_alive_options *tcp_keep_alive_options,
-    const struct aws_http_connection_monitoring_options *monitoring_options);
->>>>>>> 03df7757
+    const struct aws_http_connection_monitoring_options *monitoring_options,
+    bool enable_read_backpressure,
+    size_t initial_read_window);
 
 static void s_s3_endpoint_http_connection_manager_shutdown_callback(void *user_data);
 
@@ -123,16 +120,13 @@
         options->tls_connection_options,
         options->max_connections,
         options->port,
-<<<<<<< HEAD
-        options->enable_read_backpressure,
-        options->initial_read_window);
-=======
         options->proxy_config,
         options->proxy_ev_settings,
         options->connect_timeout_ms,
         options->tcp_keep_alive_options,
-        options->monitoring_options);
->>>>>>> 03df7757
+        options->monitoring_options,
+        options->enable_read_backpressure,
+        options->initial_read_window);
 
     if (endpoint->http_connection_manager == NULL) {
         goto error_cleanup;
@@ -158,16 +152,13 @@
     const struct aws_tls_connection_options *tls_connection_options,
     uint32_t max_connections,
     uint16_t port,
-<<<<<<< HEAD
-    bool enable_read_backpressure,
-    size_t initial_read_window) {
-=======
     const struct aws_http_proxy_config *proxy_config,
     const struct proxy_env_var_settings *proxy_ev_settings,
     uint32_t connect_timeout_ms,
     const struct aws_s3_tcp_keep_alive_options *tcp_keep_alive_options,
-    const struct aws_http_connection_monitoring_options *monitoring_options) {
->>>>>>> 03df7757
+    const struct aws_http_connection_monitoring_options *monitoring_options,
+    bool enable_read_backpressure,
+    size_t initial_read_window) {
 
     AWS_PRECONDITION(endpoint);
     AWS_PRECONDITION(client_bootstrap);
@@ -180,13 +171,6 @@
     AWS_ZERO_STRUCT(socket_options);
     socket_options.type = AWS_SOCKET_STREAM;
     socket_options.domain = AWS_SOCKET_IPV4;
-<<<<<<< HEAD
-    socket_options.connect_timeout_ms = s_connection_timeout_ms;
-    struct proxy_env_var_settings proxy_ev_settings;
-    AWS_ZERO_STRUCT(proxy_ev_settings);
-    /* Turn on environment variable for proxy by default */
-    proxy_ev_settings.env_var_type = AWS_HPEV_ENABLE;
-=======
     socket_options.connect_timeout_ms = connect_timeout_ms == 0 ? s_connection_timeout_ms : connect_timeout_ms;
     if (tcp_keep_alive_options != NULL) {
         socket_options.keepalive = true;
@@ -201,7 +185,6 @@
         proxy_ev_settings_default.env_var_type = AWS_HPEV_ENABLE;
         proxy_ev_settings = &proxy_ev_settings_default;
     }
->>>>>>> 03df7757
 
     struct aws_http_connection_manager_options manager_options;
     AWS_ZERO_STRUCT(manager_options);
