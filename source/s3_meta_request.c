--- conflicted
+++ resolved
@@ -103,12 +103,8 @@
     /* Set up reference count. */
     aws_ref_count_init(&meta_request->ref_count, meta_request, s_s3_meta_request_destroy);
 
-<<<<<<< HEAD
     *((uint64_t *)&meta_request->part_size) = part_size;
     *((bool *)&meta_request->should_compute_content_md5) = should_compute_content_md5;
-=======
-    *((size_t *)&meta_request->part_size) = part_size;
->>>>>>> 651171f2
 
     if (options->signing_config) {
         meta_request->cached_signing_config = aws_cached_signing_config_new(allocator, options->signing_config);
