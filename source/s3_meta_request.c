--- conflicted
+++ resolved
@@ -879,11 +879,7 @@
 
             AWS_LOGF_ERROR(
                 AWS_LS_S3_META_REQUEST,
-<<<<<<< HEAD
-                "id=%p Meta request failed from error %d (%s). (request=%p, response status=%d). Retry the request.",
-=======
                 "id=%p Meta request failed from error %d (%s). (request=%p, response status=%d). Try to setup a retry.",
->>>>>>> 2b33713c
                 (void *)meta_request,
                 error_code,
                 aws_error_str(error_code),
