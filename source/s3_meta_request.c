/**
 * Copyright Amazon.com, Inc. or its affiliates. All Rights Reserved.
 * SPDX-License-Identifier: Apache-2.0.
 */

#include "aws/s3/private/s3_auto_ranged_get.h"
#include "aws/s3/private/s3_auto_ranged_put.h"
#include "aws/s3/private/s3_checksums.h"
#include "aws/s3/private/s3_client_impl.h"
#include "aws/s3/private/s3_meta_request_impl.h"
#include "aws/s3/private/s3_parallel_input_stream.h"
#include "aws/s3/private/s3_request_messages.h"
#include "aws/s3/private/s3_util.h"
#include "aws/s3/s3express_credentials_provider.h"
#include <aws/auth/signable.h>
#include <aws/auth/signing.h>
#include <aws/auth/signing_config.h>
#include <aws/auth/signing_result.h>
#include <aws/common/clock.h>
#include <aws/common/encoding.h>
#include <aws/common/file.h>
#include <aws/common/string.h>
#include <aws/common/system_info.h>
#include <aws/io/async_stream.h>
#include <aws/io/event_loop.h>
#include <aws/io/retry_strategy.h>
#include <aws/io/socket.h>
#include <aws/io/stream.h>
#include <errno.h>
#include <inttypes.h>

static const size_t s_dynamic_body_initial_buf_size = KB_TO_BYTES(1);
static const size_t s_default_body_streaming_priority_queue_size = 16;
static const size_t s_default_event_delivery_array_size = 16;

static int s_s3_request_priority_queue_pred(const void *a, const void *b);
static void s_s3_meta_request_destroy(void *user_data);

static void s_s3_meta_request_init_signing_date_time(
    struct aws_s3_meta_request *meta_request,
    struct aws_date_time *date_time);

static void s_s3_meta_request_sign_request(
    struct aws_s3_meta_request *meta_request,
    struct aws_s3_request *request,
    aws_signing_complete_fn *on_signing_complete,
    void *user_data);

static void s_s3_meta_request_request_on_signed(
    struct aws_signing_result *signing_result,
    int error_code,
    void *user_data);

static int s_s3_meta_request_incoming_body(
    struct aws_http_stream *stream,
    const struct aws_byte_cursor *data,
    void *user_data);

static int s_s3_meta_request_incoming_headers(
    struct aws_http_stream *stream,
    enum aws_http_header_block header_block,
    const struct aws_http_header *headers,
    size_t headers_count,
    void *user_data);

static int s_s3_meta_request_headers_block_done(
    struct aws_http_stream *stream,
    enum aws_http_header_block header_block,
    void *user_data);

static void s_s3_meta_request_stream_metrics(
    struct aws_http_stream *stream,
    const struct aws_http_stream_metrics *metrics,
    void *user_data);

static void s_s3_meta_request_stream_complete(struct aws_http_stream *stream, int error_code, void *user_data);

static void s_s3_meta_request_send_request_finish(
    struct aws_s3_connection *connection,
    struct aws_http_stream *stream,
    int error_code);

static bool s_s3_meta_request_read_from_pending_async_writes(
    struct aws_s3_meta_request *meta_request,
    struct aws_byte_buf *dest);

void aws_s3_meta_request_lock_synced_data(struct aws_s3_meta_request *meta_request) {
    AWS_PRECONDITION(meta_request);

    aws_mutex_lock(&meta_request->synced_data.lock);
}

void aws_s3_meta_request_unlock_synced_data(struct aws_s3_meta_request *meta_request) {
    AWS_PRECONDITION(meta_request);

    aws_mutex_unlock(&meta_request->synced_data.lock);
}

/* True if the checksum validated and matched, false otherwise. */
static bool s_validate_checksum(
    struct aws_s3_checksum *checksum_to_validate,
    struct aws_byte_buf *expected_encoded_checksum) {

    struct aws_byte_buf response_body_sum;
    struct aws_byte_buf encoded_response_body_sum;
    AWS_ZERO_STRUCT(response_body_sum);
    AWS_ZERO_STRUCT(encoded_response_body_sum);
    bool validated = false;

    size_t encoded_checksum_len = 0;
    if (aws_base64_compute_encoded_len(checksum_to_validate->digest_size, &encoded_checksum_len)) {
        goto done;
    }
    aws_byte_buf_init(&encoded_response_body_sum, checksum_to_validate->allocator, encoded_checksum_len);
    aws_byte_buf_init(&response_body_sum, checksum_to_validate->allocator, checksum_to_validate->digest_size);

<<<<<<< HEAD
    if (aws_checksum_finalize(checksum_to_validate, &response_body_sum, 0)) {
        goto done;
    }
    struct aws_byte_cursor response_body_sum_cursor = aws_byte_cursor_from_buf(&response_body_sum);
    if (aws_base64_encode(&response_body_sum_cursor, &encoded_response_body_sum)) {
        goto done;
    }
=======
    if (aws_checksum_finalize(checksum_to_validate, &response_body_sum)) {
        goto done;
    }
    struct aws_byte_cursor response_body_sum_cursor = aws_byte_cursor_from_buf(&response_body_sum);
    if (aws_base64_encode(&response_body_sum_cursor, &encoded_response_body_sum)) {
        goto done;
    }
>>>>>>> ea587045
    if (aws_byte_buf_eq(&encoded_response_body_sum, expected_encoded_checksum)) {
        validated = true;
    }
done:
    aws_byte_buf_clean_up(&response_body_sum);
    aws_byte_buf_clean_up(&encoded_response_body_sum);
    return validated;
}

/* Prepare the finish request when we validate the checksum */
static void s_validate_meta_request_checksum_on_finish(
    struct aws_s3_meta_request *meta_request,
    struct aws_s3_meta_request_result *meta_request_result) {

    if (meta_request_result->error_code == AWS_OP_SUCCESS && meta_request->meta_request_level_running_response_sum) {
        meta_request_result->did_validate = true;
        meta_request_result->validation_algorithm = meta_request->meta_request_level_running_response_sum->algorithm;
        if (!s_validate_checksum(
                meta_request->meta_request_level_running_response_sum,
                &meta_request->meta_request_level_response_header_checksum)) {
            meta_request_result->error_code = AWS_ERROR_S3_RESPONSE_CHECKSUM_MISMATCH;
            AWS_LOGF_ERROR(AWS_LS_S3_META_REQUEST, "id=%p Checksum mismatch!", (void *)meta_request);
        }
    }
    aws_checksum_destroy(meta_request->meta_request_level_running_response_sum);
    aws_byte_buf_clean_up(&meta_request->meta_request_level_response_header_checksum);
}

int aws_s3_meta_request_init_base(
    struct aws_allocator *allocator,
    struct aws_s3_client *client,
    size_t part_size,
    bool should_compute_content_md5,
    const struct aws_s3_meta_request_options *options,
    void *impl,
    struct aws_s3_meta_request_vtable *vtable,
    struct aws_s3_meta_request *meta_request) {

    AWS_PRECONDITION(allocator);
    AWS_PRECONDITION(options);
    AWS_PRECONDITION(options->message);
    AWS_PRECONDITION(impl);
    AWS_PRECONDITION(meta_request);

    AWS_ZERO_STRUCT(*meta_request);

    AWS_ASSERT(vtable->update);
    AWS_ASSERT(vtable->prepare_request);
    AWS_ASSERT(vtable->destroy);
    AWS_ASSERT(vtable->sign_request);
    AWS_ASSERT(vtable->init_signing_date_time);
    AWS_ASSERT(vtable->finished_request);
    AWS_ASSERT(vtable->send_request_finish);

    meta_request->allocator = allocator;
    meta_request->type = options->type;
    /* Set up reference count. */
    aws_ref_count_init(&meta_request->ref_count, meta_request, s_s3_meta_request_destroy);
    aws_linked_list_init(&meta_request->synced_data.cancellable_http_streams_list);

    if (part_size == SIZE_MAX) {
        aws_raise_error(AWS_ERROR_INVALID_ARGUMENT);
        goto error;
    }

    if (aws_mutex_init(&meta_request->synced_data.lock)) {
        AWS_LOGF_ERROR(
            AWS_LS_S3_META_REQUEST, "id=%p Could not initialize mutex for meta request", (void *)meta_request);
        goto error;
    }

    if (aws_priority_queue_init_dynamic(
            &meta_request->synced_data.pending_body_streaming_requests,
            meta_request->allocator,
            s_default_body_streaming_priority_queue_size,
            sizeof(struct aws_s3_request *),
            s_s3_request_priority_queue_pred)) {
        AWS_LOGF_ERROR(
            AWS_LS_S3_META_REQUEST, "id=%p Could not initialize priority queue for meta request", (void *)meta_request);
        /* Priority queue */
        goto error;
    }

    aws_array_list_init_dynamic(
        &meta_request->synced_data.event_delivery_array,
        meta_request->allocator,
        s_default_event_delivery_array_size,
        sizeof(struct aws_s3_meta_request_event));

    aws_array_list_init_dynamic(
        &meta_request->io_threaded_data.event_delivery_array,
        meta_request->allocator,
        s_default_event_delivery_array_size,
        sizeof(struct aws_s3_meta_request_event));

    *((size_t *)&meta_request->part_size) = part_size;
    *((bool *)&meta_request->should_compute_content_md5) = should_compute_content_md5;
    aws_checksum_config_storage_init(meta_request->allocator, &meta_request->checksum_config, options->checksum_config);

    if (options->signing_config) {
        meta_request->cached_signing_config = aws_cached_signing_config_new(client, options->signing_config);
    }

    /* Client is currently optional to allow spinning up a meta_request without a client in a test. */
    if (client != NULL) {
        meta_request->client = aws_s3_client_acquire(client);
        meta_request->io_event_loop = aws_event_loop_group_get_next_loop(client->body_streaming_elg);
        meta_request->synced_data.read_window_running_total = client->initial_read_window;
    }

    /* Keep original message around, for headers, method, and synchronous body-stream (if any) */
    meta_request->initial_request_message = aws_http_message_acquire(options->message);

    if (options->recv_filepath.len > 0) {

        meta_request->recv_filepath = aws_string_new_from_cursor(allocator, &options->recv_filepath);
        switch (options->recv_file_option) {
            case AWS_S3_RECV_FILE_CREATE_OR_REPLACE:
                meta_request->recv_file = aws_fopen(aws_string_c_str(meta_request->recv_filepath), "wb");
                break;

            case AWS_S3_RECV_FILE_CREATE_NEW:
                if (aws_path_exists(meta_request->recv_filepath)) {
                    AWS_LOGF_ERROR(
                        AWS_LS_S3_META_REQUEST,
                        "id=%p Cannot receive file via CREATE_NEW: file already exists",
                        (void *)meta_request);
                    aws_raise_error(AWS_ERROR_S3_RECV_FILE_ALREADY_EXISTS);
                    break;
                } else {
                    meta_request->recv_file = aws_fopen(aws_string_c_str(meta_request->recv_filepath), "wb");
                    break;
                }
            case AWS_S3_RECV_FILE_CREATE_OR_APPEND:
                meta_request->recv_file = aws_fopen(aws_string_c_str(meta_request->recv_filepath), "ab");
                break;
            case AWS_S3_RECV_FILE_WRITE_TO_POSITION:
                if (!aws_path_exists(meta_request->recv_filepath)) {
                    AWS_LOGF_ERROR(
                        AWS_LS_S3_META_REQUEST,
                        "id=%p Cannot receive file via WRITE_TO_POSITION: file not found.",
                        (void *)meta_request);
                    aws_raise_error(AWS_ERROR_S3_RECV_FILE_NOT_FOUND);
                    break;
                } else {
                    meta_request->recv_file = aws_fopen(aws_string_c_str(meta_request->recv_filepath), "r+");
                    if (meta_request->recv_file &&
                        aws_fseek(meta_request->recv_file, options->recv_file_position, SEEK_SET) != AWS_OP_SUCCESS) {
                        /* error out. */
                        goto error;
                    }
                    break;
                }

            default:
                AWS_ASSERT(false);
                aws_raise_error(AWS_ERROR_INVALID_ARGUMENT);
                break;
        }
        if (!meta_request->recv_file) {
            goto error;
        }
    }

    /* If the request's body is being passed in some other way, set that up.
     * (we checked earlier that the request body is not being passed multiple ways) */
    if (options->send_filepath.len > 0) {
        /* Create parallel read stream from file */
        meta_request->request_body_parallel_stream =
            client->vtable->parallel_input_stream_new_from_file(allocator, options->send_filepath);
        if (meta_request->request_body_parallel_stream == NULL) {
            goto error;
        }

    } else if (options->send_async_stream != NULL) {
        meta_request->request_body_async_stream = aws_async_input_stream_acquire(options->send_async_stream);

    } else if (options->send_using_async_writes == true) {
        meta_request->request_body_using_async_writes = true;
    }

    meta_request->synced_data.next_streaming_part = 1;

    meta_request->meta_request_level_running_response_sum = NULL;
    meta_request->user_data = options->user_data;
    meta_request->progress_callback = options->progress_callback;
    meta_request->telemetry_callback = options->telemetry_callback;
    meta_request->upload_review_callback = options->upload_review_callback;

    meta_request->headers_callback = options->headers_callback;
    meta_request->body_callback = options->body_callback;
    meta_request->finish_callback = options->finish_callback;

    /* Nothing can fail after here. Leave the impl not affected by failure of initializing base. */
    meta_request->impl = impl;
    meta_request->vtable = vtable;

    return AWS_OP_SUCCESS;
error:
    s_s3_meta_request_destroy((void *)meta_request);
    return AWS_OP_ERR;
}

void aws_s3_meta_request_increment_read_window(struct aws_s3_meta_request *meta_request, uint64_t bytes) {
    AWS_PRECONDITION(meta_request);

    if (bytes == 0) {
        return;
    }

    if (!meta_request->client->enable_read_backpressure) {
        AWS_LOGF_DEBUG(
            AWS_LS_S3_META_REQUEST,
            "id=%p: Ignoring call to increment read window. This client has not enabled read backpressure.",
            (void *)meta_request);
        return;
    }

    AWS_LOGF_TRACE(AWS_LS_S3_META_REQUEST, "id=%p: Incrementing read window by %" PRIu64, (void *)meta_request, bytes);

    /* BEGIN CRITICAL SECTION */
    aws_s3_meta_request_lock_synced_data(meta_request);

    /* Response will never approach UINT64_MAX, so do a saturating sum instead of worrying about overflow */
    meta_request->synced_data.read_window_running_total =
        aws_add_u64_saturating(bytes, meta_request->synced_data.read_window_running_total);

    aws_s3_meta_request_unlock_synced_data(meta_request);
    /* END CRITICAL SECTION */

    /* Schedule the work task, to continue processing the meta-request */
    aws_s3_client_schedule_process_work(meta_request->client);
}

void aws_s3_meta_request_cancel(struct aws_s3_meta_request *meta_request) {
    /* BEGIN CRITICAL SECTION */
    aws_s3_meta_request_lock_synced_data(meta_request);
    aws_s3_meta_request_set_fail_synced(meta_request, NULL, AWS_ERROR_S3_CANCELED);
    aws_s3_meta_request_cancel_cancellable_requests_synced(meta_request, AWS_ERROR_S3_CANCELED);
    aws_s3_meta_request_unlock_synced_data(meta_request);
    /* END CRITICAL SECTION */

    /* Schedule the work task, to continue processing the meta-request */
    aws_s3_client_schedule_process_work(meta_request->client);
}

int aws_s3_meta_request_pause(
    struct aws_s3_meta_request *meta_request,
    struct aws_s3_meta_request_resume_token **out_resume_token) {
    AWS_PRECONDITION(meta_request);
    AWS_PRECONDITION(meta_request->vtable);

    *out_resume_token = NULL;

    if (!meta_request->vtable->pause) {
        return aws_raise_error(AWS_ERROR_UNSUPPORTED_OPERATION);
    }

    return meta_request->vtable->pause(meta_request, out_resume_token);
}

void aws_s3_meta_request_set_fail_synced(
    struct aws_s3_meta_request *meta_request,
    struct aws_s3_request *failed_request,
    int error_code) {
    AWS_PRECONDITION(meta_request);
    ASSERT_SYNCED_DATA_LOCK_HELD(meta_request);

    /* Protect against bugs */
    if (error_code == AWS_ERROR_SUCCESS) {
        AWS_ASSERT(false);
        AWS_LOGF_ERROR(
            AWS_LS_S3_META_REQUEST,
            "id=%p Meta request failed but error code not set, AWS_ERROR_UNKNOWN will be reported",
            (void *)meta_request);
        error_code = AWS_ERROR_UNKNOWN;
    }

    if (meta_request->synced_data.finish_result_set) {
        return;
    }

    meta_request->synced_data.finish_result_set = true;

    if ((error_code == AWS_ERROR_S3_INVALID_RESPONSE_STATUS || error_code == AWS_ERROR_S3_NON_RECOVERABLE_ASYNC_ERROR ||
         error_code == AWS_ERROR_S3_OBJECT_MODIFIED) &&
        failed_request != NULL) {
        aws_s3_meta_request_result_setup(
            meta_request,
            &meta_request->synced_data.finish_result,
            failed_request,
            failed_request->send_data.response_status,
            error_code);
    } else {
        AWS_ASSERT(error_code != AWS_ERROR_S3_INVALID_RESPONSE_STATUS);

        aws_s3_meta_request_result_setup(meta_request, &meta_request->synced_data.finish_result, NULL, 0, error_code);
    }
}

void aws_s3_meta_request_set_success_synced(struct aws_s3_meta_request *meta_request, int response_status) {
    AWS_PRECONDITION(meta_request);
    ASSERT_SYNCED_DATA_LOCK_HELD(meta_request);

    if (meta_request->synced_data.finish_result_set) {
        return;
    }

    meta_request->synced_data.finish_result_set = true;

    aws_s3_meta_request_result_setup(
        meta_request, &meta_request->synced_data.finish_result, NULL, response_status, AWS_ERROR_SUCCESS);
}

bool aws_s3_meta_request_has_finish_result(struct aws_s3_meta_request *meta_request) {
    AWS_PRECONDITION(meta_request);

    /* BEGIN CRITICAL SECTION */
    aws_s3_meta_request_lock_synced_data(meta_request);
    bool is_finishing = aws_s3_meta_request_has_finish_result_synced(meta_request);
    aws_s3_meta_request_unlock_synced_data(meta_request);
    /* END CRITICAL SECTION */

    return is_finishing;
}

bool aws_s3_meta_request_has_finish_result_synced(struct aws_s3_meta_request *meta_request) {
    AWS_PRECONDITION(meta_request);
    ASSERT_SYNCED_DATA_LOCK_HELD(meta_request);

    if (!meta_request->synced_data.finish_result_set) {
        return false;
    }

    return true;
}

struct aws_s3_meta_request *aws_s3_meta_request_acquire(struct aws_s3_meta_request *meta_request) {
    AWS_PRECONDITION(meta_request);

    aws_ref_count_acquire(&meta_request->ref_count);
    return meta_request;
}

struct aws_s3_meta_request *aws_s3_meta_request_release(struct aws_s3_meta_request *meta_request) {
    if (meta_request != NULL) {
        aws_ref_count_release(&meta_request->ref_count);
    }

    return NULL;
}

static void s_s3_meta_request_destroy(void *user_data) {
    struct aws_s3_meta_request *meta_request = user_data;
    AWS_PRECONDITION(meta_request);
    void *log_id = meta_request;

    AWS_LOGF_DEBUG(AWS_LS_S3_META_REQUEST, "id=%p Cleaning up meta request", (void *)meta_request);

    /* Clean up our initial http message */
    aws_checksum_config_storage_cleanup(&meta_request->checksum_config);
    meta_request->request_body_async_stream = aws_async_input_stream_release(meta_request->request_body_async_stream);
    meta_request->initial_request_message = aws_http_message_release(meta_request->initial_request_message);

    void *meta_request_user_data = meta_request->user_data;
    aws_s3_meta_request_shutdown_fn *shutdown_callback = meta_request->shutdown_callback;

    aws_cached_signing_config_destroy(meta_request->cached_signing_config);
    aws_string_destroy(meta_request->s3express_session_host);
    aws_mutex_clean_up(&meta_request->synced_data.lock);
    /* endpoint should have already been released and set NULL by the meta request finish call.
     * But call release() again, just in case we're tearing down a half-initialized meta request */
    aws_s3_endpoint_release(meta_request->endpoint);
    if (meta_request->recv_file) {
        fclose(meta_request->recv_file);
        meta_request->recv_file = NULL;
        if (meta_request->recv_file_delete_on_failure) {
            /* If the meta request succeed, the file should be closed from finish call. So it must be failing. */
            aws_file_delete(meta_request->recv_filepath);
        }
    }
    aws_string_destroy(meta_request->recv_filepath);

    /* Client may be NULL if meta request failed mid-creation (or this some weird testing mock with no client) */
    if (meta_request->client != NULL) {
        aws_s3_buffer_pool_release_ticket(
            meta_request->client->buffer_pool, meta_request->synced_data.async_write.buffered_data_ticket);

        meta_request->client = aws_s3_client_release(meta_request->client);
    }

    AWS_ASSERT(aws_priority_queue_size(&meta_request->synced_data.pending_body_streaming_requests) == 0);
    aws_priority_queue_clean_up(&meta_request->synced_data.pending_body_streaming_requests);

    AWS_ASSERT(aws_array_list_length(&meta_request->synced_data.event_delivery_array) == 0);
    aws_array_list_clean_up(&meta_request->synced_data.event_delivery_array);

    AWS_ASSERT(aws_array_list_length(&meta_request->io_threaded_data.event_delivery_array) == 0);
    aws_array_list_clean_up(&meta_request->io_threaded_data.event_delivery_array);

    AWS_ASSERT(aws_linked_list_empty(&meta_request->synced_data.cancellable_http_streams_list));

    aws_s3_meta_request_result_clean_up(meta_request, &meta_request->synced_data.finish_result);

    if (meta_request->vtable != NULL) {
        AWS_LOGF_TRACE(AWS_LS_S3_META_REQUEST, "id=%p Calling virtual meta request destroy function.", log_id);
        meta_request->vtable->destroy(meta_request);
    }
    meta_request = NULL;

    if (shutdown_callback != NULL) {
        AWS_LOGF_TRACE(AWS_LS_S3_META_REQUEST, "id=%p Calling meta request shutdown callback.", log_id);
        shutdown_callback(meta_request_user_data);
    }

    AWS_LOGF_TRACE(AWS_LS_S3_META_REQUEST, "id=%p Meta request clean up finished.", log_id);
}

static int s_s3_request_priority_queue_pred(const void *a, const void *b) {
    const struct aws_s3_request *const *request_a = a;
    AWS_PRECONDITION(request_a);
    AWS_PRECONDITION(*request_a);

    const struct aws_s3_request *const *request_b = b;
    AWS_PRECONDITION(request_b);
    AWS_PRECONDITION(*request_b);

    return (*request_a)->part_number > (*request_b)->part_number;
}

bool aws_s3_meta_request_update(
    struct aws_s3_meta_request *meta_request,
    uint32_t flags,
    struct aws_s3_request **out_request) {
    AWS_PRECONDITION(meta_request);
    AWS_PRECONDITION(meta_request->vtable);
    AWS_PRECONDITION(meta_request->vtable->update);

    return meta_request->vtable->update(meta_request, flags, out_request);
}

bool aws_s3_meta_request_is_active(struct aws_s3_meta_request *meta_request) {
    AWS_PRECONDITION(meta_request);

    /* BEGIN CRITICAL SECTION */
    aws_s3_meta_request_lock_synced_data(meta_request);
    bool active = meta_request->synced_data.state == AWS_S3_META_REQUEST_STATE_ACTIVE;
    aws_s3_meta_request_unlock_synced_data(meta_request);
    /* END CRITICAL SECTION */

    return active;
}

bool aws_s3_meta_request_is_finished(struct aws_s3_meta_request *meta_request) {
    AWS_PRECONDITION(meta_request);

    /* BEGIN CRITICAL SECTION */
    aws_s3_meta_request_lock_synced_data(meta_request);
    bool is_finished = meta_request->synced_data.state == AWS_S3_META_REQUEST_STATE_FINISHED;
    aws_s3_meta_request_unlock_synced_data(meta_request);
    /* END CRITICAL SECTION */

    return is_finished;
}

/* TODO: document how this is final step in prepare-request sequence.
 * Could be invoked on any thread. */
static void s_s3_prepare_request_payload_callback_and_destroy(
    struct aws_s3_prepare_request_payload *payload,
    int error_code) {
    AWS_PRECONDITION(payload);
    AWS_PRECONDITION(payload->request);

    struct aws_s3_meta_request *meta_request = payload->request->meta_request;
    AWS_PRECONDITION(meta_request);

    ++payload->request->num_times_prepared;

    if (error_code) {
        AWS_LOGF_ERROR(
            AWS_LS_S3_META_REQUEST,
            "id=%p Could not prepare request %p due to error %d (%s).",
            (void *)meta_request,
            (void *)payload->request,
            error_code,
            aws_error_str(error_code));

        /* BEGIN CRITICAL SECTION */
        aws_s3_meta_request_lock_synced_data(meta_request);
        aws_s3_meta_request_set_fail_synced(meta_request, payload->request, error_code);
        aws_s3_meta_request_unlock_synced_data(meta_request);
        /* END CRITICAL SECTION */
    }

    if (payload->callback != NULL) {
        payload->callback(meta_request, payload->request, error_code, payload->user_data);
    }

    aws_future_void_release(payload->asyncstep_prepare_request);
    aws_mem_release(payload->allocator, payload);
}

static void s_s3_meta_request_schedule_prepare_request_default(
    struct aws_s3_meta_request *meta_request,
    struct aws_s3_request *request,
    aws_s3_meta_request_prepare_request_callback_fn *callback,
    void *user_data) {
    /* By default, don't do any parallel. */
    aws_s3_meta_request_schedule_prepare_request_default_impl(
        meta_request, request, false /*parallel*/, callback, user_data);
}

void aws_s3_meta_request_prepare_request(
    struct aws_s3_meta_request *meta_request,
    struct aws_s3_request *request,
    aws_s3_meta_request_prepare_request_callback_fn *callback,
    void *user_data) {
    AWS_PRECONDITION(meta_request);
    AWS_PRECONDITION(meta_request->vtable);

    if (meta_request->vtable->schedule_prepare_request) {
        meta_request->vtable->schedule_prepare_request(meta_request, request, callback, user_data);
    } else {
        s_s3_meta_request_schedule_prepare_request_default(meta_request, request, callback, user_data);
    }
}

static void s_s3_meta_request_prepare_request_task(struct aws_task *task, void *arg, enum aws_task_status task_status);
static void s_s3_meta_request_on_request_prepared(void *user_data);

void aws_s3_meta_request_schedule_prepare_request_default_impl(
    struct aws_s3_meta_request *meta_request,
    struct aws_s3_request *request,
    bool parallel,
    aws_s3_meta_request_prepare_request_callback_fn *callback,
    void *user_data) {
    AWS_PRECONDITION(meta_request);
    AWS_PRECONDITION(request);

    struct aws_s3_client *client = meta_request->client;
    AWS_PRECONDITION(client);

    struct aws_allocator *allocator = client->allocator;
    AWS_PRECONDITION(allocator);

    struct aws_s3_prepare_request_payload *payload =
        aws_mem_calloc(allocator, 1, sizeof(struct aws_s3_prepare_request_payload));

    payload->allocator = allocator;
    payload->request = request;
    payload->callback = callback;
    payload->user_data = user_data;

    aws_task_init(
        &payload->task, s_s3_meta_request_prepare_request_task, payload, "s3_meta_request_prepare_request_task");

    if (parallel) {
        /* To support reading in parallel, schedule task on any I/O thread in the streaming elg.
         * Otherwise, we wouldn't get any parallelism. */
        struct aws_event_loop *loop = aws_event_loop_group_get_next_loop(client->body_streaming_elg);
        aws_event_loop_schedule_task_now(loop, &payload->task);
    } else {
        aws_event_loop_schedule_task_now(meta_request->io_event_loop, &payload->task);
    }
}

static void s_s3_meta_request_prepare_request_task(struct aws_task *task, void *arg, enum aws_task_status task_status) {
    (void)task;
    (void)task_status;

    struct aws_s3_prepare_request_payload *payload = arg;
    AWS_PRECONDITION(payload);

    struct aws_s3_request *request = payload->request;
    AWS_PRECONDITION(request);

    struct aws_s3_meta_request *meta_request = request->meta_request;
    AWS_PRECONDITION(meta_request);

    const struct aws_s3_meta_request_vtable *vtable = meta_request->vtable;
    AWS_PRECONDITION(vtable);

    /* Client owns this event loop group. A cancel should not be possible. */
    AWS_ASSERT(task_status == AWS_TASK_STATUS_RUN_READY);

    if (!request->always_send && aws_s3_meta_request_has_finish_result(meta_request)) {
        s_s3_prepare_request_payload_callback_and_destroy(payload, AWS_ERROR_S3_CANCELED);
        return;
    }

    /* Kick off the async vtable->prepare_request()
     * Each subclass has its own implementation of this. */
    payload->asyncstep_prepare_request = vtable->prepare_request(request);
    aws_future_void_register_callback(
        payload->asyncstep_prepare_request, s_s3_meta_request_on_request_prepared, payload);
    return;
}

/* Called after vtable->prepare_request has succeeded or failed. */
static void s_s3_meta_request_on_request_prepared(void *user_data) {
    struct aws_s3_prepare_request_payload *payload = user_data;
    struct aws_s3_request *request = payload->request;
    struct aws_s3_meta_request *meta_request = request->meta_request;

    int error_code = aws_future_void_get_error(payload->asyncstep_prepare_request);
    if (error_code) {
        s_s3_prepare_request_payload_callback_and_destroy(payload, error_code);
        return;
    }

    aws_s3_add_user_agent_header(meta_request->allocator, request->send_data.message);

    /* Next step is to sign the newly created message (completion callback could happen on any thread) */
    s_s3_meta_request_sign_request(meta_request, request, s_s3_meta_request_request_on_signed, payload);
}

static void s_s3_meta_request_init_signing_date_time(
    struct aws_s3_meta_request *meta_request,
    struct aws_date_time *date_time) {
    AWS_PRECONDITION(meta_request);
    AWS_PRECONDITION(meta_request->vtable);
    AWS_PRECONDITION(meta_request->vtable->init_signing_date_time);

    meta_request->vtable->init_signing_date_time(meta_request, date_time);
}

void aws_s3_meta_request_init_signing_date_time_default(
    struct aws_s3_meta_request *meta_request,
    struct aws_date_time *date_time) {
    AWS_PRECONDITION(meta_request);
    AWS_PRECONDITION(date_time);
    (void)meta_request;

    aws_date_time_init_now(date_time);
}

static void s_s3_meta_request_sign_request(
    struct aws_s3_meta_request *meta_request,
    struct aws_s3_request *request,
    aws_signing_complete_fn *on_signing_complete,
    void *user_data) {
    AWS_PRECONDITION(meta_request);
    AWS_PRECONDITION(meta_request->vtable);
    AWS_PRECONDITION(meta_request->vtable->sign_request);

    if (request->send_data.metrics) {
        struct aws_s3_request_metrics *metric = request->send_data.metrics;
        aws_high_res_clock_get_ticks((uint64_t *)&metric->time_metrics.sign_start_timestamp_ns);
    }

    meta_request->vtable->sign_request(meta_request, request, on_signing_complete, user_data);
}

struct aws_get_s3express_credentials_user_data {
    /* Keep our own reference to allocator, because the meta request can be gone after the callback invoked. */
    struct aws_allocator *allocator;

    struct aws_s3_meta_request *meta_request;
    struct aws_s3_request *request;
    aws_signing_complete_fn *on_signing_complete;

    const struct aws_credentials *original_credentials;

    struct aws_signing_config_aws base_signing_config;
    struct aws_credentials_properties_s3express properties;
    void *user_data;
};

static void s_aws_get_s3express_credentials_user_data_destroy(struct aws_get_s3express_credentials_user_data *context) {
    aws_s3_meta_request_release(context->meta_request);
    aws_credentials_release(context->original_credentials);
    aws_mem_release(context->allocator, context);
}

static void s_get_s3express_credentials_callback(struct aws_credentials *credentials, int error_code, void *user_data) {
    struct aws_get_s3express_credentials_user_data *context = user_data;
    struct aws_signing_config_aws signing_config = context->base_signing_config;

    if (error_code) {
        AWS_LOGF_ERROR(
            AWS_LS_S3_META_REQUEST,
            "id=%p: Failed to get S3 Express credentials %p. due to error code %d (%s)",
            (void *)context->meta_request,
            (void *)context->request,
            error_code,
            aws_error_str(error_code));
        context->on_signing_complete(NULL, error_code, context->user_data);
        goto done;
    }
    s_s3_meta_request_init_signing_date_time(context->meta_request, &signing_config.date);
    /* Override the credentials */
    signing_config.credentials = credentials;
    signing_config.algorithm = AWS_SIGNING_ALGORITHM_V4_S3EXPRESS;
    if (aws_sign_request_aws(
            context->allocator,
            context->request->send_data.signable,
            (struct aws_signing_config_base *)&signing_config,
            context->on_signing_complete,
            context->user_data)) {
        AWS_LOGF_ERROR(
            AWS_LS_S3_META_REQUEST,
            "id=%p: Could not sign request %p. due to error code %d (%s)",
            (void *)context->meta_request,
            (void *)context->request,
            aws_last_error_or_unknown(),
            aws_error_str(aws_last_error_or_unknown()));
        context->on_signing_complete(NULL, aws_last_error_or_unknown(), context->user_data);
    }
done:
    s_aws_get_s3express_credentials_user_data_destroy(context);
}

static void s_get_original_credentials_callback(struct aws_credentials *credentials, int error_code, void *user_data) {
    struct aws_get_s3express_credentials_user_data *context = user_data;
    struct aws_s3_meta_request *meta_request = context->meta_request;
    if (error_code) {
        AWS_LOGF_ERROR(
            AWS_LS_S3_META_REQUEST,
            "id=%p: Failed to get S3 Express credentials %p. due to error code %d (%s)",
            (void *)context->meta_request,
            (void *)context->request,
            error_code,
            aws_error_str(error_code));
        context->on_signing_complete(NULL, error_code, context->user_data);
        s_aws_get_s3express_credentials_user_data_destroy(context);
        return;
    }
    context->original_credentials = credentials;
    aws_credentials_acquire(context->original_credentials);

    /**
     * Derive the credentials for S3 Express.
     */
    struct aws_s3_client *client = meta_request->client;
    if (aws_s3express_credentials_provider_get_credentials(
            client->s3express_provider,
            context->original_credentials,
            &context->properties,
            s_get_s3express_credentials_callback,
            context)) {
        AWS_LOGF_ERROR(
            AWS_LS_S3_META_REQUEST,
            "id=%p: Could not get S3 Express credentials %p",
            (void *)meta_request,
            (void *)context->request);
        context->on_signing_complete(NULL, aws_last_error_or_unknown(), user_data);
        s_aws_get_s3express_credentials_user_data_destroy(context);
    }
}

static void s_meta_request_resolve_signing_config(
    struct aws_signing_config_aws *out_signing_config,
    struct aws_s3_request *request,
    struct aws_s3_meta_request *meta_request) {
    struct aws_s3_client *client = meta_request->client;
    if (meta_request->cached_signing_config != NULL) {
        *out_signing_config = meta_request->cached_signing_config->config;

        if (out_signing_config->credentials == NULL && out_signing_config->credentials_provider == NULL) {
            /* When no credentials available from meta request level override, we use the credentials from client */
            out_signing_config->credentials = client->cached_signing_config->config.credentials;
            out_signing_config->credentials_provider = client->cached_signing_config->config.credentials_provider;
        }
    } else if (client->cached_signing_config != NULL) {
        *out_signing_config = client->cached_signing_config->config;
    } else {
        /* Not possible to have no cached signing config from both client and request */
        AWS_FATAL_ASSERT(false);
    }

    /* If the checksum is configured to be added to the trailer, the payload will be aws-chunked encoded. The
     * payload will need to be streaming signed/unsigned. */
    if (meta_request->checksum_config.location == AWS_SCL_TRAILER &&
        aws_byte_cursor_eq(&out_signing_config->signed_body_value, &g_aws_signed_body_value_unsigned_payload)) {
        out_signing_config->signed_body_value = g_aws_signed_body_value_streaming_unsigned_payload_trailer;
    }
    /* However the initial request for a multipart upload does not have a trailing checksum and is not chunked so it
     * must have an unsigned_payload signed_body value*/
    if (request->part_number == 0 &&
        aws_byte_cursor_eq(
            &out_signing_config->signed_body_value, &g_aws_signed_body_value_streaming_unsigned_payload_trailer)) {
        out_signing_config->signed_body_value = g_aws_signed_body_value_unsigned_payload;
    }

    /**
     * In case of the signing was skipped for anonymous credentials, or presigned URL.
     */
    request->send_data.require_streaming_unsigned_payload_header = aws_byte_cursor_eq(
        &out_signing_config->signed_body_value, &g_aws_signed_body_value_streaming_unsigned_payload_trailer);
}

void aws_s3_meta_request_sign_request_default_impl(
    struct aws_s3_meta_request *meta_request,
    struct aws_s3_request *request,
    aws_signing_complete_fn *on_signing_complete,
    void *user_data,
    bool disable_s3_express_signing) {
    AWS_PRECONDITION(meta_request);
    AWS_PRECONDITION(request);
    AWS_PRECONDITION(on_signing_complete);

    struct aws_s3_client *client = meta_request->client;
    AWS_ASSERT(client);

    struct aws_signing_config_aws signing_config;

    s_meta_request_resolve_signing_config(&signing_config, request, meta_request);

    request->send_data.signable = aws_signable_new_http_request(meta_request->allocator, request->send_data.message);
    if (request->send_data.signable == NULL) {
        AWS_LOGF_ERROR(
            AWS_LS_S3_META_REQUEST,
            "id=%p: Could not allocate signable for request %p",
            (void *)meta_request,
            (void *)request);

        on_signing_complete(NULL, aws_last_error_or_unknown(), user_data);
        return;
    }
    AWS_LOGF_TRACE(
        AWS_LS_S3_META_REQUEST,
        "id=%p Created signable %p for request %p with message %p",
        (void *)meta_request,
        (void *)request->send_data.signable,
        (void *)request,
        (void *)request->send_data.message);

    if (signing_config.algorithm == AWS_SIGNING_ALGORITHM_V4_S3EXPRESS && !disable_s3_express_signing) {
        /* Fetch credentials from S3 Express provider. */
        struct aws_get_s3express_credentials_user_data *context =
            aws_mem_calloc(meta_request->allocator, 1, sizeof(struct aws_get_s3express_credentials_user_data));

        context->allocator = meta_request->allocator;
        context->base_signing_config = signing_config;
        context->meta_request = aws_s3_meta_request_acquire(meta_request);
        context->on_signing_complete = on_signing_complete;
        context->request = request;
        context->user_data = user_data;
        context->properties.host = aws_byte_cursor_from_string(meta_request->s3express_session_host);
        context->properties.region = signing_config.region;

        if (signing_config.credentials) {
            context->original_credentials = signing_config.credentials;
            aws_credentials_acquire(context->original_credentials);
            /**
             * Derive the credentials for S3 Express.
             */
            if (aws_s3express_credentials_provider_get_credentials(
                    client->s3express_provider,
                    context->original_credentials,
                    &context->properties,
                    s_get_s3express_credentials_callback,
                    context)) {
                AWS_LOGF_ERROR(
                    AWS_LS_S3_META_REQUEST,
                    "id=%p: Could not get S3 Express credentials %p",
                    (void *)meta_request,
                    (void *)request);
                on_signing_complete(NULL, aws_last_error_or_unknown(), user_data);
                s_aws_get_s3express_credentials_user_data_destroy(context);
                return;
            }
        } else if (signing_config.credentials_provider) {
            /* Get the credentials from provider first. */
            if (aws_credentials_provider_get_credentials(
                    signing_config.credentials_provider, s_get_original_credentials_callback, context)) {
                AWS_LOGF_ERROR(
                    AWS_LS_S3_META_REQUEST,
                    "id=%p: Could not get S3 Express credentials %p",
                    (void *)meta_request,
                    (void *)request);
                on_signing_complete(NULL, aws_last_error_or_unknown(), user_data);
                s_aws_get_s3express_credentials_user_data_destroy(context);
                return;
            }
        }
    } else {
        /* Regular signing. */
        if (disable_s3_express_signing) {
            signing_config.algorithm = AWS_SIGNING_ALGORITHM_V4;
        }
        s_s3_meta_request_init_signing_date_time(meta_request, &signing_config.date);
        if (aws_sign_request_aws(
                meta_request->allocator,
                request->send_data.signable,
                (struct aws_signing_config_base *)&signing_config,
                on_signing_complete,
                user_data)) {

            AWS_LOGF_ERROR(
                AWS_LS_S3_META_REQUEST, "id=%p: Could not sign request %p", (void *)meta_request, (void *)request);

            on_signing_complete(NULL, aws_last_error_or_unknown(), user_data);
            return;
        }
    }
}

/* Handles signing a message for the caller. */
void aws_s3_meta_request_sign_request_default(
    struct aws_s3_meta_request *meta_request,
    struct aws_s3_request *request,
    aws_signing_complete_fn *on_signing_complete,
    void *user_data) {
    aws_s3_meta_request_sign_request_default_impl(meta_request, request, on_signing_complete, user_data, false);
}

/* Handle the signing result */
static void s_s3_meta_request_request_on_signed(
    struct aws_signing_result *signing_result,
    int error_code,
    void *user_data) {

    struct aws_s3_prepare_request_payload *payload = user_data;
    AWS_PRECONDITION(payload);

    struct aws_s3_request *request = payload->request;
    AWS_PRECONDITION(request);

    struct aws_s3_meta_request *meta_request = request->meta_request;
    AWS_PRECONDITION(meta_request);

    if (error_code != AWS_ERROR_SUCCESS) {
        goto finish;
    }

    if (signing_result != NULL &&
        aws_apply_signing_result_to_http_request(request->send_data.message, meta_request->allocator, signing_result)) {

        error_code = aws_last_error_or_unknown();

        goto finish;
    }

    /**
     * Add "x-amz-content-sha256: STREAMING-UNSIGNED-PAYLOAD-TRAILER" header to support trailing checksum.
     */
    if (request->send_data.require_streaming_unsigned_payload_header) {
        struct aws_http_headers *headers = aws_http_message_get_headers(request->send_data.message);
        AWS_ASSERT(headers != NULL);
        if (aws_http_headers_set(
                headers,
                aws_byte_cursor_from_c_str("x-amz-content-sha256"),
                g_aws_signed_body_value_streaming_unsigned_payload_trailer)) {
            error_code = aws_last_error_or_unknown();
            goto finish;
        }
    }

    if (request->send_data.metrics) {
        struct aws_s3_request_metrics *metric = request->send_data.metrics;
        aws_high_res_clock_get_ticks((uint64_t *)&metric->time_metrics.sign_end_timestamp_ns);
        AWS_ASSERT(metric->time_metrics.sign_start_timestamp_ns != 0);
        metric->time_metrics.signing_duration_ns =
            metric->time_metrics.sign_end_timestamp_ns - metric->time_metrics.sign_start_timestamp_ns;
    }

finish:

    if (error_code != AWS_ERROR_SUCCESS) {

        AWS_LOGF_ERROR(
            AWS_LS_S3_META_REQUEST,
            "id=%p Meta request could not sign HTTP request due to error code %d (%s)",
            (void *)meta_request,
            error_code,
            aws_error_str(error_code));
    }

    s_s3_prepare_request_payload_callback_and_destroy(payload, error_code);
}

void aws_s3_meta_request_send_request(struct aws_s3_meta_request *meta_request, struct aws_s3_connection *connection) {
    AWS_PRECONDITION(meta_request);
    AWS_PRECONDITION(connection);
    AWS_PRECONDITION(connection->http_connection);

    struct aws_s3_client *client = meta_request->client;
    AWS_PRECONDITION(client);
    struct aws_s3_request *request = connection->request;
    AWS_PRECONDITION(request);

    /* Now that we have a signed request and a connection, go ahead and issue the request. */
    struct aws_http_make_request_options options;
    AWS_ZERO_STRUCT(options);

    options.self_size = sizeof(struct aws_http_make_request_options);
    options.request = request->send_data.message;
    options.user_data = connection;
    options.on_response_headers = s_s3_meta_request_incoming_headers;
    options.on_response_header_block_done = s_s3_meta_request_headers_block_done;
    options.on_response_body = s_s3_meta_request_incoming_body;
    if (request->send_data.metrics) {
        options.on_metrics = s_s3_meta_request_stream_metrics;
    }
    options.on_complete = s_s3_meta_request_stream_complete;
    if (request->request_type == AWS_S3_REQUEST_TYPE_UPLOAD_PART) {
        options.response_first_byte_timeout_ms = aws_atomic_load_int(&meta_request->client->upload_timeout_ms);
        request->upload_timeout_ms = (size_t)options.response_first_byte_timeout_ms;
    }

    struct aws_http_stream *stream =
        client->vtable->http_connection_make_request(connection->http_connection, &options);

    if (stream == NULL) {
        AWS_LOGF_ERROR(
            AWS_LS_S3_META_REQUEST, "id=%p: Could not make HTTP request %p", (void *)meta_request, (void *)request);

        goto error_finish;
    }

    AWS_LOGF_TRACE(AWS_LS_S3_META_REQUEST, "id=%p: Sending request %p", (void *)meta_request, (void *)request);

    if (!request->always_send) {
        /* BEGIN CRITICAL SECTION */
        aws_s3_meta_request_lock_synced_data(meta_request);
        if (aws_s3_meta_request_has_finish_result_synced(meta_request)) {
            /* The meta request has finish result already, for this request, treat it as canceled. */
            aws_raise_error(AWS_ERROR_S3_CANCELED);
            aws_s3_meta_request_unlock_synced_data(meta_request);
            goto error_finish;
        }

        /* Activate the stream within the lock as once the activate invoked, the HTTP level callback can happen
         * right after.  */
        if (aws_http_stream_activate(stream) != AWS_OP_SUCCESS) {
            aws_s3_meta_request_unlock_synced_data(meta_request);
            AWS_LOGF_ERROR(
                AWS_LS_S3_META_REQUEST,
                "id=%p: Could not activate HTTP stream %p",
                (void *)meta_request,
                (void *)request);
            goto error_finish;
        }
        aws_linked_list_push_back(
            &meta_request->synced_data.cancellable_http_streams_list, &request->cancellable_http_streams_list_node);
        request->synced_data.cancellable_http_stream = stream;

        aws_s3_meta_request_unlock_synced_data(meta_request);
        /* END CRITICAL SECTION */
    } else {
        /* If the request always send, it is not cancellable. We simply activate the stream. */
        if (aws_http_stream_activate(stream) != AWS_OP_SUCCESS) {
            AWS_LOGF_ERROR(
                AWS_LS_S3_META_REQUEST,
                "id=%p: Could not activate HTTP stream %p",
                (void *)meta_request,
                (void *)request);
            goto error_finish;
        }
    }
    return;

error_finish:
    if (stream) {
        aws_http_stream_release(stream);
        stream = NULL;
    }

    s_s3_meta_request_send_request_finish(connection, NULL, aws_last_error_or_unknown());
}

static int s_s3_meta_request_error_code_from_response_status(int response_status) {
    int error_code = AWS_ERROR_UNKNOWN;

    switch (response_status) {
        case AWS_HTTP_STATUS_CODE_200_OK:
        case AWS_HTTP_STATUS_CODE_206_PARTIAL_CONTENT:
        case AWS_HTTP_STATUS_CODE_204_NO_CONTENT:
            error_code = AWS_ERROR_SUCCESS;
            break;
        case AWS_HTTP_STATUS_CODE_500_INTERNAL_SERVER_ERROR:
            error_code = AWS_ERROR_S3_INTERNAL_ERROR;
            break;
        case AWS_HTTP_STATUS_CODE_503_SERVICE_UNAVAILABLE:
            /* S3 response 503 for throttling, slow down the sending */
            error_code = AWS_ERROR_S3_SLOW_DOWN;
            break;
        default:
            error_code = AWS_ERROR_S3_INVALID_RESPONSE_STATUS;
            break;
    }

    return error_code;
}

static bool s_header_value_from_list(
    const struct aws_http_header *headers,
    size_t headers_count,
    const struct aws_byte_cursor name,
    struct aws_byte_cursor *out_value) {
    for (size_t i = 0; i < headers_count; ++i) {
        if (aws_byte_cursor_eq(&headers[i].name, &name)) {
            *out_value = headers[i].value;
            return true;
        }
    }
    return false;
}

static void s_get_part_response_headers_checksum_helper(
    struct aws_s3_connection *connection,
    struct aws_s3_meta_request *meta_request,
    const struct aws_http_header *headers,
    size_t headers_count) {
    for (size_t i = 0; i < AWS_ARRAY_SIZE(s_checksum_algo_priority_list); i++) {
        enum aws_s3_checksum_algorithm algorithm = s_checksum_algo_priority_list[i];
        if (!aws_s3_meta_request_checksum_config_has_algorithm(meta_request, algorithm)) {
            /* If user doesn't select this algorithm, skip */
            continue;
        }
        const struct aws_byte_cursor algorithm_header_name =
            aws_get_http_header_name_from_checksum_algorithm(algorithm);
        struct aws_byte_cursor header_sum;
        if (s_header_value_from_list(headers, headers_count, algorithm_header_name, &header_sum)) {
            size_t encoded_len = 0;
            aws_base64_compute_encoded_len(aws_get_digest_size_from_checksum_algorithm(algorithm), &encoded_len);
            if (header_sum.len == encoded_len - 1) {
                aws_byte_buf_init_copy_from_cursor(
                    &connection->request->request_level_response_header_checksum, meta_request->allocator, header_sum);
                connection->request->request_level_running_response_sum =
                    aws_checksum_new(meta_request->allocator, algorithm);
                AWS_ASSERT(connection->request->request_level_running_response_sum != NULL);
            }
            break;
        }
    }
}

static int s_s3_meta_request_incoming_headers(
    struct aws_http_stream *stream,
    enum aws_http_header_block header_block,
    const struct aws_http_header *headers,
    size_t headers_count,
    void *user_data) {
    (void)header_block;

    AWS_PRECONDITION(stream);

    struct aws_s3_connection *connection = user_data;
    AWS_PRECONDITION(connection);

    struct aws_s3_request *request = connection->request;
    AWS_PRECONDITION(request);

    struct aws_s3_meta_request *meta_request = request->meta_request;
    AWS_PRECONDITION(meta_request);

    if (aws_http_stream_get_incoming_response_status(stream, &request->send_data.response_status)) {
        AWS_LOGF_ERROR(
            AWS_LS_S3_META_REQUEST,
            "id=%p Could not get incoming response status for request %p",
            (void *)meta_request,
            (void *)request);
    }
    if (request->send_data.metrics) {
        /* Record the headers to the metrics */
        struct aws_s3_request_metrics *s3_metrics = request->send_data.metrics;
        if (s3_metrics->req_resp_info_metrics.response_headers == NULL) {
            s3_metrics->req_resp_info_metrics.response_headers = aws_http_headers_new(meta_request->allocator);
        }

        for (size_t i = 0; i < headers_count; ++i) {
            const struct aws_byte_cursor *name = &headers[i].name;
            const struct aws_byte_cursor *value = &headers[i].value;
            if (aws_byte_cursor_eq(name, &g_request_id_header_name)) {
                s3_metrics->req_resp_info_metrics.request_id =
                    aws_string_new_from_cursor(connection->request->allocator, value);
            }

            aws_http_headers_add(s3_metrics->req_resp_info_metrics.response_headers, *name, *value);
        }
        s3_metrics->req_resp_info_metrics.response_status = request->send_data.response_status;
    }

    bool successful_response =
        s_s3_meta_request_error_code_from_response_status(request->send_data.response_status) == AWS_ERROR_SUCCESS;

    if (successful_response && meta_request->checksum_config.validate_response_checksum &&
        request->request_type == AWS_S3_REQUEST_TYPE_GET_OBJECT) {
        /* We have `struct aws_http_header *` array instead of `struct aws_http_headers *` :) */
        s_get_part_response_headers_checksum_helper(connection, meta_request, headers, headers_count);
    }

    /* Only record headers if an error has taken place, or if the request_desc has asked for them. */
    bool should_record_headers = !successful_response || request->record_response_headers;

    if (should_record_headers) {
        if (request->send_data.response_headers == NULL) {
            request->send_data.response_headers = aws_http_headers_new(meta_request->allocator);
        }

        for (size_t i = 0; i < headers_count; ++i) {
            const struct aws_byte_cursor *name = &headers[i].name;
            const struct aws_byte_cursor *value = &headers[i].value;

            aws_http_headers_add(request->send_data.response_headers, *name, *value);
        }
    }

    return AWS_OP_SUCCESS;
}

static int s_s3_meta_request_headers_block_done(
    struct aws_http_stream *stream,
    enum aws_http_header_block header_block,
    void *user_data) {
    (void)stream;

    if (header_block != AWS_HTTP_HEADER_BLOCK_MAIN) {
        return AWS_OP_SUCCESS;
    }

    struct aws_s3_connection *connection = user_data;
    AWS_PRECONDITION(connection);

    struct aws_s3_request *request = connection->request;
    AWS_PRECONDITION(request);

    struct aws_s3_meta_request *meta_request = request->meta_request;
    AWS_PRECONDITION(meta_request);

    /*
     * When downloading parts via partNumber, if the size is larger than expected, cancel the request immediately so
     * we don't end up downloading more into memory than we can handle. We'll retry the download using ranged gets
     * instead.
     */
    if (request->request_type == AWS_S3_REQUEST_TYPE_GET_OBJECT &&
        request->request_tag == AWS_S3_AUTO_RANGE_GET_REQUEST_TYPE_GET_OBJECT_WITH_PART_NUMBER_1) {
        uint64_t content_length;
        if (!aws_s3_parse_content_length_response_header(
                request->allocator, request->send_data.response_headers, &content_length) &&
            content_length > meta_request->part_size) {
            return aws_raise_error(AWS_ERROR_S3_INTERNAL_PART_SIZE_MISMATCH_RETRYING_WITH_RANGE);
        }
    }
    return AWS_OP_SUCCESS;
}

/*
 * Small helper to either do a static or dynamic append.
 * TODO: something like this would be useful in common.
 */
static int s_response_body_append(struct aws_byte_buf *buf, const struct aws_byte_cursor *data) {
    return buf->allocator != NULL ? aws_byte_buf_append_dynamic(buf, data) : aws_byte_buf_append(buf, data);
}

static int s_s3_meta_request_incoming_body(
    struct aws_http_stream *stream,
    const struct aws_byte_cursor *data,
    void *user_data) {
    (void)stream;

    struct aws_s3_connection *connection = user_data;
    AWS_PRECONDITION(connection);

    struct aws_s3_request *request = connection->request;
    AWS_PRECONDITION(request);

    struct aws_s3_meta_request *meta_request = request->meta_request;
    AWS_PRECONDITION(meta_request);
    AWS_PRECONDITION(meta_request->vtable);

    AWS_LOGF_TRACE(
        AWS_LS_S3_META_REQUEST,
        "id=%p Incoming body for request %p. Response status: %d. Data Size: %" PRIu64 ". connection: %p.",
        (void *)meta_request,
        (void *)request,
        request->send_data.response_status,
        (uint64_t)data->len,
        (void *)connection);
    bool successful_response =
        s_s3_meta_request_error_code_from_response_status(request->send_data.response_status) == AWS_ERROR_SUCCESS;
    if (!successful_response) {
        AWS_LOGF_TRACE(AWS_LS_S3_META_REQUEST, "response body: \n" PRInSTR "\n", AWS_BYTE_CURSOR_PRI(*data));
    }

    if (meta_request->checksum_config.validate_response_checksum && request->request_level_running_response_sum) {
        /* Update the request level checksum. */
        aws_checksum_update(request->request_level_running_response_sum, data);
    }

    if (request->send_data.response_body.capacity == 0) {
        if (request->has_part_size_response_body && request->ticket != NULL) {
            request->send_data.response_body =
                aws_s3_buffer_pool_acquire_buffer(request->meta_request->client->buffer_pool, request->ticket);
        } else {
            size_t buffer_size = s_dynamic_body_initial_buf_size;
            aws_byte_buf_init(&request->send_data.response_body, meta_request->allocator, buffer_size);
        }
    }

    /* Note: not having part sized response body means the buffer is dynamic and
     * can grow. */
    if (s_response_body_append(&request->send_data.response_body, data)) {
        AWS_LOGF_ERROR(
            AWS_LS_S3_META_REQUEST,
            "id=%p: Request %p could not append to response body due to error %d (%s)",
            (void *)meta_request,
            (void *)request,
            aws_last_error_or_unknown(),
            aws_error_str(aws_last_error_or_unknown()));

        return AWS_OP_ERR;
    }

    return AWS_OP_SUCCESS;
}

static void s_s3_meta_request_stream_metrics(
    struct aws_http_stream *stream,
    const struct aws_http_stream_metrics *http_metrics,
    void *user_data) {
    (void)stream;
    struct aws_s3_connection *connection = user_data;
    AWS_PRECONDITION(connection);

    struct aws_s3_request *request = connection->request;
    AWS_PRECONDITION(request);
    AWS_ASSERT(request->send_data.metrics);
    struct aws_s3_request_metrics *s3_metrics = request->send_data.metrics;
    /* Copy over the time metrics from aws_http_stream_metrics to aws_s3_request_metrics */
    s3_metrics->time_metrics.send_start_timestamp_ns = http_metrics->send_start_timestamp_ns;
    s3_metrics->time_metrics.send_end_timestamp_ns = http_metrics->send_end_timestamp_ns;
    s3_metrics->time_metrics.sending_duration_ns = http_metrics->sending_duration_ns;
    s3_metrics->time_metrics.receive_start_timestamp_ns = http_metrics->receive_start_timestamp_ns;
    s3_metrics->time_metrics.receive_end_timestamp_ns = http_metrics->receive_end_timestamp_ns;
    s3_metrics->time_metrics.receiving_duration_ns = http_metrics->receiving_duration_ns;

    s3_metrics->crt_info_metrics.stream_id = http_metrics->stream_id;

    /* Also related metrics from the request/response. */
    s3_metrics->crt_info_metrics.connection_id = (void *)connection->http_connection;
    const struct aws_socket_endpoint *endpoint = aws_http_connection_get_remote_endpoint(connection->http_connection);
    request->send_data.metrics->crt_info_metrics.ip_address =
        aws_string_new_from_c_str(request->allocator, endpoint->address);
    AWS_ASSERT(request->send_data.metrics->crt_info_metrics.ip_address != NULL);

    s3_metrics->crt_info_metrics.thread_id = aws_thread_current_thread_id();
}

/* Finish up the processing of the request work. */
static void s_s3_meta_request_stream_complete(struct aws_http_stream *stream, int error_code, void *user_data) {

    struct aws_s3_connection *connection = user_data;
    AWS_PRECONDITION(connection);
    struct aws_s3_request *request = connection->request;
    struct aws_s3_meta_request *meta_request = request->meta_request;

    if (meta_request->checksum_config.validate_response_checksum) {
        /* finish the request level checksum validation. */
        if (error_code == AWS_OP_SUCCESS && request->request_level_running_response_sum) {
            request->did_validate = true;
            request->validation_algorithm = request->request_level_running_response_sum->algorithm;
            request->checksum_match = s_validate_checksum(
                request->request_level_running_response_sum, &request->request_level_response_header_checksum);
            if (!request->checksum_match) {
                AWS_LOGF_ERROR(
                    AWS_LS_S3_META_REQUEST,
                    "id=%p Checksum mismatch! (request=%p, response status=%d)",
                    (void *)meta_request,
                    (void *)request,
                    request->send_data.response_status);
                error_code = AWS_ERROR_S3_RESPONSE_CHECKSUM_MISMATCH;
            }
        } else {
            request->did_validate = false;
        }
        aws_checksum_destroy(request->request_level_running_response_sum);
        aws_byte_buf_clean_up(&request->request_level_response_header_checksum);
        request->request_level_running_response_sum = NULL;
    }
    /* BEGIN CRITICAL SECTION */
    {
        aws_s3_meta_request_lock_synced_data(meta_request);
        if (request->synced_data.cancellable_http_stream) {
            aws_linked_list_remove(&request->cancellable_http_streams_list_node);
            request->synced_data.cancellable_http_stream = NULL;
        }
        aws_s3_meta_request_unlock_synced_data(meta_request);
    }
    /* END CRITICAL SECTION */
    s_s3_meta_request_send_request_finish(connection, stream, error_code);
}

static void s_s3_meta_request_send_request_finish(
    struct aws_s3_connection *connection,
    struct aws_http_stream *stream,
    int error_code) {
    AWS_PRECONDITION(connection);

    struct aws_s3_request *request = connection->request;
    AWS_PRECONDITION(request);

    struct aws_s3_meta_request *meta_request = request->meta_request;
    AWS_PRECONDITION(meta_request);

    struct aws_s3_meta_request_vtable *vtable = meta_request->vtable;
    AWS_PRECONDITION(vtable);

    vtable->send_request_finish(connection, stream, error_code);
}

/* Return whether the response to this request might contain an error, even though we got 200 OK.
 * see: https://repost.aws/knowledge-center/s3-resolve-200-internalerror */
static bool s_should_check_for_error_despite_200_OK(const struct aws_s3_request *request) {
    /* We handle async error for every thing EXCEPT GetObject.
     *
     * Note that we check the aws_s3_request_type (not the aws_s3_meta_request_type),
     * in case someone is using a DEFAULT meta-request to send GetObject */
    if (request->request_type == AWS_S3_REQUEST_TYPE_GET_OBJECT) {
        return false;
    }
    return true;
}

/**
 * Check the response detail, returns:
 * - AWS_ERROR_SUCCESS for successfully response
 * - AWS_ERROR_S3_NON_RECOVERABLE_ASYNC_ERROR 200 response with error in the body that is non-recoverable
 * - AWS_ERROR_S3_INVALID_RESPONSE_STATUS for all other non-recoverable response.
 * - Specific error code for recoverable response.
 */
static int s_s3_meta_request_error_code_from_response(struct aws_s3_request *request) {
    AWS_PRECONDITION(request);

    int error_code_from_status = s_s3_meta_request_error_code_from_response_status(request->send_data.response_status);

    /* Response body might be XML with an <Error><Code> inside.
     * The is very likely when status-code is bad.
     * In some cases, it's even possible after 200 OK. */
    int error_code_from_xml = AWS_ERROR_SUCCESS;
    if (error_code_from_status != AWS_ERROR_SUCCESS || s_should_check_for_error_despite_200_OK(request)) {
        if (request->send_data.response_body.len > 0) {
            /* Attempt to read as XML, it's fine if this fails. */
            struct aws_byte_cursor xml_doc = aws_byte_cursor_from_buf(&request->send_data.response_body);
            struct aws_byte_cursor error_code_string = {0};
            const char *xml_path[] = {"Error", "Code", NULL};
            if (aws_xml_get_body_at_path(request->allocator, xml_doc, xml_path, &error_code_string) == AWS_OP_SUCCESS) {
                /* Found an <Error><Code> string! Map it to CRT error code if retry-able. */
                error_code_from_xml =
                    aws_s3_crt_error_code_from_recoverable_server_error_code_string(error_code_string);
            }
        }
    }

    if (error_code_from_status == AWS_ERROR_SUCCESS) {
        /* Status-code was OK, so assume everything's good, unless we found an <Error><Code> in the XML */
        switch (error_code_from_xml) {
            case AWS_ERROR_SUCCESS:
                return AWS_ERROR_SUCCESS;
            case AWS_ERROR_UNKNOWN:
                return AWS_ERROR_S3_NON_RECOVERABLE_ASYNC_ERROR;
            default:
                return error_code_from_xml;
        }
    } else {
        /* Return error based on status-code, unless we got something more specific from XML */
        switch (error_code_from_xml) {
            case AWS_ERROR_SUCCESS:
                return error_code_from_status;
            case AWS_ERROR_UNKNOWN:
                return error_code_from_status;
            default:
                return error_code_from_xml;
        }
    }
}

void aws_s3_meta_request_send_request_finish_default(
    struct aws_s3_connection *connection,
    struct aws_http_stream *stream,
    int error_code) {

    struct aws_s3_request *request = connection->request;
    AWS_PRECONDITION(request);

    struct aws_s3_meta_request *meta_request = request->meta_request;
    AWS_PRECONDITION(meta_request);

    struct aws_s3_client *client = meta_request->client;
    AWS_PRECONDITION(client);

    int response_status = request->send_data.response_status;
    /* If our error code is currently success, then we have some other calls to make that could still indicate a
     * failure. */
    if (error_code == AWS_ERROR_SUCCESS) {
        error_code = s_s3_meta_request_error_code_from_response(request);
        if (error_code != AWS_ERROR_SUCCESS) {
            aws_raise_error(error_code);
        }
    }

    AWS_LOGF_DEBUG(
        AWS_LS_S3_META_REQUEST,
        "id=%p: Request %p finished with error code %d (%s) and response status %d",
        (void *)meta_request,
        (void *)request,
        error_code,
        aws_error_debug_str(error_code),
        response_status);

    enum aws_s3_connection_finish_code finish_code = AWS_S3_CONNECTION_FINISH_CODE_FAILED;

    if (error_code == AWS_ERROR_SUCCESS) {
        finish_code = AWS_S3_CONNECTION_FINISH_CODE_SUCCESS;
    } else {
        /* BEGIN CRITICAL SECTION */
        aws_s3_meta_request_lock_synced_data(meta_request);
        bool meta_request_finishing = aws_s3_meta_request_has_finish_result_synced(meta_request);
        aws_s3_meta_request_unlock_synced_data(meta_request);
        /* END CRITICAL SECTION */

        /* If the request failed due to an invalid (ie: unrecoverable) response status, or the meta request already
         * has a result, then make sure that this request isn't retried. */
        if (error_code == AWS_ERROR_S3_INVALID_RESPONSE_STATUS ||
            error_code == AWS_ERROR_S3_INTERNAL_PART_SIZE_MISMATCH_RETRYING_WITH_RANGE ||
            error_code == AWS_ERROR_S3_NON_RECOVERABLE_ASYNC_ERROR ||
            error_code == AWS_ERROR_S3_RESPONSE_CHECKSUM_MISMATCH || meta_request_finishing) {
            finish_code = AWS_S3_CONNECTION_FINISH_CODE_FAILED;
            if (error_code == AWS_ERROR_S3_INTERNAL_PART_SIZE_MISMATCH_RETRYING_WITH_RANGE) {
                /* Log at info level instead of error as it's expected and not a fatal error */
                AWS_LOGF_INFO(
                    AWS_LS_S3_META_REQUEST,
                    "id=%p Cancelling the request because of error %d (%s). (request=%p, response status=%d)",
                    (void *)meta_request,
                    error_code,
                    aws_error_str(error_code),
                    (void *)request,
                    response_status);
            } else {
                AWS_LOGF_ERROR(
                    AWS_LS_S3_META_REQUEST,
                    "id=%p Meta request cannot recover from error %d (%s). (request=%p, response status=%d)",
                    (void *)meta_request,
                    error_code,
                    aws_error_str(error_code),
                    (void *)request,
                    response_status);
            }

        } else {
            if (error_code == AWS_ERROR_HTTP_RESPONSE_FIRST_BYTE_TIMEOUT) {
                /* Log at info level instead of error as it's somewhat expected. */
                AWS_LOGF_INFO(
                    AWS_LS_S3_META_REQUEST,
                    "id=%p Request failed from error %d (%s). (request=%p). Try to setup a retry.",
                    (void *)meta_request,
                    error_code,
                    aws_error_str(error_code),
                    (void *)request);
            } else {
                AWS_LOGF_ERROR(
                    AWS_LS_S3_META_REQUEST,
                    "id=%p Request failed from error %d (%s). (request=%p, response status=%d). Try to setup a "
                    "retry.",
                    (void *)meta_request,
                    error_code,
                    aws_error_str(error_code),
                    (void *)request,
                    response_status);
            }

            /* Otherwise, set this up for a retry if the meta request is active. */
            finish_code = AWS_S3_CONNECTION_FINISH_CODE_RETRY;
        }
    }

    if (stream != NULL) {
        aws_http_stream_release(stream);
        stream = NULL;
    }

    aws_s3_client_notify_connection_finished(client, connection, error_code, finish_code);
}

void aws_s3_meta_request_finished_request(
    struct aws_s3_meta_request *meta_request,
    struct aws_s3_request *request,
    int error_code) {
    AWS_PRECONDITION(meta_request);
    AWS_PRECONDITION(meta_request->vtable);
    AWS_PRECONDITION(meta_request->vtable->finished_request);

    meta_request->vtable->finished_request(meta_request, request, error_code);
}

/* Pushes a request into the body streaming priority queue. Derived meta request types should not call this--they
 * should instead call aws_s3_meta_request_stream_response_body_synced.*/
static void s_s3_meta_request_body_streaming_push_synced(
    struct aws_s3_meta_request *meta_request,
    struct aws_s3_request *request);

/* Pops the next available request from the body streaming priority queue. If the parts previous the next request in
 * the priority queue have not been placed in the priority queue yet, the priority queue will remain the same, and
 * NULL will be returned. (Should not be needed to be called by derived types.) */
static struct aws_s3_request *s_s3_meta_request_body_streaming_pop_next_synced(
    struct aws_s3_meta_request *meta_request);

static void s_s3_meta_request_event_delivery_task(struct aws_task *task, void *arg, enum aws_task_status task_status);

void aws_s3_meta_request_stream_response_body_synced(
    struct aws_s3_meta_request *meta_request,
    struct aws_s3_request *request) {

    ASSERT_SYNCED_DATA_LOCK_HELD(meta_request);
    AWS_PRECONDITION(meta_request);
    AWS_PRECONDITION(request);
    AWS_PRECONDITION(request->part_number > 0);

    /* Push it into the priority queue. */
    s_s3_meta_request_body_streaming_push_synced(meta_request, request);

    struct aws_s3_client *client = meta_request->client;
    AWS_PRECONDITION(client);
    aws_atomic_fetch_add(&client->stats.num_requests_stream_queued_waiting, 1);

    /* Grab any requests that can be streamed back to the caller
     * and send them for delivery on io_event_loop thread. */
    uint32_t num_streaming_requests = 0;
    struct aws_s3_request *next_streaming_request;
    while ((next_streaming_request = s_s3_meta_request_body_streaming_pop_next_synced(meta_request)) != NULL) {
        struct aws_s3_meta_request_event event = {.type = AWS_S3_META_REQUEST_EVENT_RESPONSE_BODY};
        event.u.response_body.completed_request = next_streaming_request;
        aws_s3_meta_request_add_event_for_delivery_synced(meta_request, &event);

        ++num_streaming_requests;
    }

    if (num_streaming_requests == 0) {
        return;
    }

    aws_atomic_fetch_add(&client->stats.num_requests_streaming_response, num_streaming_requests);
    aws_atomic_fetch_sub(&client->stats.num_requests_stream_queued_waiting, num_streaming_requests);

    meta_request->synced_data.num_parts_delivery_sent += num_streaming_requests;
}

void aws_s3_meta_request_add_event_for_delivery_synced(
    struct aws_s3_meta_request *meta_request,
    const struct aws_s3_meta_request_event *event) {

    ASSERT_SYNCED_DATA_LOCK_HELD(meta_request);

    aws_array_list_push_back(&meta_request->synced_data.event_delivery_array, event);

    /* If the array was empty before, schedule task to deliver all events in the array.
     * If the array already had things in it, then the task is already scheduled and will run soon. */
    if (aws_array_list_length(&meta_request->synced_data.event_delivery_array) == 1) {
        aws_s3_meta_request_acquire(meta_request);

        aws_task_init(
            &meta_request->synced_data.event_delivery_task,
            s_s3_meta_request_event_delivery_task,
            meta_request,
            "s3_meta_request_event_delivery");
        aws_event_loop_schedule_task_now(meta_request->io_event_loop, &meta_request->synced_data.event_delivery_task);
    }
}

bool aws_s3_meta_request_are_events_out_for_delivery_synced(struct aws_s3_meta_request *meta_request) {
    ASSERT_SYNCED_DATA_LOCK_HELD(meta_request);
    return aws_array_list_length(&meta_request->synced_data.event_delivery_array) > 0 ||
           meta_request->synced_data.event_delivery_active;
}

void aws_s3_meta_request_cancel_cancellable_requests_synced(struct aws_s3_meta_request *meta_request, int error_code) {
    ASSERT_SYNCED_DATA_LOCK_HELD(meta_request);
    while (!aws_linked_list_empty(&meta_request->synced_data.cancellable_http_streams_list)) {
        struct aws_linked_list_node *request_node =
            aws_linked_list_pop_front(&meta_request->synced_data.cancellable_http_streams_list);
        struct aws_s3_request *request =
            AWS_CONTAINER_OF(request_node, struct aws_s3_request, cancellable_http_streams_list_node);
        AWS_ASSERT(!request->always_send);

        aws_http_stream_cancel(request->synced_data.cancellable_http_stream, error_code);
        request->synced_data.cancellable_http_stream = NULL;
    }
}

static struct aws_s3_request_metrics *s_s3_request_finish_up_and_release_metrics(
    struct aws_s3_request_metrics *metrics,
    struct aws_s3_meta_request *meta_request) {

    if (metrics != NULL) {
        /* Request is done streaming the body, complete the metrics for the request now. */

        if (metrics->time_metrics.end_timestamp_ns == -1) {
            aws_high_res_clock_get_ticks((uint64_t *)&metrics->time_metrics.end_timestamp_ns);
            metrics->time_metrics.total_duration_ns =
                metrics->time_metrics.end_timestamp_ns - metrics->time_metrics.start_timestamp_ns;
        }

        if (meta_request->telemetry_callback != NULL) {
            /* We already in the meta request event thread, invoke the telemetry callback directly */
            meta_request->telemetry_callback(meta_request, metrics, meta_request->user_data);
        }
        aws_s3_request_metrics_release(metrics);
    }
    return NULL;
}

/* Deliver events in event_delivery_array.
 * This task runs on the meta-request's io_event_loop thread. */
static void s_s3_meta_request_event_delivery_task(struct aws_task *task, void *arg, enum aws_task_status task_status) {
    (void)task;
    (void)task_status;
    struct aws_s3_meta_request *meta_request = arg;
    AWS_PRECONDITION(meta_request);
    AWS_PRECONDITION(meta_request->vtable);

    struct aws_s3_client *client = meta_request->client;
    AWS_PRECONDITION(client);

    /* Client owns this event loop group. A cancel should not be possible. */
    AWS_ASSERT(task_status == AWS_TASK_STATUS_RUN_READY);

    /* Swap contents of synced_data.event_delivery_array into this pre-allocated array-list, then process events */
    struct aws_array_list *event_delivery_array = &meta_request->io_threaded_data.event_delivery_array;
    AWS_FATAL_ASSERT(aws_array_list_length(event_delivery_array) == 0);

    /* If an error occurs, don't fire callbacks anymore. */
    int error_code = AWS_ERROR_SUCCESS;
    uint32_t num_parts_delivered = 0;

    /* BEGIN CRITICAL SECTION */
    {
        aws_s3_meta_request_lock_synced_data(meta_request);

        aws_array_list_swap_contents(event_delivery_array, &meta_request->synced_data.event_delivery_array);
        meta_request->synced_data.event_delivery_active = true;

        if (aws_s3_meta_request_has_finish_result_synced(meta_request)) {
            error_code = AWS_ERROR_S3_CANCELED;
        }

        aws_s3_meta_request_unlock_synced_data(meta_request);
    }
    /* END CRITICAL SECTION */

    /* Deliver all events */
    for (size_t event_i = 0; event_i < aws_array_list_length(event_delivery_array); ++event_i) {
        struct aws_s3_meta_request_event event;
        aws_array_list_get_at(event_delivery_array, &event, event_i);
        switch (event.type) {

            case AWS_S3_META_REQUEST_EVENT_RESPONSE_BODY: {
                struct aws_s3_request *request = event.u.response_body.completed_request;
                AWS_ASSERT(meta_request == request->meta_request);
                struct aws_byte_cursor response_body = aws_byte_cursor_from_buf(&request->send_data.response_body);

                AWS_ASSERT(request->part_number >= 1);

                if (error_code == AWS_ERROR_SUCCESS && response_body.len > 0) {
                    if (meta_request->meta_request_level_running_response_sum) {
<<<<<<< HEAD
                        aws_checksum_update(meta_request->meta_request_level_running_response_sum, &response_body);
                    }
                    if (meta_request->body_callback != NULL &&
                        meta_request->body_callback(
                            meta_request, &response_body, request->part_range_start, meta_request->user_data)) {

                        error_code = aws_last_error_or_unknown();
                        AWS_LOGF_ERROR(
                            AWS_LS_S3_META_REQUEST,
                            "id=%p Response body callback raised error %d (%s).",
                            (void *)meta_request,
                            error_code,
                            aws_error_str(error_code));
=======
                        if (aws_checksum_update(
                                meta_request->meta_request_level_running_response_sum, &response_body)) {
                            error_code = aws_last_error();
                            AWS_LOGF_ERROR(
                                AWS_LS_S3_META_REQUEST,
                                "id=%p Failed to update checksum. last error:%s",
                                (void *)meta_request,
                                aws_error_name(error_code));
                        }
                    }
                    if (error_code == AWS_ERROR_SUCCESS) {
                        if (meta_request->recv_file) {
                            /* Write the data directly to the file. No need to seek, since the event will always be
                             * delivered with the right order. */
                            if (fwrite((void *)response_body.ptr, response_body.len, 1, meta_request->recv_file) < 1) {
                                int errno_value = ferror(meta_request->recv_file) ? errno : 0; /* Always cache errno  */
                                aws_translate_and_raise_io_error_or(errno_value, AWS_ERROR_FILE_WRITE_FAILURE);
                                error_code = aws_last_error();
                                AWS_LOGF_ERROR(
                                    AWS_LS_S3_META_REQUEST,
                                    "id=%p Failed writing to file. errno:%d. aws-error:%s",
                                    (void *)meta_request,
                                    errno_value,
                                    aws_error_name(error_code));
                            }
                            if (meta_request->client->enable_read_backpressure) {
                                aws_s3_meta_request_increment_read_window(meta_request, response_body.len);
                            }
                        } else if (
                            meta_request->body_callback != NULL &&
                            meta_request->body_callback(
                                meta_request, &response_body, request->part_range_start, meta_request->user_data)) {

                            error_code = aws_last_error_or_unknown();
                            AWS_LOGF_ERROR(
                                AWS_LS_S3_META_REQUEST,
                                "id=%p Response body callback raised error %d (%s).",
                                (void *)meta_request,
                                error_code,
                                aws_error_str(error_code));
                        }
>>>>>>> ea587045
                    }
                }
                aws_atomic_fetch_sub(&client->stats.num_requests_streaming_response, 1);

                ++num_parts_delivered;
                request->send_data.metrics =
                    s_s3_request_finish_up_and_release_metrics(request->send_data.metrics, meta_request);

                aws_s3_request_release(request);
            } break;

            case AWS_S3_META_REQUEST_EVENT_PROGRESS: {
                if (error_code == AWS_ERROR_SUCCESS && meta_request->progress_callback != NULL) {
                    /* Don't report 0 byte progress events.
                     * The reasoning behind this is:
                     *
                     * In some code paths, when no data is transferred, there are no progress events,
                     * but in other code paths there might be one progress event of 0 bytes.
                     * We want to be consistent, either:
                     * - REPORT AT LEAST ONCE: even if no data is being transferred.
                     *   This would require finding every code path where no progress events are sent,
                     *   and sending an appropriate progress event, even if it's for 0 bytes.
                     *   One example of ending early is: when resuming a paused upload,
                     *   we do ListParts on the UploadID, and if that 404s we assume the
                     *   previous "paused" meta-request actually completed,
                     *   and so we immediately end the "resuming" meta-request
                     *   as successful without sending any further HTTP requests.
                     *   It would be tough to accurately report progress here because
                     *   we don't know the total size, since we never read the request body,
                     *   and didn't get any info about the previous upload.
                     * OR
                     * - NEVER REPORT ZERO BYTES: even if that means no progress events at all.
                     *   This is easy to do. We'd only send progress events when data is transferred,
                     *   and if a 0 byte event slips through somehow, just check before firing the callback.
                     * Since the NEVER REPORT ZERO BYTES path is simpler to implement, we went with that. */
                    if (event.u.progress.info.bytes_transferred > 0) {
                        meta_request->progress_callback(meta_request, &event.u.progress.info, meta_request->user_data);
                    }
                }
            } break;

            case AWS_S3_META_REQUEST_EVENT_TELEMETRY: {
                struct aws_s3_request_metrics *metrics = event.u.telemetry.metrics;
                AWS_FATAL_ASSERT(meta_request->telemetry_callback != NULL);
                AWS_FATAL_ASSERT(metrics != NULL);

                event.u.telemetry.metrics =
                    s_s3_request_finish_up_and_release_metrics(event.u.telemetry.metrics, meta_request);
            } break;

            default:
                AWS_FATAL_ASSERT(false);
        }
    }

    /* Done delivering events */
    aws_array_list_clear(event_delivery_array);

    /* BEGIN CRITICAL SECTION */
    {
        aws_s3_meta_request_lock_synced_data(meta_request);
        if (error_code != AWS_ERROR_SUCCESS) {
            aws_s3_meta_request_set_fail_synced(meta_request, NULL, error_code);
        }

        meta_request->synced_data.num_parts_delivery_completed += num_parts_delivered;
        meta_request->synced_data.event_delivery_active = false;
        aws_s3_meta_request_unlock_synced_data(meta_request);
    }
    /* END CRITICAL SECTION */

    aws_s3_client_schedule_process_work(client);
    aws_s3_meta_request_release(meta_request);
}

static void s_s3_meta_request_body_streaming_push_synced(
    struct aws_s3_meta_request *meta_request,
    struct aws_s3_request *request) {
    ASSERT_SYNCED_DATA_LOCK_HELD(meta_request);
    AWS_PRECONDITION(meta_request);
    AWS_PRECONDITION(request);

    AWS_ASSERT(request->meta_request == meta_request);

    aws_s3_request_acquire(request);

    aws_priority_queue_push(&meta_request->synced_data.pending_body_streaming_requests, &request);
}

static struct aws_s3_request *s_s3_meta_request_body_streaming_pop_next_synced(
    struct aws_s3_meta_request *meta_request) {
    AWS_PRECONDITION(meta_request);
    ASSERT_SYNCED_DATA_LOCK_HELD(meta_request);

    if (0 == aws_priority_queue_size(&meta_request->synced_data.pending_body_streaming_requests)) {
        return NULL;
    }

    struct aws_s3_request **top_request = NULL;

    aws_priority_queue_top(&meta_request->synced_data.pending_body_streaming_requests, (void **)&top_request);

    AWS_ASSERT(top_request);

    AWS_FATAL_ASSERT(*top_request);

    if ((*top_request)->part_number != meta_request->synced_data.next_streaming_part) {
        return NULL;
    }

    struct aws_s3_request *request = NULL;
    aws_priority_queue_pop(&meta_request->synced_data.pending_body_streaming_requests, (void **)&request);

    ++meta_request->synced_data.next_streaming_part;

    return request;
}

void aws_s3_meta_request_finish(struct aws_s3_meta_request *meta_request) {
    AWS_PRECONDITION(meta_request);
    AWS_PRECONDITION(meta_request->vtable);
    AWS_PRECONDITION(meta_request->vtable->finish);

    meta_request->vtable->finish(meta_request);
}

void aws_s3_meta_request_finish_default(struct aws_s3_meta_request *meta_request) {
    AWS_PRECONDITION(meta_request);

    bool already_finished = false;
    struct aws_linked_list release_request_list;
    aws_linked_list_init(&release_request_list);

    aws_simple_completion_callback *pending_async_write_waker = NULL;
    void *pending_async_write_waker_user_data = NULL;

    struct aws_s3_meta_request_result finish_result;
    AWS_ZERO_STRUCT(finish_result);

    /* BEGIN CRITICAL SECTION */
    {
        aws_s3_meta_request_lock_synced_data(meta_request);

        if (meta_request->synced_data.state == AWS_S3_META_REQUEST_STATE_FINISHED) {
            already_finished = true;
            goto unlock;
        }

        meta_request->synced_data.state = AWS_S3_META_REQUEST_STATE_FINISHED;

        /* Clean out the pending-stream-to-caller priority queue*/
        while (aws_priority_queue_size(&meta_request->synced_data.pending_body_streaming_requests) > 0) {
            struct aws_s3_request *request = NULL;
            aws_priority_queue_pop(&meta_request->synced_data.pending_body_streaming_requests, (void **)&request);
            AWS_FATAL_ASSERT(request != NULL);

            aws_linked_list_push_back(&release_request_list, &request->node);
        }

        /* Clean out any pending async-write future */
        if (meta_request->synced_data.async_write.waker != NULL) {
            pending_async_write_waker = meta_request->synced_data.async_write.waker;
            pending_async_write_waker_user_data = meta_request->synced_data.async_write.waker_user_data;

            meta_request->synced_data.async_write.waker = NULL;
            meta_request->synced_data.async_write.waker_user_data = NULL;
        }
        finish_result = meta_request->synced_data.finish_result;
        AWS_ZERO_STRUCT(meta_request->synced_data.finish_result);

    unlock:
        aws_s3_meta_request_unlock_synced_data(meta_request);
    }
    /* END CRITICAL SECTION */

    if (already_finished) {
        return;
    }

    if (pending_async_write_waker != NULL) {
        AWS_LOGF_TRACE(
            AWS_LS_S3_META_REQUEST,
            "id=%p: Invoking write waker, due to meta request's early finish",
            (void *)meta_request);
        pending_async_write_waker(pending_async_write_waker_user_data);
    }

    if (meta_request->recv_file) {
        fclose(meta_request->recv_file);
        meta_request->recv_file = NULL;
        if (finish_result.error_code && meta_request->recv_file_delete_on_failure) {
            aws_file_delete(meta_request->recv_filepath);
        }
    }

    while (!aws_linked_list_empty(&release_request_list)) {
        struct aws_linked_list_node *request_node = aws_linked_list_pop_front(&release_request_list);
        struct aws_s3_request *release_request = AWS_CONTAINER_OF(request_node, struct aws_s3_request, node);
        AWS_FATAL_ASSERT(release_request != NULL);
        /* This pending-body-streaming request was never moved to the event-delivery queue,
         * so its metrics were never finished. Finish them now. */
        release_request->send_data.metrics =
            s_s3_request_finish_up_and_release_metrics(release_request->send_data.metrics, meta_request);
        aws_s3_request_release(release_request);
    }

    if (meta_request->headers_callback && finish_result.error_response_headers) {
        if (meta_request->headers_callback(
                meta_request,
                finish_result.error_response_headers,
                finish_result.response_status,
                meta_request->user_data)) {
            finish_result.error_code = aws_last_error_or_unknown();
        }
        meta_request->headers_callback = NULL;
    }

    AWS_LOGF_DEBUG(
        AWS_LS_S3_META_REQUEST,
        "id=%p Meta request finished with error code %d (%s)",
        (void *)meta_request,
        finish_result.error_code,
        aws_error_str(finish_result.error_code));

    /* As the meta request has been finished with any HTTP message, we can safely release the http message that
     * hold. So that, the downstream high level language doesn't need to wait for shutdown to clean related resource
     * (eg: input stream) */
    meta_request->request_body_async_stream = aws_async_input_stream_release(meta_request->request_body_async_stream);
    meta_request->request_body_parallel_stream =
        aws_parallel_input_stream_release(meta_request->request_body_parallel_stream);
    meta_request->initial_request_message = aws_http_message_release(meta_request->initial_request_message);
    if (meta_request->checksum_config.validate_response_checksum) {
        /* validate checksum finish */
        s_validate_meta_request_checksum_on_finish(meta_request, &finish_result);
    }

    if (meta_request->finish_callback != NULL) {
        meta_request->finish_callback(meta_request, &finish_result, meta_request->user_data);
    }

    aws_s3_meta_request_result_clean_up(meta_request, &finish_result);

    aws_s3_endpoint_release(meta_request->endpoint);
    meta_request->endpoint = NULL;

    meta_request->io_event_loop = NULL;
}

struct aws_future_bool *aws_s3_meta_request_read_body(
    struct aws_s3_meta_request *meta_request,
    uint64_t offset,
    struct aws_byte_buf *buffer) {

    AWS_PRECONDITION(meta_request);
    AWS_PRECONDITION(buffer);

    /* If async-stream, simply call read_to_fill() */
    if (meta_request->request_body_async_stream != NULL) {
        return aws_async_input_stream_read_to_fill(meta_request->request_body_async_stream, buffer);
    }

    /* If parallel-stream, simply call read(), which must fill the buffer and/or EOF */
    if (meta_request->request_body_parallel_stream != NULL) {
        return aws_parallel_input_stream_read(meta_request->request_body_parallel_stream, offset, buffer);
    }

    /* Further techniques are synchronous... */
    struct aws_future_bool *synchronous_read_future = aws_future_bool_new(meta_request->allocator);

    /* If using async-writes, call function which fills the buffer and/or hits EOF  */
    if (meta_request->request_body_using_async_writes == true) {
        bool eof = s_s3_meta_request_read_from_pending_async_writes(meta_request, buffer);
        aws_future_bool_set_result(synchronous_read_future, eof);
        return synchronous_read_future;
    }

    /* Else synchronous aws_input_stream */
    struct aws_input_stream *synchronous_stream =
        aws_http_message_get_body_stream(meta_request->initial_request_message);
    AWS_FATAL_ASSERT(synchronous_stream);

    /* Keep calling read() until we fill the buffer, or hit EOF */
    struct aws_stream_status status = {.is_end_of_stream = false, .is_valid = true};
    while ((buffer->len < buffer->capacity) && !status.is_end_of_stream) {
        /* Read from stream */
        if (aws_input_stream_read(synchronous_stream, buffer) != AWS_OP_SUCCESS) {
            aws_future_bool_set_error(synchronous_read_future, aws_last_error());
            goto synchronous_read_done;
        }

        /* Check if stream is done */
        if (aws_input_stream_get_status(synchronous_stream, &status) != AWS_OP_SUCCESS) {
            aws_future_bool_set_error(synchronous_read_future, aws_last_error());
            goto synchronous_read_done;
        }
    }

    aws_future_bool_set_result(synchronous_read_future, status.is_end_of_stream);

synchronous_read_done:
    return synchronous_read_future;
}

void aws_s3_meta_request_result_setup(
    struct aws_s3_meta_request *meta_request,
    struct aws_s3_meta_request_result *result,
    struct aws_s3_request *failed_request,
    int response_status,
    int error_code) {

    if (failed_request != NULL) {
        if (failed_request->send_data.response_headers != NULL) {
            result->error_response_headers = failed_request->send_data.response_headers;
            aws_http_headers_acquire(result->error_response_headers);
        }

        if (failed_request->send_data.response_body.capacity > 0) {
            result->error_response_body = aws_mem_calloc(meta_request->allocator, 1, sizeof(struct aws_byte_buf));

            aws_byte_buf_init_copy(
                result->error_response_body, meta_request->allocator, &failed_request->send_data.response_body);
        }

        result->error_response_operation_name =
            aws_string_new_from_string(meta_request->allocator, failed_request->operation_name);
    }

    result->response_status = response_status;
    result->error_code = error_code;
}

struct aws_s3_meta_request_poll_write_result aws_s3_meta_request_poll_write(
    struct aws_s3_meta_request *meta_request,
    struct aws_byte_cursor data,
    bool eof,
    aws_simple_completion_callback *waker,
    void *user_data) {

    AWS_ASSERT(meta_request);
    AWS_ASSERT(waker);

    struct aws_s3_meta_request_poll_write_result result;
    AWS_ZERO_STRUCT(result);

    /* Set this true, while lock is held, if we're ready to send data */
    bool ready_to_send = false;

    /* Set this true, while lock is held, if write() was called illegally
     * and the meta-request should terminate */
    bool illegal_usage_terminate_meta_request = false;

    /* BEGIN CRITICAL SECTION */
    aws_s3_meta_request_lock_synced_data(meta_request);
    if (aws_s3_meta_request_has_finish_result_synced(meta_request)) {
        /* The meta-request is already complete */
        AWS_LOGF_DEBUG(
            AWS_LS_S3_META_REQUEST,
            "id=%p: Ignoring write(), the meta request is already complete.",
            (void *)meta_request);
        result.error_code = AWS_ERROR_S3_REQUEST_HAS_COMPLETED;

    } else if (!meta_request->request_body_using_async_writes) {
        AWS_LOGF_ERROR(
            AWS_LS_S3_META_REQUEST,
            "id=%p: Illegal call to write(). The meta-request must be configured to send-using-data-writes.",
            (void *)meta_request);
        illegal_usage_terminate_meta_request = true;

    } else if (meta_request->synced_data.async_write.waker != NULL) {
        AWS_LOGF_ERROR(
            AWS_LS_S3_META_REQUEST,
            "id=%p: Illegal call to write(). A waker is already registered.",
            (void *)meta_request);
        illegal_usage_terminate_meta_request = true;

    } else if (meta_request->synced_data.async_write.eof) {
        AWS_LOGF_ERROR(
            AWS_LS_S3_META_REQUEST, "id=%p: Illegal call to write(). EOF already set.", (void *)meta_request);
        illegal_usage_terminate_meta_request = true;

    } else if (meta_request->synced_data.async_write.buffered_data.len == meta_request->part_size) {
        /* Can't write more until buffered data is sent. Store waker */
        AWS_LOGF_TRACE(AWS_LS_S3_META_REQUEST, "id=%p: write() pending, waker registered ...", (void *)meta_request);
        meta_request->synced_data.async_write.waker = waker;
        meta_request->synced_data.async_write.waker_user_data = user_data;
        result.is_pending = true;

    } else {
        /* write call is OK */

        /* If we don't already have a buffer, grab one from the pool. */
        if (meta_request->synced_data.async_write.buffered_data_ticket == NULL) {
            /* NOTE: we acquire a forced-buffer because there's a risk of deadlock if we
             * waited for a normal ticket reservation, respecting the pool's memory limit.
             * (See "test_s3_many_async_uploads_without_data" for description of deadlock scenario) */
            meta_request->synced_data.async_write.buffered_data = aws_s3_buffer_pool_acquire_forced_buffer(
                meta_request->client->buffer_pool,
                meta_request->part_size,
                &meta_request->synced_data.async_write.buffered_data_ticket /*out_new_ticket*/);
        }

        /* Copy as much data as we can into the buffer */
        struct aws_byte_cursor processed_data =
            aws_byte_buf_write_to_capacity(&meta_request->synced_data.async_write.buffered_data, &data);

        /* Don't store EOF unless we've consumed all data */
        if ((data.len == 0) && eof) {
            meta_request->synced_data.async_write.eof = true;
        }

        /* This write makes us ready to send (EOF, or we have enough data now to send at least 1 part) */
        if (meta_request->synced_data.async_write.eof ||
            meta_request->synced_data.async_write.buffered_data.len == meta_request->part_size) {

            meta_request->synced_data.async_write.ready_to_send = true;
            ready_to_send = true;
        }

        AWS_LOGF_TRACE(
            AWS_LS_S3_META_REQUEST,
            "id=%p: write(data=%zu, eof=%d) processed=%zu remainder:%zu previously-buffered=%zu. %s"
            "part...",
            (void *)meta_request,
            data.len + processed_data.len /*original data.len*/,
            eof /*eof*/,
            processed_data.len /*processed*/,
            data.len /*remainder*/,
            meta_request->synced_data.async_write.buffered_data.len - processed_data.len /*previously-buffered*/,
            ready_to_send ? "Ready to upload part..." : "Not enough data to upload." /*msg*/);

        result.bytes_processed = processed_data.len;
    }

    if (illegal_usage_terminate_meta_request) {
        result.error_code = AWS_ERROR_INVALID_STATE;
        aws_s3_meta_request_set_fail_synced(meta_request, NULL, AWS_ERROR_INVALID_STATE);
    }

    aws_s3_meta_request_unlock_synced_data(meta_request);
    /* END CRITICAL SECTION */

    if (ready_to_send || illegal_usage_terminate_meta_request) {
        /* Schedule the work task, to continue processing the meta-request */
        aws_s3_client_schedule_process_work(meta_request->client);
    }

    /* Assert that exactly 1 result field is set (OR they're all zero because data.len was zero) */
    AWS_ASSERT(
        (result.is_pending ^ result.error_code ^ result.bytes_processed) ||
        (!result.is_pending && !result.error_code && !result.bytes_processed && !data.len));
    return result;
}

struct aws_s3_meta_request_async_write_job {
    struct aws_s3_meta_request *meta_request;
    struct aws_future_void *write_future;
    struct aws_byte_cursor data;
    bool eof;
};

/* Do async job where, under the hood, aws_s3_meta_request_write()
 * calls aws_s3_meta_request_poll_write() in a loop until all data is written */
static void s_s3_meta_request_async_write_job_loop(void *user_data) {

    struct aws_s3_meta_request_async_write_job *job = user_data;

    int error_code = 0;

    /* Call poll_write() until we can't anymore.
     * It MUST be called at least once, hence the do-while */
    do {
        struct aws_s3_meta_request_poll_write_result poll_result = aws_s3_meta_request_poll_write(
            job->meta_request,
            job->data,
            job->eof,
            s_s3_meta_request_async_write_job_loop /*waker*/,
            job /*user_data*/);

        if (poll_result.is_pending) {
            /* We'll resume this loop when waker fires */
            return;

        } else if (poll_result.error_code) {
            error_code = poll_result.error_code;

        } else {
            aws_byte_cursor_advance(&job->data, poll_result.bytes_processed);
        }
    } while (error_code == AWS_ERROR_SUCCESS && job->data.len > 0);

    /* cleanup */
    struct aws_allocator *allocator = job->meta_request->allocator;
    if (error_code) {
        aws_future_void_set_error(job->write_future, error_code);
    } else {
        aws_future_void_set_result(job->write_future);
    }
    aws_future_void_release(job->write_future);
    aws_mem_release(allocator, job);
}

struct aws_future_void *aws_s3_meta_request_write(
    struct aws_s3_meta_request *meta_request,
    struct aws_byte_cursor data,
    bool eof) {

    struct aws_future_void *write_future = aws_future_void_new(meta_request->allocator);

    struct aws_s3_meta_request_async_write_job *job =
        aws_mem_calloc(meta_request->allocator, 1, sizeof(struct aws_s3_meta_request_async_write_job));
    job->meta_request = meta_request;
    job->write_future = aws_future_void_acquire(write_future);
    job->data = data;
    job->eof = eof;

    s_s3_meta_request_async_write_job_loop(job);

    return write_future;
}

/* For async-writes this is only called after aws_s3_meta_request_poll_write()
 * already filled a buffer with enough data for the next part.
 * In fact, the dest buffer being passed in is the same one we already filled. */
static bool s_s3_meta_request_read_from_pending_async_writes(
    struct aws_s3_meta_request *meta_request,
    struct aws_byte_buf *dest) {

    /* BEGIN CRITICAL SECTION */
    aws_s3_meta_request_lock_synced_data(meta_request);

    /* Assert that dest buffer is in fact the same one we already filled */
    AWS_ASSERT(
        meta_request->synced_data.async_write.buffered_data.len == dest->len &&
        meta_request->synced_data.async_write.buffered_data.buffer == dest->buffer);
    (void)dest;

    /* Assert that ticket for this buffer is no longer owned by the aws_s3_meta_request
     * (ownership was moved to aws_s3_request) */
    AWS_ASSERT(meta_request->synced_data.async_write.buffered_data_ticket == NULL);

    /* Assert we filled the dest buffer, unless this is the final write */
    AWS_ASSERT(dest->len == dest->capacity || meta_request->synced_data.async_write.eof);

    /* Reset things so we're ready to receive the next aws_s3_meta_request_poll_write() */
    meta_request->synced_data.async_write.ready_to_send = false;
    AWS_ZERO_STRUCT(meta_request->synced_data.async_write.buffered_data);

    bool eof = meta_request->synced_data.async_write.eof;

    aws_simple_completion_callback *waker = meta_request->synced_data.async_write.waker;
    meta_request->synced_data.async_write.waker = NULL;

    void *waker_user_data = meta_request->synced_data.async_write.waker_user_data;
    meta_request->synced_data.async_write.waker_user_data = NULL;

    aws_s3_meta_request_unlock_synced_data(meta_request);
    /* END CRITICAL SECTION */

    /* Don't hold locks while triggering the user's waker callback */
    if (waker != NULL) {
        AWS_LOGF_TRACE(
            AWS_LS_S3_META_REQUEST, "id=%p: Invoking write waker. Ready for more data", (void *)meta_request);
        waker(waker_user_data);
    }

    return eof;
}

void aws_s3_meta_request_result_clean_up(
    struct aws_s3_meta_request *meta_request,
    struct aws_s3_meta_request_result *result) {
    AWS_PRECONDITION(meta_request);
    AWS_PRECONDITION(result);

    aws_http_headers_release(result->error_response_headers);

    if (result->error_response_body != NULL) {
        aws_byte_buf_clean_up(result->error_response_body);
        aws_mem_release(meta_request->allocator, result->error_response_body);
    }

    aws_string_destroy(result->error_response_operation_name);

    AWS_ZERO_STRUCT(*result);
}

bool aws_s3_meta_request_checksum_config_has_algorithm(
    struct aws_s3_meta_request *meta_request,
    enum aws_s3_checksum_algorithm algorithm) {
    AWS_PRECONDITION(meta_request);

    switch (algorithm) {
        case AWS_SCA_CRC64NVME:
            return meta_request->checksum_config.response_checksum_algorithms.crc64nvme;
        case AWS_SCA_CRC32C:
            return meta_request->checksum_config.response_checksum_algorithms.crc32c;
        case AWS_SCA_CRC32:
            return meta_request->checksum_config.response_checksum_algorithms.crc32;
        case AWS_SCA_SHA1:
            return meta_request->checksum_config.response_checksum_algorithms.sha1;
        case AWS_SCA_SHA256:
            return meta_request->checksum_config.response_checksum_algorithms.sha256;
        default:
            return false;
    }
}<|MERGE_RESOLUTION|>--- conflicted
+++ resolved
@@ -114,23 +114,13 @@
     aws_byte_buf_init(&encoded_response_body_sum, checksum_to_validate->allocator, encoded_checksum_len);
     aws_byte_buf_init(&response_body_sum, checksum_to_validate->allocator, checksum_to_validate->digest_size);
 
-<<<<<<< HEAD
-    if (aws_checksum_finalize(checksum_to_validate, &response_body_sum, 0)) {
+    if (aws_checksum_finalize(checksum_to_validate, &response_body_sum)) {
         goto done;
     }
     struct aws_byte_cursor response_body_sum_cursor = aws_byte_cursor_from_buf(&response_body_sum);
     if (aws_base64_encode(&response_body_sum_cursor, &encoded_response_body_sum)) {
         goto done;
     }
-=======
-    if (aws_checksum_finalize(checksum_to_validate, &response_body_sum)) {
-        goto done;
-    }
-    struct aws_byte_cursor response_body_sum_cursor = aws_byte_cursor_from_buf(&response_body_sum);
-    if (aws_base64_encode(&response_body_sum_cursor, &encoded_response_body_sum)) {
-        goto done;
-    }
->>>>>>> ea587045
     if (aws_byte_buf_eq(&encoded_response_body_sum, expected_encoded_checksum)) {
         validated = true;
     }
@@ -1887,21 +1877,6 @@
 
                 if (error_code == AWS_ERROR_SUCCESS && response_body.len > 0) {
                     if (meta_request->meta_request_level_running_response_sum) {
-<<<<<<< HEAD
-                        aws_checksum_update(meta_request->meta_request_level_running_response_sum, &response_body);
-                    }
-                    if (meta_request->body_callback != NULL &&
-                        meta_request->body_callback(
-                            meta_request, &response_body, request->part_range_start, meta_request->user_data)) {
-
-                        error_code = aws_last_error_or_unknown();
-                        AWS_LOGF_ERROR(
-                            AWS_LS_S3_META_REQUEST,
-                            "id=%p Response body callback raised error %d (%s).",
-                            (void *)meta_request,
-                            error_code,
-                            aws_error_str(error_code));
-=======
                         if (aws_checksum_update(
                                 meta_request->meta_request_level_running_response_sum, &response_body)) {
                             error_code = aws_last_error();
@@ -1943,7 +1918,6 @@
                                 error_code,
                                 aws_error_str(error_code));
                         }
->>>>>>> ea587045
                     }
                 }
                 aws_atomic_fetch_sub(&client->stats.num_requests_streaming_response, 1);
