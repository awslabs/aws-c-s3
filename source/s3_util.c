/**
 * Copyright Amazon.com, Inc. or its affiliates. All Rights Reserved.
 * SPDX-License-Identifier: Apache-2.0.
 */

#include "aws/s3/private/s3_util.h"
#include "aws/s3/private/s3_client_impl.h"
#include "aws/s3/private/s3_meta_request_impl.h"
#include "aws/s3/private/s3_platform_info.h"
#include "aws/s3/private/s3_request.h"
#include <aws/auth/credentials.h>
#include <aws/common/clock.h>
#include <aws/common/encoding.h>
#include <aws/common/string.h>
#include <aws/common/xml_parser.h>
#include <aws/http/request_response.h>
#include <aws/s3/s3_client.h>
#include <inttypes.h>

#ifdef _MSC_VER
/* sscanf warning (not currently scanning for strings) */
#    pragma warning(disable : 4996)
#endif

const struct aws_byte_cursor g_s3_client_version = AWS_BYTE_CUR_INIT_FROM_STRING_LITERAL(AWS_S3_CLIENT_VERSION);
const struct aws_byte_cursor g_s3_service_name = AWS_BYTE_CUR_INIT_FROM_STRING_LITERAL("s3");
const struct aws_byte_cursor g_s3express_service_name = AWS_BYTE_CUR_INIT_FROM_STRING_LITERAL("s3express");
const struct aws_byte_cursor g_host_header_name = AWS_BYTE_CUR_INIT_FROM_STRING_LITERAL("Host");
const struct aws_byte_cursor g_range_header_name = AWS_BYTE_CUR_INIT_FROM_STRING_LITERAL("Range");
const struct aws_byte_cursor g_if_match_header_name = AWS_BYTE_CUR_INIT_FROM_STRING_LITERAL("If-Match");
const struct aws_byte_cursor g_request_id_header_name = AWS_BYTE_CUR_INIT_FROM_STRING_LITERAL("x-amz-request-id");
const struct aws_byte_cursor g_etag_header_name = AWS_BYTE_CUR_INIT_FROM_STRING_LITERAL("ETag");
const struct aws_byte_cursor g_content_range_header_name = AWS_BYTE_CUR_INIT_FROM_STRING_LITERAL("Content-Range");
const struct aws_byte_cursor g_content_type_header_name = AWS_BYTE_CUR_INIT_FROM_STRING_LITERAL("Content-Type");
const struct aws_byte_cursor g_content_encoding_header_name = AWS_BYTE_CUR_INIT_FROM_STRING_LITERAL("Content-Encoding");
const struct aws_byte_cursor g_content_encoding_header_aws_chunked =
    AWS_BYTE_CUR_INIT_FROM_STRING_LITERAL("aws-chunked");
const struct aws_byte_cursor g_content_length_header_name = AWS_BYTE_CUR_INIT_FROM_STRING_LITERAL("Content-Length");
const struct aws_byte_cursor g_decoded_content_length_header_name =
    AWS_BYTE_CUR_INIT_FROM_STRING_LITERAL("x-amz-decoded-content-length");
const struct aws_byte_cursor g_content_md5_header_name = AWS_BYTE_CUR_INIT_FROM_STRING_LITERAL("Content-MD5");
const struct aws_byte_cursor g_trailer_header_name = AWS_BYTE_CUR_INIT_FROM_STRING_LITERAL("x-amz-trailer");
const struct aws_byte_cursor g_request_validation_mode = AWS_BYTE_CUR_INIT_FROM_STRING_LITERAL("x-amz-checksum-mode");
const struct aws_byte_cursor g_enabled = AWS_BYTE_CUR_INIT_FROM_STRING_LITERAL("enabled");

const struct aws_byte_cursor g_checksum_algorithm_header_name =
    AWS_BYTE_CUR_INIT_FROM_STRING_LITERAL("x-amz-checksum-algorithm");
const struct aws_byte_cursor g_sdk_checksum_algorithm_header_name =
    AWS_BYTE_CUR_INIT_FROM_STRING_LITERAL("x-amz-sdk-checksum-algorithm");
const struct aws_byte_cursor g_accept_ranges_header_name = AWS_BYTE_CUR_INIT_FROM_STRING_LITERAL("accept-ranges");
const struct aws_byte_cursor g_acl_header_name = AWS_BYTE_CUR_INIT_FROM_STRING_LITERAL("x-amz-acl");
const struct aws_byte_cursor g_mp_parts_count_header_name =
    AWS_BYTE_CUR_INIT_FROM_STRING_LITERAL("x-amz-mp-parts-count");
const struct aws_byte_cursor g_post_method = AWS_BYTE_CUR_INIT_FROM_STRING_LITERAL("POST");
const struct aws_byte_cursor g_head_method = AWS_BYTE_CUR_INIT_FROM_STRING_LITERAL("HEAD");
const struct aws_byte_cursor g_delete_method = AWS_BYTE_CUR_INIT_FROM_STRING_LITERAL("DELETE");

const struct aws_byte_cursor g_user_agent_header_name = AWS_BYTE_CUR_INIT_FROM_STRING_LITERAL("User-Agent");
const struct aws_byte_cursor g_user_agent_header_product_name =
    AWS_BYTE_CUR_INIT_FROM_STRING_LITERAL("CRTS3NativeClient");
const struct aws_byte_cursor g_user_agent_header_platform = AWS_BYTE_CUR_INIT_FROM_STRING_LITERAL("platform");
const struct aws_byte_cursor g_user_agent_header_unknown = AWS_BYTE_CUR_INIT_FROM_STRING_LITERAL("unknown");

const uint32_t g_s3_max_num_upload_parts = 10000;
const size_t g_s3_min_upload_part_size = MB_TO_BYTES(5);

void copy_http_headers(const struct aws_http_headers *src, struct aws_http_headers *dest) {
    AWS_PRECONDITION(src);
    AWS_PRECONDITION(dest);

    size_t headers_count = aws_http_headers_count(src);

    for (size_t header_index = 0; header_index < headers_count; ++header_index) {
        struct aws_http_header header;

        aws_http_headers_get_index(src, header_index, &header);
        aws_http_headers_set(dest, header.name, header.value);
    }
}
/* user_data for XML traversal */
struct xml_get_body_at_path_traversal {
    struct aws_allocator *allocator;
    const char **path_name_array;
    size_t path_name_count;
    size_t path_name_i;
    struct aws_byte_cursor *out_body;
    bool found_node;
};

static int s_xml_get_body_at_path_on_node(struct aws_xml_node *node, void *user_data) {
    struct xml_get_body_at_path_traversal *traversal = user_data;

    /* if we already found what we're looking for, just finish parsing */
    if (traversal->found_node) {
        return AWS_OP_SUCCESS;
    }

    /* check if this node is on the path */
    struct aws_byte_cursor node_name = aws_xml_node_get_name(node);
    const char *expected_name = traversal->path_name_array[traversal->path_name_i];
    if (aws_byte_cursor_eq_c_str_ignore_case(&node_name, expected_name)) {

        bool is_final_node_on_path = traversal->path_name_i + 1 == traversal->path_name_count;
        if (is_final_node_on_path) {
            /* retrieve the body */
            if (aws_xml_node_as_body(node, traversal->out_body) != AWS_OP_SUCCESS) {
                return AWS_OP_ERR;
            }
            traversal->found_node = true;
            return AWS_OP_SUCCESS;
        } else {
            /* node is on path, but it's not the final node, so traverse its children */
            traversal->path_name_i++;
            if (aws_xml_node_traverse(node, s_xml_get_body_at_path_on_node, traversal) != AWS_OP_SUCCESS) {
                return AWS_OP_ERR;
            }
            traversal->path_name_i--;
            return AWS_OP_SUCCESS;
        }
    } else {
        /* this node is not on the path, continue parsing siblings */
        return AWS_OP_SUCCESS;
    }
}

int aws_xml_get_body_at_path(
    struct aws_allocator *allocator,
    struct aws_byte_cursor xml_doc,
    const char **path_name_array,
    struct aws_byte_cursor *out_body) {

    struct xml_get_body_at_path_traversal traversal = {
        .allocator = allocator,
        .path_name_array = path_name_array,
        .path_name_count = 0,
        .out_body = out_body,
    };

    /* find path_name_count */
    while (path_name_array[traversal.path_name_count] != NULL) {
        traversal.path_name_count++;
        AWS_ASSERT(traversal.path_name_count < 4); /* sanity check, increase cap if necessary */
    }
    AWS_ASSERT(traversal.path_name_count > 0);

    /* parse XML */
    struct aws_xml_parser_options parse_options = {
        .doc = xml_doc,
        .on_root_encountered = s_xml_get_body_at_path_on_node,
        .user_data = &traversal,
    };
    if (aws_xml_parse(allocator, &parse_options)) {
        goto error;
    }

    if (!traversal.found_node) {
        aws_raise_error(AWS_ERROR_STRING_MATCH_NOT_FOUND);
        goto error;
    }

    return AWS_OP_SUCCESS;
error:
    AWS_ZERO_STRUCT(*out_body);
    return AWS_OP_ERR;
}

struct aws_cached_signing_config_aws *aws_cached_signing_config_new(
    struct aws_s3_client *client,
    const struct aws_signing_config_aws *signing_config) {
    AWS_PRECONDITION(client);
    AWS_PRECONDITION(signing_config);

    struct aws_allocator *allocator = client->allocator;

    struct aws_cached_signing_config_aws *cached_signing_config =
        aws_mem_calloc(allocator, 1, sizeof(struct aws_cached_signing_config_aws));

    cached_signing_config->allocator = allocator;

    cached_signing_config->config.config_type =
        signing_config->config_type ? signing_config->config_type : AWS_SIGNING_CONFIG_AWS;

    AWS_ASSERT(aws_byte_cursor_is_valid(&signing_config->region));
    if (signing_config->region.len > 0) {
        cached_signing_config->region = aws_string_new_from_cursor(allocator, &signing_config->region);
    } else {
        /* Fall back to client region. */
        cached_signing_config->region = aws_string_new_from_string(allocator, client->region);
    }
    cached_signing_config->config.region = aws_byte_cursor_from_string(cached_signing_config->region);

    if (signing_config->service.len > 0) {
        cached_signing_config->service = aws_string_new_from_cursor(allocator, &signing_config->service);
        cached_signing_config->config.service = aws_byte_cursor_from_string(cached_signing_config->service);
    } else {
        cached_signing_config->config.service = g_s3_service_name;
    }

    cached_signing_config->config.date = signing_config->date;

    AWS_ASSERT(aws_byte_cursor_is_valid(&signing_config->signed_body_value));

    if (signing_config->signed_body_value.len > 0) {
        cached_signing_config->signed_body_value =
            aws_string_new_from_cursor(allocator, &signing_config->signed_body_value);
        cached_signing_config->config.signed_body_value =
            aws_byte_cursor_from_string(cached_signing_config->signed_body_value);
    } else {
        cached_signing_config->config.signed_body_value = g_aws_signed_body_value_unsigned_payload;
    }

    if (signing_config->credentials != NULL) {
        aws_credentials_acquire(signing_config->credentials);
        cached_signing_config->config.credentials = signing_config->credentials;
    }

    if (signing_config->credentials_provider != NULL) {
        aws_credentials_provider_acquire(signing_config->credentials_provider);
        cached_signing_config->config.credentials_provider = signing_config->credentials_provider;
    }

    /* Configs default to Zero. */
    cached_signing_config->config.algorithm = signing_config->algorithm;
    cached_signing_config->config.signature_type = signing_config->signature_type;
    /* TODO: you don't have a way to override this config as the other option is zero. But, you cannot really use the
     * other value, as it is always required. */
    cached_signing_config->config.signed_body_header = AWS_SBHT_X_AMZ_CONTENT_SHA256;
    cached_signing_config->config.should_sign_header = signing_config->should_sign_header;
    /* It's the user's responsibility to keep the user data around */
    cached_signing_config->config.should_sign_header_ud = signing_config->should_sign_header_ud;

    cached_signing_config->config.flags = signing_config->flags;
    cached_signing_config->config.expiration_in_seconds = signing_config->expiration_in_seconds;

    return cached_signing_config;
}

void aws_cached_signing_config_destroy(struct aws_cached_signing_config_aws *cached_signing_config) {
    if (cached_signing_config == NULL) {
        return;
    }

    aws_credentials_release(cached_signing_config->config.credentials);
    aws_credentials_provider_release(cached_signing_config->config.credentials_provider);

    aws_string_destroy(cached_signing_config->service);
    aws_string_destroy(cached_signing_config->region);
    aws_string_destroy(cached_signing_config->signed_body_value);

    aws_mem_release(cached_signing_config->allocator, cached_signing_config);
}

void aws_s3_init_default_signing_config(
    struct aws_signing_config_aws *signing_config,
    const struct aws_byte_cursor region,
    struct aws_credentials_provider *credentials_provider) {
    AWS_PRECONDITION(signing_config);
    AWS_PRECONDITION(credentials_provider);

    AWS_ZERO_STRUCT(*signing_config);

    signing_config->config_type = AWS_SIGNING_CONFIG_AWS;
    signing_config->algorithm = AWS_SIGNING_ALGORITHM_V4;
    signing_config->credentials_provider = credentials_provider;
    signing_config->region = region;
    signing_config->service = g_s3_service_name;
    signing_config->signed_body_header = AWS_SBHT_X_AMZ_CONTENT_SHA256;
    signing_config->signed_body_value = g_aws_signed_body_value_unsigned_payload;
}

static struct aws_byte_cursor s_quote_entity_literal = AWS_BYTE_CUR_INIT_FROM_STRING_LITERAL("&quot;");
static struct aws_byte_cursor s_quote_literal = AWS_BYTE_CUR_INIT_FROM_STRING_LITERAL("\"");

struct aws_byte_buf aws_replace_quote_entities(struct aws_allocator *allocator, struct aws_byte_cursor src) {
    struct aws_byte_buf out_buf;
    aws_byte_buf_init(&out_buf, allocator, src.len);

    for (size_t i = 0; i < src.len; ++i) {
        size_t chars_remaining = src.len - i;

        if (chars_remaining >= s_quote_entity_literal.len &&
            !strncmp((const char *)&src.ptr[i], (const char *)s_quote_entity_literal.ptr, s_quote_entity_literal.len)) {
            /* Append quote */
            aws_byte_buf_append(&out_buf, &s_quote_literal);
            i += s_quote_entity_literal.len - 1;
        } else {
            /* Append character */
            struct aws_byte_cursor character_cursor = aws_byte_cursor_from_array(&src.ptr[i], 1);
            aws_byte_buf_append(&out_buf, &character_cursor);
        }
    }

    return out_buf;
}

struct aws_string *aws_strip_quotes(struct aws_allocator *allocator, struct aws_byte_cursor in_cur) {

    if (in_cur.len >= 2 && in_cur.ptr[0] == '"' && in_cur.ptr[in_cur.len - 1] == '"') {
        aws_byte_cursor_advance(&in_cur, 1);
        --in_cur.len;
    }

    return aws_string_new_from_cursor(allocator, &in_cur);
}

int aws_last_error_or_unknown(void) {
    int error = aws_last_error();
    AWS_ASSERT(error != AWS_ERROR_SUCCESS); /* Someone forgot to call aws_raise_error() */
    if (error == AWS_ERROR_SUCCESS) {
        return AWS_ERROR_UNKNOWN;
    }

    return error;
}

void aws_s3_add_user_agent_header(struct aws_allocator *allocator, struct aws_http_message *message) {
    AWS_PRECONDITION(allocator);
    AWS_PRECONDITION(message);

    const struct aws_byte_cursor space_delimiter = AWS_BYTE_CUR_INIT_FROM_STRING_LITERAL(" ");
    const struct aws_byte_cursor forward_slash = AWS_BYTE_CUR_INIT_FROM_STRING_LITERAL("/");
    struct aws_byte_cursor platform_cursor = aws_s3_get_current_platform_ec2_intance_type(true /* cached_only */);
    if (!platform_cursor.len) {
        platform_cursor = g_user_agent_header_unknown;
    }
    const size_t user_agent_length = g_user_agent_header_product_name.len + forward_slash.len +
                                     g_s3_client_version.len + space_delimiter.len + g_user_agent_header_platform.len +
                                     forward_slash.len + platform_cursor.len;

    struct aws_http_headers *headers = aws_http_message_get_headers(message);
    AWS_ASSERT(headers != NULL);

    struct aws_byte_cursor current_user_agent_header;
    AWS_ZERO_STRUCT(current_user_agent_header);

    struct aws_byte_buf user_agent_buffer;
    AWS_ZERO_STRUCT(user_agent_buffer);

    if (aws_http_headers_get(headers, g_user_agent_header_name, &current_user_agent_header) == AWS_OP_SUCCESS) {
        /* If the header was found, then create a buffer with the total size we'll need, and append the current user
         * agent header with a trailing space. */
        aws_byte_buf_init(
            &user_agent_buffer, allocator, current_user_agent_header.len + space_delimiter.len + user_agent_length);

        aws_byte_buf_append_dynamic(&user_agent_buffer, &current_user_agent_header);

        aws_byte_buf_append_dynamic(&user_agent_buffer, &space_delimiter);

    } else {
        AWS_ASSERT(aws_last_error() == AWS_ERROR_HTTP_HEADER_NOT_FOUND);

        /* If the header was not found, then create a buffer with just the size of the user agent string that is about
         * to be appended to the buffer. */
        aws_byte_buf_init(&user_agent_buffer, allocator, user_agent_length);
    }

    /* Append the client's user-agent string. */
    {
        aws_byte_buf_append_dynamic(&user_agent_buffer, &g_user_agent_header_product_name);
        aws_byte_buf_append_dynamic(&user_agent_buffer, &forward_slash);
        aws_byte_buf_append_dynamic(&user_agent_buffer, &g_s3_client_version);
        aws_byte_buf_append_dynamic(&user_agent_buffer, &space_delimiter);
        aws_byte_buf_append_dynamic(&user_agent_buffer, &g_user_agent_header_platform);
        aws_byte_buf_append_dynamic(&user_agent_buffer, &forward_slash);
        aws_byte_buf_append_dynamic(&user_agent_buffer, &platform_cursor);
    }

    /* Apply the updated header. */
    aws_http_headers_set(headers, g_user_agent_header_name, aws_byte_cursor_from_buf(&user_agent_buffer));

    /* Clean up the scratch buffer. */
    aws_byte_buf_clean_up(&user_agent_buffer);
}

int aws_s3_parse_content_range_response_header(
    struct aws_allocator *allocator,
    struct aws_http_headers *response_headers,
    uint64_t *out_range_start,
    uint64_t *out_range_end,
    uint64_t *out_object_size) {
    AWS_PRECONDITION(allocator);
    AWS_PRECONDITION(response_headers);

    struct aws_byte_cursor content_range_header_value;

    if (aws_http_headers_get(response_headers, g_content_range_header_name, &content_range_header_value)) {
        aws_raise_error(AWS_ERROR_S3_MISSING_CONTENT_RANGE_HEADER);
        return AWS_OP_ERR;
    }

    int result = AWS_OP_ERR;

    uint64_t range_start = 0;
    uint64_t range_end = 0;
    uint64_t object_size = 0;

    struct aws_string *content_range_header_value_str =
        aws_string_new_from_cursor(allocator, &content_range_header_value);

    /* Expected Format of header is: "bytes StartByte-EndByte/TotalObjectSize" */
    int num_fields_found = sscanf(
        (const char *)content_range_header_value_str->bytes,
        "bytes %" PRIu64 "-%" PRIu64 "/%" PRIu64,
        &range_start,
        &range_end,
        &object_size);

    if (num_fields_found < 3) {
        aws_raise_error(AWS_ERROR_S3_INVALID_CONTENT_RANGE_HEADER);
        goto clean_up;
    }

    if (out_range_start != NULL) {
        *out_range_start = range_start;
    }

    if (out_range_end != NULL) {
        *out_range_end = range_end;
    }

    if (out_object_size != NULL) {
        *out_object_size = object_size;
    }

    result = AWS_OP_SUCCESS;

clean_up:
    aws_string_destroy(content_range_header_value_str);
    content_range_header_value_str = NULL;

    return result;
}

int aws_s3_parse_content_length_response_header(
    struct aws_allocator *allocator,
    struct aws_http_headers *response_headers,
    uint64_t *out_content_length) {
    AWS_PRECONDITION(allocator);
    AWS_PRECONDITION(response_headers);
    AWS_PRECONDITION(out_content_length);

    struct aws_byte_cursor content_length_header_value;

    if (aws_http_headers_get(response_headers, g_content_length_header_name, &content_length_header_value)) {
        aws_raise_error(AWS_ERROR_S3_MISSING_CONTENT_LENGTH_HEADER);
        return AWS_OP_ERR;
    }

    struct aws_string *content_length_header_value_str =
        aws_string_new_from_cursor(allocator, &content_length_header_value);

    int result = AWS_OP_ERR;

    if (sscanf((const char *)content_length_header_value_str->bytes, "%" PRIu64, out_content_length) == 1) {
        result = AWS_OP_SUCCESS;
    } else {
        aws_raise_error(AWS_ERROR_S3_INVALID_CONTENT_LENGTH_HEADER);
    }

    aws_string_destroy(content_length_header_value_str);
    return result;
}

int aws_s3_parse_request_range_header(
    struct aws_http_headers *request_headers,
    bool *out_has_start_range,
    bool *out_has_end_range,
    uint64_t *out_start_range,
    uint64_t *out_end_range) {

    AWS_PRECONDITION(request_headers);
    AWS_PRECONDITION(out_has_start_range);
    AWS_PRECONDITION(out_has_end_range);
    AWS_PRECONDITION(out_start_range);
    AWS_PRECONDITION(out_end_range);

    bool has_start_range = false;
    bool has_end_range = false;
    uint64_t start_range = 0;
    uint64_t end_range = 0;

    struct aws_byte_cursor range_header_value;

    if (aws_http_headers_get(request_headers, g_range_header_name, &range_header_value)) {
        return aws_raise_error(AWS_ERROR_S3_INVALID_RANGE_HEADER);
    }

    struct aws_byte_cursor range_header_start = aws_byte_cursor_from_c_str("bytes=");

    /* verify bytes= */
    if (!aws_byte_cursor_starts_with(&range_header_value, &range_header_start)) {
        return aws_raise_error(AWS_ERROR_S3_INVALID_RANGE_HEADER);
    }

    aws_byte_cursor_advance(&range_header_value, range_header_start.len);
    struct aws_byte_cursor substr = {0};
    /* parse start range */
    if (!aws_byte_cursor_next_split(&range_header_value, '-', &substr)) {
        return aws_raise_error(AWS_ERROR_S3_INVALID_RANGE_HEADER);
    }
    if (substr.len > 0) {
        if (aws_byte_cursor_utf8_parse_u64(substr, &start_range)) {
            return aws_raise_error(AWS_ERROR_S3_INVALID_RANGE_HEADER);
        }
        has_start_range = true;
    }

    /* parse end range */
    if (!aws_byte_cursor_next_split(&range_header_value, '-', &substr)) {
        return aws_raise_error(AWS_ERROR_S3_INVALID_RANGE_HEADER);
    }
    if (substr.len > 0) {
        if (aws_byte_cursor_utf8_parse_u64(substr, &end_range)) {
            return aws_raise_error(AWS_ERROR_S3_INVALID_RANGE_HEADER);
        }
        has_end_range = true;
    }

    /* verify that there is nothing extra */
    if (aws_byte_cursor_next_split(&range_header_value, '-', &substr)) {
        return aws_raise_error(AWS_ERROR_S3_INVALID_RANGE_HEADER);
    }

    /* verify that start-range <= end-range */
    if (has_end_range && start_range > end_range) {
        return aws_raise_error(AWS_ERROR_S3_INVALID_RANGE_HEADER);
    }

    /* verify that start-range or end-range is present */
    if (!has_start_range && !has_end_range) {
        return aws_raise_error(AWS_ERROR_S3_INVALID_RANGE_HEADER);
    }

    *out_has_start_range = has_start_range;
    *out_has_end_range = has_end_range;
    *out_start_range = start_range;
    *out_end_range = end_range;
    return AWS_OP_SUCCESS;
}

uint32_t aws_s3_calculate_auto_ranged_get_num_parts(
    size_t part_size,
    uint64_t first_part_size,
    uint64_t object_range_start,
    uint64_t object_range_end) {
    uint32_t num_parts = 1;

    if (first_part_size == 0) {
        return num_parts;
    }
    uint64_t second_part_start = object_range_start + first_part_size;

    /* If the range has room for a second part, calculate the additional amount of parts. */
    if (second_part_start <= object_range_end) {
        uint64_t aligned_range_remainder = object_range_end + 1 - second_part_start; /* range-end is inclusive */
        num_parts += (uint32_t)(aligned_range_remainder / (uint64_t)part_size);

        if ((aligned_range_remainder % part_size) > 0) {
            ++num_parts;
        }
    }

    return num_parts;
}

void aws_s3_calculate_auto_ranged_get_part_range(
    uint64_t object_range_start,
    uint64_t object_range_end,
    size_t part_size,
    uint64_t first_part_size,
    uint32_t part_number,
    uint64_t *out_part_range_start,
    uint64_t *out_part_range_end) {
    AWS_PRECONDITION(out_part_range_start);
    AWS_PRECONDITION(out_part_range_end);

    AWS_ASSERT(part_number > 0);

    const uint32_t part_index = part_number - 1;

    /* Part index is assumed to be in a valid range. */
    AWS_ASSERT(
        part_index <
        aws_s3_calculate_auto_ranged_get_num_parts(part_size, first_part_size, object_range_start, object_range_end));

    uint64_t part_size_uint64 = (uint64_t)part_size;

    if (part_index == 0) {
        /* If this is the first part, then use the first part size. */
        *out_part_range_start = object_range_start;
        *out_part_range_end = *out_part_range_start + first_part_size - 1;
    } else {
        /* Else, find the next part by adding the object range + total number of whole parts before this one + initial
         * part size*/
        *out_part_range_start = object_range_start + ((uint64_t)(part_index - 1)) * part_size_uint64 + first_part_size;
        *out_part_range_end = *out_part_range_start + part_size_uint64 - 1; /* range-end is inclusive */
    }

    /* Cap the part's range end using the object's range end. */
    if (*out_part_range_end > object_range_end) {
        *out_part_range_end = object_range_end;
    }
}

int aws_s3_calculate_optimal_mpu_part_size_and_num_parts(
    uint64_t content_length,
    size_t client_part_size,
    uint64_t client_max_part_size,
    size_t *out_part_size,
    uint32_t *out_num_parts) {

    AWS_FATAL_ASSERT(out_part_size);
    AWS_FATAL_ASSERT(out_num_parts);

    if (content_length == 0) {
        *out_part_size = 0;
        *out_num_parts = 0;
        return AWS_OP_SUCCESS;
    }

    uint64_t part_size_uint64 = content_length / (uint64_t)g_s3_max_num_upload_parts;

    if ((content_length % g_s3_max_num_upload_parts) > 0) {
        ++part_size_uint64;
    }

    if (part_size_uint64 > SIZE_MAX) {
        AWS_LOGF_ERROR(
            AWS_LS_S3_META_REQUEST,
            "Could not create meta request; required part size of %" PRIu64 " bytes is too large for platform.",
            part_size_uint64);

        return aws_raise_error(AWS_ERROR_INVALID_ARGUMENT);
    }

    size_t part_size = (size_t)part_size_uint64;

    if (part_size > client_max_part_size) {
        AWS_LOGF_ERROR(
            AWS_LS_S3_META_REQUEST,
            "Could not create meta request; required part size for request is %" PRIu64
            ", but current maximum part size is %" PRIu64,
            (uint64_t)part_size,
            (uint64_t)client_max_part_size);
        return aws_raise_error(AWS_ERROR_INVALID_ARGUMENT);
    }

    if (part_size < client_part_size) {
        part_size = client_part_size;
    }

    if (content_length < part_size) {
        /* When the content length is smaller than part size and larger than the threshold, we set one part
         * with the whole length */
        part_size = (size_t)content_length;
    }

    uint32_t num_parts = (uint32_t)(content_length / part_size);
    if ((content_length % part_size) > 0) {
        ++num_parts;
    }
    AWS_ASSERT(num_parts <= g_s3_max_num_upload_parts);

    *out_part_size = part_size;
    *out_num_parts = num_parts;
    return AWS_OP_SUCCESS;
}

int aws_s3_crt_error_code_from_recoverable_server_error_code_string(struct aws_byte_cursor error_code_string) {
    if (aws_byte_cursor_eq_c_str_ignore_case(&error_code_string, "SlowDown")) {
        return AWS_ERROR_S3_SLOW_DOWN;
    }
    if (aws_byte_cursor_eq_c_str_ignore_case(&error_code_string, "InternalError") ||
        aws_byte_cursor_eq_c_str_ignore_case(&error_code_string, "InternalErrors")) {
        return AWS_ERROR_S3_INTERNAL_ERROR;
    }
    if (aws_byte_cursor_eq_c_str_ignore_case(&error_code_string, "RequestTimeTooSkewed")) {
        return AWS_ERROR_S3_REQUEST_TIME_TOO_SKEWED;
    }

    if (aws_byte_cursor_eq_c_str_ignore_case(&error_code_string, "RequestTimeout")) {
        return AWS_ERROR_S3_REQUEST_TIMEOUT;
    }

    return AWS_ERROR_UNKNOWN;
}

void aws_s3_request_finish_up_metrics_synced(struct aws_s3_request *request, struct aws_s3_meta_request *meta_request) {
    AWS_PRECONDITION(meta_request);
    AWS_PRECONDITION(request);
    ASSERT_SYNCED_DATA_LOCK_HELD(meta_request);

    if (request->send_data.metrics != NULL) {
        /* Request is done, complete the metrics for the request now. */
        struct aws_s3_request_metrics *metrics = request->send_data.metrics;
        aws_high_res_clock_get_ticks((uint64_t *)&metrics->time_metrics.end_timestamp_ns);
        metrics->time_metrics.total_duration_ns =
            metrics->time_metrics.end_timestamp_ns - metrics->time_metrics.start_timestamp_ns;

        if (meta_request->telemetry_callback != NULL) {
            struct aws_s3_meta_request_event event = {.type = AWS_S3_META_REQUEST_EVENT_TELEMETRY};
            event.u.telemetry.metrics = aws_s3_request_metrics_acquire(metrics);
            aws_s3_meta_request_add_event_for_delivery_synced(meta_request, &event);
        }
        request->send_data.metrics = aws_s3_request_metrics_release(metrics);
    }
}

int aws_s3_check_headers_for_checksum(
    struct aws_s3_meta_request *meta_request,
    const struct aws_http_headers *headers,
    struct aws_s3_checksum **out_checksum,
    struct aws_byte_buf *out_checksum_buffer,
    bool meta_request_level) {
    AWS_PRECONDITION(meta_request);
    AWS_PRECONDITION(out_checksum);
    AWS_PRECONDITION(out_checksum_buffer);

    if (!headers || aws_http_headers_count(headers) == 0) {
        *out_checksum = NULL;
        return AWS_OP_SUCCESS;
    }
    if (meta_request_level && aws_http_headers_has(headers, g_mp_parts_count_header_name)) {
        /* g_mp_parts_count_header_name indicates it's a object was uploaded as a
         * multipart upload. So, the checksum should not be applied to the meta request level.
         * But we we want to check it for the request level. */
        *out_checksum = NULL;
        return AWS_OP_SUCCESS;
    }

<<<<<<< HEAD
    for (int i = AWS_SCA_INIT; i <= AWS_SCA_END; i++) {
        if (!aws_s3_meta_request_checksum_config_has_algorithm(meta_request, i)) {
            /* If user doesn't select this algorithm, skip */
            continue;
        }
        const struct aws_byte_cursor *algorithm_header_name = aws_get_http_header_name_from_algorithm(i);
        struct aws_byte_cursor checksum_value;
        if (aws_http_headers_get(headers, *algorithm_header_name, &checksum_value) == AWS_OP_SUCCESS) {
            /* Found the checksum header, keep the header value and initialize the running checksum */
            size_t encoded_len = 0;
            aws_base64_compute_encoded_len(aws_get_digest_size_from_algorithm(i), &encoded_len);
            if (checksum_value.len == encoded_len - 1) {
                /* encoded_len includes the nullptr length. -1 is the expected length. */
                aws_byte_buf_init_copy_from_cursor(out_checksum_buffer, meta_request->allocator, checksum_value);
                *out_checksum = aws_checksum_new(meta_request->allocator, i);
=======
    for (size_t i = 0; i < AWS_ARRAY_SIZE(s_checksum_algo_priority_list); i++) {
        enum aws_s3_checksum_algorithm algorithm = s_checksum_algo_priority_list[i];
        if (!aws_s3_meta_request_checksum_config_has_algorithm(meta_request, algorithm)) {
            /* If user doesn't select this algorithm, skip */
            continue;
        }
        const struct aws_byte_cursor algorithm_header_name =
            aws_get_http_header_name_from_checksum_algorithm(algorithm);
        struct aws_byte_cursor checksum_value;
        if (aws_http_headers_get(headers, algorithm_header_name, &checksum_value) == AWS_OP_SUCCESS) {
            /* Found the checksum header, keep the header value and initialize the running checksum */
            size_t encoded_len = 0;
            aws_base64_compute_encoded_len(aws_get_digest_size_from_checksum_algorithm(algorithm), &encoded_len);
            if (checksum_value.len == encoded_len - 1) {
                /* encoded_len includes the nullptr length. -1 is the expected length. */
                aws_byte_buf_init_copy_from_cursor(out_checksum_buffer, meta_request->allocator, checksum_value);
                *out_checksum = aws_checksum_new(meta_request->allocator, algorithm);
>>>>>>> ea587045
                if (!*out_checksum) {
                    AWS_LOGF_ERROR(
                        AWS_LS_S3_META_REQUEST,
                        "Could not create checksum for algorithm: %d, due to error code %d (%s)",
<<<<<<< HEAD
                        i,
=======
                        algorithm,
>>>>>>> ea587045
                        aws_last_error_or_unknown(),
                        aws_error_str(aws_last_error_or_unknown()));
                    return AWS_OP_ERR;
                }
                return AWS_OP_SUCCESS;
            }
            break;
        }
    }
    *out_checksum = NULL;
    return AWS_OP_SUCCESS;
}<|MERGE_RESOLUTION|>--- conflicted
+++ resolved
@@ -728,23 +728,6 @@
         return AWS_OP_SUCCESS;
     }
 
-<<<<<<< HEAD
-    for (int i = AWS_SCA_INIT; i <= AWS_SCA_END; i++) {
-        if (!aws_s3_meta_request_checksum_config_has_algorithm(meta_request, i)) {
-            /* If user doesn't select this algorithm, skip */
-            continue;
-        }
-        const struct aws_byte_cursor *algorithm_header_name = aws_get_http_header_name_from_algorithm(i);
-        struct aws_byte_cursor checksum_value;
-        if (aws_http_headers_get(headers, *algorithm_header_name, &checksum_value) == AWS_OP_SUCCESS) {
-            /* Found the checksum header, keep the header value and initialize the running checksum */
-            size_t encoded_len = 0;
-            aws_base64_compute_encoded_len(aws_get_digest_size_from_algorithm(i), &encoded_len);
-            if (checksum_value.len == encoded_len - 1) {
-                /* encoded_len includes the nullptr length. -1 is the expected length. */
-                aws_byte_buf_init_copy_from_cursor(out_checksum_buffer, meta_request->allocator, checksum_value);
-                *out_checksum = aws_checksum_new(meta_request->allocator, i);
-=======
     for (size_t i = 0; i < AWS_ARRAY_SIZE(s_checksum_algo_priority_list); i++) {
         enum aws_s3_checksum_algorithm algorithm = s_checksum_algo_priority_list[i];
         if (!aws_s3_meta_request_checksum_config_has_algorithm(meta_request, algorithm)) {
@@ -762,16 +745,11 @@
                 /* encoded_len includes the nullptr length. -1 is the expected length. */
                 aws_byte_buf_init_copy_from_cursor(out_checksum_buffer, meta_request->allocator, checksum_value);
                 *out_checksum = aws_checksum_new(meta_request->allocator, algorithm);
->>>>>>> ea587045
                 if (!*out_checksum) {
                     AWS_LOGF_ERROR(
                         AWS_LS_S3_META_REQUEST,
                         "Could not create checksum for algorithm: %d, due to error code %d (%s)",
-<<<<<<< HEAD
-                        i,
-=======
                         algorithm,
->>>>>>> ea587045
                         aws_last_error_or_unknown(),
                         aws_error_str(aws_last_error_or_unknown()));
                     return AWS_OP_ERR;
