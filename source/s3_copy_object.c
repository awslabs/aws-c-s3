/**
 * Copyright Amazon.com, Inc. or its affiliates. All Rights Reserved.
 * SPDX-License-Identifier: Apache-2.0.
 */

#include "aws/s3/private/s3_copy_object.h"
#include "aws/s3/private/s3_request_messages.h"
#include "aws/s3/private/s3_util.h"
#include <aws/common/string.h>
#include <aws/io/stream.h>

/* Objects with size smaller than the constant below are bypassed as S3 CopyObject instead of multipart copy */
static const size_t s_multipart_copy_minimum_object_size = 1L * 1024L * 1024L * 1024L;

static const size_t s_etags_initial_capacity = 16;
static const struct aws_byte_cursor s_upload_id = AWS_BYTE_CUR_INIT_FROM_STRING_LITERAL("UploadId");
static const size_t s_complete_multipart_upload_init_body_size_bytes = 512;
static const size_t s_abort_multipart_upload_init_body_size_bytes = 512;

static const struct aws_byte_cursor s_create_multipart_upload_copy_headers[] = {
    AWS_BYTE_CUR_INIT_FROM_STRING_LITERAL("x-amz-server-side-encryption-customer-algorithm"),
    AWS_BYTE_CUR_INIT_FROM_STRING_LITERAL("x-amz-server-side-encryption-customer-key-MD5"),
    AWS_BYTE_CUR_INIT_FROM_STRING_LITERAL("x-amz-server-side-encryption-context"),
};

static void s_s3_meta_request_copy_object_destroy(struct aws_s3_meta_request *meta_request);

static bool s_s3_copy_object_update(
    struct aws_s3_meta_request *meta_request,
    uint32_t flags,
    struct aws_s3_request **out_request);

static int s_s3_copy_object_prepare_request(struct aws_s3_meta_request *meta_request, struct aws_s3_request *request);

static void s_s3_copy_object_request_finished(
    struct aws_s3_meta_request *meta_request,
    struct aws_s3_request *request,
    int error_code);

static struct aws_s3_meta_request_vtable s_s3_copy_object_vtable = {
    .update = s_s3_copy_object_update,
    .send_request_finish = aws_s3_meta_request_send_request_finish_default,
    .prepare_request = s_s3_copy_object_prepare_request,
    .init_signing_date_time = aws_s3_meta_request_init_signing_date_time_default,
    .sign_request = aws_s3_meta_request_sign_request_default,
    .finished_request = s_s3_copy_object_request_finished,
    .destroy = s_s3_meta_request_copy_object_destroy,
    .finish = aws_s3_meta_request_finish_default,
};

/* Allocate a new copy object meta request */
struct aws_s3_meta_request *aws_s3_meta_request_copy_object_new(
    struct aws_allocator *allocator,
    struct aws_s3_client *client,
    const struct aws_s3_meta_request_options *options) {

    /* These should already have been validated by the caller. */
    AWS_PRECONDITION(allocator);
    AWS_PRECONDITION(client);
    AWS_PRECONDITION(options);
    AWS_PRECONDITION(options->message);

    struct aws_s3_copy_object *copy_object = aws_mem_calloc(allocator, 1, sizeof(struct aws_s3_copy_object));

    /* part size and content length will be fetched later using a HEAD object request */
    const size_t UNKNOWN_PART_SIZE = 0;
    const size_t UNKNOWN_CONTENT_LENGTH = 0;
    const int UNKNOWN_NUM_PARTS = 0;

    if (aws_s3_meta_request_init_base(
            allocator,
            client,
            UNKNOWN_PART_SIZE,
<<<<<<< HEAD
            s_should_compute_content_md5(client, options->message),
            AWS_SCA_NONE,
=======
            false,
>>>>>>> 2768542e
            options,
            copy_object,
            &s_s3_copy_object_vtable,
            &copy_object->base)) {
        goto error_clean_up;
    }

    aws_array_list_init_dynamic(
        &copy_object->synced_data.etag_list, allocator, s_etags_initial_capacity, sizeof(struct aws_string *));

    copy_object->synced_data.content_length = UNKNOWN_CONTENT_LENGTH;
    copy_object->synced_data.total_num_parts = UNKNOWN_NUM_PARTS;
    copy_object->threaded_update_data.next_part_number = 1;

    AWS_LOGF_DEBUG(AWS_LS_S3_META_REQUEST, "id=%p Created new CopyObject Meta Request.", (void *)&copy_object->base);

    return &copy_object->base;

error_clean_up:

    aws_mem_release(allocator, copy_object);
    return NULL;
}

static void s_s3_meta_request_copy_object_destroy(struct aws_s3_meta_request *meta_request) {
    AWS_PRECONDITION(meta_request);
    AWS_PRECONDITION(meta_request->impl);

    struct aws_s3_copy_object *copy_object = meta_request->impl;

    aws_string_destroy(copy_object->upload_id);
    copy_object->upload_id = NULL;

    for (size_t etag_index = 0; etag_index < aws_array_list_length(&copy_object->synced_data.etag_list); ++etag_index) {
        struct aws_string *etag = NULL;

        aws_array_list_get_at(&copy_object->synced_data.etag_list, &etag, etag_index);
        aws_string_destroy(etag);
    }

    aws_array_list_clean_up(&copy_object->synced_data.etag_list);
    aws_http_headers_release(copy_object->synced_data.needed_response_headers);
    aws_mem_release(meta_request->allocator, copy_object);
}

static bool s_s3_copy_object_update(
    struct aws_s3_meta_request *meta_request,
    uint32_t flags,
    struct aws_s3_request **out_request) {

    AWS_PRECONDITION(meta_request);
    AWS_PRECONDITION(out_request);

    struct aws_s3_request *request = NULL;
    bool work_remaining = false;

    struct aws_s3_copy_object *copy_object = meta_request->impl;

    aws_s3_meta_request_lock_synced_data(meta_request);

    if (!aws_s3_meta_request_has_finish_result_synced(meta_request)) {

        /* If we haven't already sent the GetObject HEAD request to get the source object size, do so now. */
        if (!copy_object->synced_data.head_object_sent) {
            request = aws_s3_request_new(
                meta_request,
                AWS_S3_COPY_OBJECT_REQUEST_TAG_GET_OBJECT_SIZE,
                0,
                AWS_S3_REQUEST_FLAG_RECORD_RESPONSE_HEADERS);

            copy_object->synced_data.head_object_sent = true;

            goto has_work_remaining;
        }

        if (!copy_object->synced_data.head_object_completed) {
            /* we have not received the object size response yet */
            goto has_work_remaining;
        }

        if (copy_object->synced_data.content_length < s_multipart_copy_minimum_object_size) {
            /* object is too small to use multipart upload: forwards the original CopyObject request to S3 instead. */
            if (!copy_object->synced_data.copy_request_bypass_sent) {
                request = aws_s3_request_new(
                    meta_request,
                    AWS_S3_COPY_OBJECT_REQUEST_TAG_BYPASS,
                    1,
                    AWS_S3_REQUEST_FLAG_RECORD_RESPONSE_HEADERS);

                AWS_LOGF_DEBUG(
                    AWS_LS_S3_META_REQUEST,
                    "id=%p: Meta Request CopyObject created bypass request %p",
                    (void *)meta_request,
                    (void *)request);

                copy_object->synced_data.copy_request_bypass_sent = true;
                goto has_work_remaining;
            }

            /* If the bypass request hasn't been completed, then wait for it to be completed. */
            if (!copy_object->synced_data.copy_request_bypass_completed) {
                goto has_work_remaining;
            } else {
                goto no_work_remaining;
            }
        }

        /* Object size is large enough to use multipart copy. If we haven't already sent a create-multipart-upload
         * message, do so now. */
        if (!copy_object->synced_data.create_multipart_upload_sent) {
            request = aws_s3_request_new(
                meta_request,
                AWS_S3_COPY_OBJECT_REQUEST_TAG_CREATE_MULTIPART_UPLOAD,
                0,
                AWS_S3_REQUEST_FLAG_RECORD_RESPONSE_HEADERS);

            copy_object->synced_data.create_multipart_upload_sent = true;
            goto has_work_remaining;
        }

        /* If the create-multipart-upload message hasn't been completed, then there is still additional work to do, but
         * it can't be done yet. */
        if (!copy_object->synced_data.create_multipart_upload_completed) {
            goto has_work_remaining;
        }

        /* If we haven't sent all of the parts yet, then set up to send a new part now. */
        if (copy_object->synced_data.num_parts_sent < copy_object->synced_data.total_num_parts) {

            if ((flags & AWS_S3_META_REQUEST_UPDATE_FLAG_CONSERVATIVE) != 0) {
                uint32_t num_parts_in_flight =
                    (copy_object->synced_data.num_parts_sent - copy_object->synced_data.num_parts_completed);

                /* TODO: benchmark if there is need to limit the amount of upload part copy in flight requests */
                if (num_parts_in_flight > 0) {
                    goto has_work_remaining;
                }
            }

            /* Allocate a request for another part. */
            request = aws_s3_request_new(
                meta_request,
                AWS_S3_COPY_OBJECT_REQUEST_TAG_MULTIPART_COPY,
                0,
                AWS_S3_REQUEST_FLAG_RECORD_RESPONSE_HEADERS);

            request->part_number = copy_object->threaded_update_data.next_part_number;

            ++copy_object->threaded_update_data.next_part_number;
            ++copy_object->synced_data.num_parts_sent;

            AWS_LOGF_DEBUG(
                AWS_LS_S3_META_REQUEST,
                "id=%p: Returning request %p for part %d",
                (void *)meta_request,
                (void *)request,
                request->part_number);

            goto has_work_remaining;
        }

        /* There is one more request to send after all of the parts (the complete-multipart-upload) but it can't be done
         * until all of the parts have been completed.*/
        if (copy_object->synced_data.num_parts_completed != copy_object->synced_data.total_num_parts) {
            goto has_work_remaining;
        }

        /* If the complete-multipart-upload request hasn't been set yet, then send it now. */
        if (!copy_object->synced_data.complete_multipart_upload_sent) {
            request = aws_s3_request_new(
                meta_request,
                AWS_S3_COPY_OBJECT_REQUEST_TAG_COMPLETE_MULTIPART_UPLOAD,
                0,
                AWS_S3_REQUEST_FLAG_RECORD_RESPONSE_HEADERS);

            copy_object->synced_data.complete_multipart_upload_sent = true;
            goto has_work_remaining;
        }

        /* Wait for the complete-multipart-upload request to finish. */
        if (!copy_object->synced_data.complete_multipart_upload_completed) {
            goto has_work_remaining;
        }

        goto no_work_remaining;
    } else {

        /* If the create multipart upload hasn't been sent, then there is nothing left to do when canceling. */
        if (!copy_object->synced_data.create_multipart_upload_sent) {
            goto no_work_remaining;
        }

        /* If the create-multipart-upload request is still in flight, wait for it to finish. */
        if (!copy_object->synced_data.create_multipart_upload_completed) {
            goto has_work_remaining;
        }

        /* If the number of parts completed is less than the number of parts sent, then we need to wait until all of
         * those parts are done sending before aborting. */
        if (copy_object->synced_data.num_parts_completed < copy_object->synced_data.num_parts_sent) {
            goto has_work_remaining;
        }

        /* If the complete-multipart-upload is already in flight, then we can't necessarily send an abort. */
        if (copy_object->synced_data.complete_multipart_upload_sent &&
            !copy_object->synced_data.complete_multipart_upload_completed) {
            goto has_work_remaining;
        }

        /* If the complete-multipart-upload completed successfully, then there is nothing to abort since the transfer
         * has already finished. */
        if (copy_object->synced_data.complete_multipart_upload_completed &&
            copy_object->synced_data.complete_multipart_upload_error_code == AWS_ERROR_SUCCESS) {
            goto no_work_remaining;
        }

        /* If we made it here, and the abort-multipart-upload message hasn't been sent yet, then do so now. */
        if (!copy_object->synced_data.abort_multipart_upload_sent) {
            if (copy_object->upload_id == NULL) {
                goto no_work_remaining;
            }

            request = aws_s3_request_new(
                meta_request,
                AWS_S3_COPY_OBJECT_REQUEST_TAG_ABORT_MULTIPART_UPLOAD,
                0,
                AWS_S3_REQUEST_FLAG_RECORD_RESPONSE_HEADERS | AWS_S3_REQUEST_FLAG_ALWAYS_SEND);

            copy_object->synced_data.abort_multipart_upload_sent = true;

            goto has_work_remaining;
        }

        /* Wait for the multipart upload to be completed. */
        if (!copy_object->synced_data.abort_multipart_upload_completed) {
            goto has_work_remaining;
        }

        goto no_work_remaining;
    }

has_work_remaining:
    work_remaining = true;

no_work_remaining:

    if (!work_remaining) {
        aws_s3_meta_request_set_success_synced(meta_request, AWS_S3_RESPONSE_STATUS_SUCCESS);
    }

    aws_s3_meta_request_unlock_synced_data(meta_request);

    if (work_remaining) {
        *out_request = request;
    } else {
        AWS_ASSERT(request == NULL);

        aws_s3_meta_request_finish(meta_request);
    }

    return work_remaining;
}

/* Given a request, prepare it for sending based on its description. */
static int s_s3_copy_object_prepare_request(struct aws_s3_meta_request *meta_request, struct aws_s3_request *request) {
    AWS_PRECONDITION(meta_request);

    struct aws_s3_copy_object *copy_object = meta_request->impl;
    AWS_PRECONDITION(copy_object);

    aws_s3_meta_request_lock_synced_data(meta_request);

    struct aws_http_message *message = NULL;

    switch (request->request_tag) {

        /* Prepares the GetObject HEAD request to get the source object size. */
        case AWS_S3_COPY_OBJECT_REQUEST_TAG_GET_OBJECT_SIZE: {
            message = aws_s3_get_source_object_size_message_new(
                meta_request->allocator, meta_request->initial_request_message);
            break;
        }

        /* The S3 object is not large enough for multi-part copy. Bypasses a copy of the original CopyObject request to
         * S3. */
        case AWS_S3_COPY_OBJECT_REQUEST_TAG_BYPASS: {
            message = aws_s3_message_util_copy_http_message_no_body(
                meta_request->allocator, meta_request->initial_request_message, NULL, 0);

            if (meta_request->should_compute_content_md5) {
                aws_s3_message_util_add_checksum_header(
                    meta_request->allocator, &request->request_body, message, AWS_SCA_MD5);
            }

            break;
        }

        /* Prepares the CreateMultipartUpload sub-request. */
        case AWS_S3_COPY_OBJECT_REQUEST_TAG_CREATE_MULTIPART_UPLOAD: {
            uint64_t part_size_uint64 = copy_object->synced_data.content_length / (uint64_t)g_s3_max_num_upload_parts;

            if (part_size_uint64 > SIZE_MAX) {
                AWS_LOGF_ERROR(
                    AWS_LS_S3_META_REQUEST,
                    "Could not create multipart copy meta request; required part size of %" PRIu64
                    " bytes is too large for platform.",
                    part_size_uint64);

                aws_raise_error(AWS_ERROR_INVALID_ARGUMENT);
                return AWS_OP_ERR;
            }

            size_t part_size = (size_t)part_size_uint64;

            const size_t MIN_PART_SIZE = 64L * 1024L * 1024L; /* minimum partition size */
            if (part_size < MIN_PART_SIZE) {
                part_size = MIN_PART_SIZE;
            }

            uint32_t num_parts = (uint32_t)(copy_object->synced_data.content_length / part_size);

            if ((copy_object->synced_data.content_length % part_size) > 0) {
                ++num_parts;
            }

            copy_object->synced_data.total_num_parts = num_parts;
            copy_object->synced_data.part_size = part_size;

            AWS_LOGF_DEBUG(
                AWS_LS_S3_META_REQUEST,
                "Starting multi-part Copy using part size=%zu, total_num_parts=%zu",
                part_size,
                (size_t)num_parts);

            /* Create the message to create a new multipart upload. */
            message = aws_s3_create_multipart_upload_message_new(
                meta_request->allocator, meta_request->initial_request_message, AWS_SCA_NONE);

            break;
        }

        /* Prepares the UploadPartCopy sub-request. */
        case AWS_S3_COPY_OBJECT_REQUEST_TAG_MULTIPART_COPY: {
            /* Create a new uploadPartCopy message to upload a part. */
            /* compute sub-request range */
            uint64_t range_start = (request->part_number - 1) * copy_object->synced_data.part_size;
            uint64_t range_end = range_start + copy_object->synced_data.part_size - 1;
            if (range_end >= copy_object->synced_data.content_length) {
                /* adjust size of last part */
                range_end = copy_object->synced_data.content_length - 1;
            }

            AWS_LOGF_DEBUG(
                AWS_LS_S3_META_REQUEST,
                "Starting UploadPartCopy for partition %" PRIu32 ", range_start=%" PRIu64 ", range_end=%" PRIu64
                ", full object length=%" PRIu64,
                request->part_number,
                range_start,
                range_end,
                copy_object->synced_data.content_length);

            message = aws_s3_upload_part_copy_message_new(
                meta_request->allocator,
                meta_request->initial_request_message,
                &request->request_body,
                request->part_number,
                range_start,
                range_end,
                copy_object->upload_id,
                meta_request->should_compute_content_md5);
            break;
        }

        /* Prepares the CompleteMultiPartUpload sub-request. */
        case AWS_S3_COPY_OBJECT_REQUEST_TAG_COMPLETE_MULTIPART_UPLOAD: {

            if (request->num_times_prepared == 0) {
                aws_byte_buf_init(
                    &request->request_body, meta_request->allocator, s_complete_multipart_upload_init_body_size_bytes);
            } else {
                aws_byte_buf_reset(&request->request_body, false);
            }

            AWS_FATAL_ASSERT(copy_object->upload_id);
            AWS_ASSERT(request->request_body.capacity > 0);
            aws_byte_buf_reset(&request->request_body, false);

            /* Build the message to complete our multipart upload, which includes a payload describing all of our
             * completed parts. */
            message = aws_s3_complete_multipart_message_new(
                meta_request->allocator,
                meta_request->initial_request_message,
                &request->request_body,
                copy_object->upload_id,
                &copy_object->synced_data.etag_list,
                NULL,
                AWS_SCA_NONE);

            break;
        }

        /* Prepares the AbortMultiPartUpload sub-request. */
        case AWS_S3_COPY_OBJECT_REQUEST_TAG_ABORT_MULTIPART_UPLOAD: {
            AWS_FATAL_ASSERT(copy_object->upload_id);
            AWS_LOGF_DEBUG(
                AWS_LS_S3_META_REQUEST,
                "id=%p Abort multipart upload request for upload id %s.",
                (void *)meta_request,
                aws_string_c_str(copy_object->upload_id));

            if (request->num_times_prepared == 0) {
                aws_byte_buf_init(
                    &request->request_body, meta_request->allocator, s_abort_multipart_upload_init_body_size_bytes);
            } else {
                aws_byte_buf_reset(&request->request_body, false);
            }

            /* Build the message to abort our multipart upload */
            message = aws_s3_abort_multipart_upload_message_new(
                meta_request->allocator, meta_request->initial_request_message, copy_object->upload_id);

            break;
        }
    }

    aws_s3_meta_request_unlock_synced_data(meta_request);

    if (message == NULL) {
        AWS_LOGF_ERROR(
            AWS_LS_S3_META_REQUEST,
            "id=%p Could not allocate message for request with tag %d for CopyObject meta request.",
            (void *)meta_request,
            request->request_tag);
        goto message_create_failed;
    }

    aws_s3_request_setup_send_data(request, message);

    aws_http_message_release(message);

    AWS_LOGF_DEBUG(
        AWS_LS_S3_META_REQUEST,
        "id=%p: Prepared request %p for part %d",
        (void *)meta_request,
        (void *)request,
        request->part_number);

    return AWS_OP_SUCCESS;

message_create_failed:

    return AWS_OP_ERR;
}

/* For UploadPartCopy requests, etag is sent in the request body, within XML entity quotes */
static struct aws_string *s_etag_new_from_upload_part_copy_response(
    struct aws_allocator *allocator,
    struct aws_byte_buf *response_body) {
    struct aws_string *etag = NULL;

    struct aws_byte_cursor response_body_cursor = aws_byte_cursor_from_buf(response_body);

    struct aws_string *etag_within_xml_quotes =
        get_top_level_xml_tag_value(allocator, &g_etag_header_name, &response_body_cursor);

    struct aws_byte_buf etag_within_quotes_byte_buf;
    AWS_ZERO_STRUCT(etag_within_quotes_byte_buf);
    replace_quote_entities(allocator, etag_within_xml_quotes, &etag_within_quotes_byte_buf);

    /* Remove the quotes surrounding the etag. */
    struct aws_byte_cursor etag_within_quotes_byte_cursor = aws_byte_cursor_from_buf(&etag_within_quotes_byte_buf);
    if (etag_within_quotes_byte_cursor.len >= 2 && etag_within_quotes_byte_cursor.ptr[0] == '"' &&
        etag_within_quotes_byte_cursor.ptr[etag_within_quotes_byte_cursor.len - 1] == '"') {

        aws_byte_cursor_advance(&etag_within_quotes_byte_cursor, 1);
        --etag_within_quotes_byte_cursor.len;
    }

    etag = aws_string_new_from_cursor(allocator, &etag_within_quotes_byte_cursor);
    aws_byte_buf_clean_up(&etag_within_quotes_byte_buf);
    aws_string_destroy(etag_within_xml_quotes);

    return etag;
}

static void s_s3_copy_object_request_finished(
    struct aws_s3_meta_request *meta_request,
    struct aws_s3_request *request,
    int error_code) {

    AWS_PRECONDITION(meta_request);
    AWS_PRECONDITION(meta_request->impl);
    AWS_PRECONDITION(request);

    struct aws_s3_copy_object *copy_object = meta_request->impl;
    aws_s3_meta_request_lock_synced_data(meta_request);

    switch (request->request_tag) {

        case AWS_S3_COPY_OBJECT_REQUEST_TAG_GET_OBJECT_SIZE: {
            if (error_code == AWS_ERROR_SUCCESS) {
                struct aws_byte_cursor content_length_cursor;
                if (!aws_http_headers_get(
                        request->send_data.response_headers, g_content_length_header_name, &content_length_cursor)) {

                    if (!aws_byte_cursor_utf8_parse_u64(
                            content_length_cursor, &copy_object->synced_data.content_length)) {
                        copy_object->synced_data.head_object_completed = true;
                    } else {
                        /* HEAD request returned an invalid content-length */
                        aws_s3_meta_request_set_fail_synced(
                            meta_request, request, AWS_ERROR_S3_INVALID_CONTENT_LENGTH_HEADER);
                    }
                } else {
                    /* HEAD request didn't return content-length header */
                    aws_s3_meta_request_set_fail_synced(
                        meta_request, request, AWS_ERROR_S3_INVALID_CONTENT_LENGTH_HEADER);
                }
            } else {
                aws_s3_meta_request_set_fail_synced(meta_request, request, error_code);
            }

            break;
        }

        case AWS_S3_COPY_OBJECT_REQUEST_TAG_BYPASS: {

            if (error_code == AWS_ERROR_SUCCESS) {
                copy_object->synced_data.copy_request_bypass_completed = true;
            } else {
                /* Bypassed CopyObject request failed */
                aws_s3_meta_request_set_fail_synced(meta_request, request, error_code);
            }
            break;
        }

        case AWS_S3_COPY_OBJECT_REQUEST_TAG_CREATE_MULTIPART_UPLOAD: {
            struct aws_http_headers *needed_response_headers = NULL;

            if (error_code == AWS_ERROR_SUCCESS) {
                needed_response_headers = aws_http_headers_new(meta_request->allocator);
                const size_t copy_header_count =
                    sizeof(s_create_multipart_upload_copy_headers) / sizeof(struct aws_byte_cursor);

                /* Copy any headers now that we'll need for the final, transformed headers later. */
                for (size_t header_index = 0; header_index < copy_header_count; ++header_index) {
                    const struct aws_byte_cursor *header_name = &s_create_multipart_upload_copy_headers[header_index];
                    struct aws_byte_cursor header_value;
                    AWS_ZERO_STRUCT(header_value);

                    if (!aws_http_headers_get(request->send_data.response_headers, *header_name, &header_value)) {
                        aws_http_headers_set(needed_response_headers, *header_name, header_value);
                    }
                }

                struct aws_byte_cursor buffer_byte_cursor = aws_byte_cursor_from_buf(&request->send_data.response_body);

                /* Find the upload id for this multipart upload. */
                struct aws_string *upload_id =
                    get_top_level_xml_tag_value(meta_request->allocator, &s_upload_id, &buffer_byte_cursor);

                if (upload_id == NULL) {
                    AWS_LOGF_ERROR(
                        AWS_LS_S3_META_REQUEST,
                        "id=%p Could not find upload-id in create-multipart-upload response",
                        (void *)meta_request);

                    aws_raise_error(AWS_ERROR_S3_MISSING_UPLOAD_ID);
                    error_code = AWS_ERROR_S3_MISSING_UPLOAD_ID;
                } else {
                    /* Store the multipart upload id. */
                    copy_object->upload_id = upload_id;
                }
            }

            AWS_ASSERT(copy_object->synced_data.needed_response_headers == NULL)
            copy_object->synced_data.needed_response_headers = needed_response_headers;

            copy_object->synced_data.create_multipart_upload_completed = true;
            copy_object->synced_data.create_multipart_upload_error_code = error_code;

            if (error_code != AWS_ERROR_SUCCESS) {
                aws_s3_meta_request_set_fail_synced(meta_request, request, error_code);
            }
            break;
        }

        case AWS_S3_COPY_OBJECT_REQUEST_TAG_MULTIPART_COPY: {
            size_t part_number = request->part_number;
            AWS_FATAL_ASSERT(part_number > 0);
            size_t part_index = part_number - 1;

            ++copy_object->synced_data.num_parts_completed;

            AWS_LOGF_DEBUG(
                AWS_LS_S3_META_REQUEST,
                "id=%p: %d out of %d parts have completed.",
                (void *)meta_request,
                copy_object->synced_data.num_parts_completed,
                copy_object->synced_data.total_num_parts);

            if (error_code == AWS_ERROR_SUCCESS) {
                struct aws_string *etag = s_etag_new_from_upload_part_copy_response(
                    meta_request->allocator, &request->send_data.response_body);

                AWS_ASSERT(etag != NULL);

                ++copy_object->synced_data.num_parts_successful;
                if (meta_request->progress_callback != NULL) {
                    struct aws_s3_meta_request_progress progress = {
                        .bytes_transferred = copy_object->synced_data.part_size,
                        .content_length = copy_object->synced_data.content_length};
                    meta_request->progress_callback(meta_request, &progress, meta_request->user_data);
                }

                struct aws_string *null_etag = NULL;
                /* ETags need to be associated with their part number, so we keep the etag indices consistent with
                 * part numbers. This means we may have to add padding to the list in the case that parts finish out
                 * of order. */
                while (aws_array_list_length(&copy_object->synced_data.etag_list) < part_number) {
                    int push_back_result = aws_array_list_push_back(&copy_object->synced_data.etag_list, &null_etag);
                    AWS_FATAL_ASSERT(push_back_result == AWS_OP_SUCCESS);
                }
                aws_array_list_set_at(&copy_object->synced_data.etag_list, &etag, part_index);
            } else {
                ++copy_object->synced_data.num_parts_failed;
                aws_s3_meta_request_set_fail_synced(meta_request, request, error_code);
            }

            break;
        }

        case AWS_S3_COPY_OBJECT_REQUEST_TAG_COMPLETE_MULTIPART_UPLOAD: {
            if (error_code == AWS_ERROR_SUCCESS && meta_request->headers_callback != NULL) {
                struct aws_http_headers *final_response_headers = aws_http_headers_new(meta_request->allocator);

                /* Copy all the response headers from this request. */
                copy_http_headers(request->send_data.response_headers, final_response_headers);

                /* Copy over any response headers that we've previously determined are needed for this final
                 * response.
                 */
                copy_http_headers(copy_object->synced_data.needed_response_headers, final_response_headers);

                struct aws_byte_cursor response_body_cursor =
                    aws_byte_cursor_from_buf(&request->send_data.response_body);

                /* Grab the ETag for the entire object, and set it as a header. */
                struct aws_string *etag_header_value =
                    get_top_level_xml_tag_value(meta_request->allocator, &g_etag_header_name, &response_body_cursor);

                if (etag_header_value != NULL) {
                    struct aws_byte_buf etag_header_value_byte_buf;
                    AWS_ZERO_STRUCT(etag_header_value_byte_buf);

                    replace_quote_entities(meta_request->allocator, etag_header_value, &etag_header_value_byte_buf);

                    aws_http_headers_set(
                        final_response_headers,
                        g_etag_header_name,
                        aws_byte_cursor_from_buf(&etag_header_value_byte_buf));

                    aws_string_destroy(etag_header_value);
                    aws_byte_buf_clean_up(&etag_header_value_byte_buf);
                }

                /* Notify the user of the headers. */
                if (meta_request->headers_callback(
                        meta_request,
                        final_response_headers,
                        request->send_data.response_status,
                        meta_request->user_data)) {

                    error_code = aws_last_error_or_unknown();
                }

                aws_http_headers_release(final_response_headers);
            }

            copy_object->synced_data.complete_multipart_upload_completed = true;
            copy_object->synced_data.complete_multipart_upload_error_code = error_code;

            if (error_code != AWS_ERROR_SUCCESS) {
                aws_s3_meta_request_set_fail_synced(meta_request, request, error_code);
            }

            break;
        }
        case AWS_S3_COPY_OBJECT_REQUEST_TAG_ABORT_MULTIPART_UPLOAD: {
            copy_object->synced_data.abort_multipart_upload_error_code = error_code;
            copy_object->synced_data.abort_multipart_upload_completed = true;
            break;
        }
    }
    aws_s3_meta_request_unlock_synced_data(meta_request);
}<|MERGE_RESOLUTION|>--- conflicted
+++ resolved
@@ -71,12 +71,8 @@
             allocator,
             client,
             UNKNOWN_PART_SIZE,
-<<<<<<< HEAD
-            s_should_compute_content_md5(client, options->message),
+            false,
             AWS_SCA_NONE,
-=======
-            false,
->>>>>>> 2768542e
             options,
             copy_object,
             &s_s3_copy_object_vtable,
