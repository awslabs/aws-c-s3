/**
 * Copyright Amazon.com, Inc. or its affiliates. All Rights Reserved.
 * SPDX-License-Identifier: Apache-2.0.
 */

#include "aws/s3/private/s3_auto_ranged_put.h"
#include "aws/s3/private/s3_checksums.h"
#include "aws/s3/private/s3_list_parts.h"
#include "aws/s3/private/s3_request_messages.h"
#include "aws/s3/private/s3_util.h"
#include <aws/common/clock.h>
#include <aws/common/encoding.h>
#include <aws/common/string.h>
#include <aws/io/stream.h>

/* TODO: better logging of steps */

static const size_t s_complete_multipart_upload_init_body_size_bytes = 512;
static const size_t s_abort_multipart_upload_init_body_size_bytes = 512;
/* For unknown length body we no longer know the number of parts. to avoid
 * resizing arrays for etags/checksums too much, those array start out with
 * capacity specified by the constant below. Note: constant has been arbitrary
 * picked to avoid using allocations and using too much memory. might change in future.
 */
static const uint32_t s_unknown_length_default_num_parts = 32;

/* Max number of parts (per meta-request) that can be: "started, but not done reading from stream".
 * Though reads are serial (only 1 part can be reading from stream at a time)
 * we may queue up more to minimize delays between each read.
 *
 * If this number is too low, there could be an avoidable delay between each read
 * (meta-request ready for more work, but client hasn't run update and given it more work yet)
 *
 * If this number is too high, early meta-requests could hog all the "work tokens"
 * (1st meta-request as queue of 100 "work tokens" that it needs to read
 * the stream for, while later meta-requests are doing nothing waiting for work tokens)
 *
 * TODO: this value needs further benchmarking. */
static const uint32_t s_max_parts_pending_read = 5;

static const struct aws_byte_cursor s_create_multipart_upload_copy_headers[] = {
    AWS_BYTE_CUR_INIT_FROM_STRING_LITERAL("x-amz-server-side-encryption-customer-algorithm"),
    AWS_BYTE_CUR_INIT_FROM_STRING_LITERAL("x-amz-server-side-encryption-customer-key-MD5"),
    AWS_BYTE_CUR_INIT_FROM_STRING_LITERAL("x-amz-server-side-encryption-context"),
};

/* Data for aws_s3_auto_ranged_put's async vtable->prepare_request() job */
struct aws_s3_auto_ranged_put_prepare_request_job {
    struct aws_allocator *allocator;
    struct aws_s3_request *request;
    /* async step: prepare type-specific message */
    struct aws_future_http_message *asyncstep_prepare_message;
    /* future to set when this job completes */
    struct aws_future_void *on_complete;
};

/* Data for async preparation of an UploadPart request */
struct aws_s3_prepare_upload_part_job {
    struct aws_allocator *allocator;
    struct aws_s3_request *request;
    /* async step: read this part from input stream */
    struct aws_future_bool *asyncstep_read_part;
    /* future to set when this job completes */
    struct aws_future_http_message *on_complete;
};

/* Data for async preparation of a CompleteMultipartUpload request */
struct aws_s3_prepare_complete_multipart_upload_job {
    struct aws_allocator *allocator;
    struct aws_s3_request *request;
    /* future to set when this job completes */
    struct aws_future_http_message *on_complete;
};

static void s_s3_meta_request_auto_ranged_put_destroy(struct aws_s3_meta_request *meta_request);

static void s_s3_auto_ranged_put_send_request_finish(
    struct aws_s3_connection *connection,
    struct aws_http_stream *stream,
    int error_code);

static bool s_s3_auto_ranged_put_update(
    struct aws_s3_meta_request *meta_request,
    uint32_t flags,
    struct aws_s3_request **out_request);

static void s_s3_auto_ranged_put_schedule_prepare_request(
    struct aws_s3_meta_request *meta_request,
    struct aws_s3_request *request,
    aws_s3_meta_request_prepare_request_callback_fn *callback,
    void *user_data);

static struct aws_future_void *s_s3_auto_ranged_put_prepare_request(struct aws_s3_request *request);
static void s_s3_auto_ranged_put_prepare_request_finish(void *user_data);

static struct aws_future_http_message *s_s3_prepare_list_parts(struct aws_s3_request *request);

static struct aws_future_http_message *s_s3_prepare_create_multipart_upload(struct aws_s3_request *request);

static struct aws_future_http_message *s_s3_prepare_upload_part(struct aws_s3_request *request);
static void s_s3_prepare_upload_part_on_read_done(void *user_data);
static void s_s3_prepare_upload_part_finish(struct aws_s3_prepare_upload_part_job *part_prep, int error_code);

static struct aws_future_http_message *s_s3_prepare_complete_multipart_upload(struct aws_s3_request *request);

static struct aws_future_http_message *s_s3_prepare_abort_multipart_upload(struct aws_s3_request *request);

static void s_s3_auto_ranged_put_request_finished(
    struct aws_s3_meta_request *meta_request,
    struct aws_s3_request *request,
    int error_code);

static int s_s3_auto_ranged_put_pause(
    struct aws_s3_meta_request *meta_request,
    struct aws_s3_meta_request_resume_token **resume_token);

static int s_process_part_info_synced(const struct aws_s3_part_info *info, void *user_data) {
    struct aws_s3_auto_ranged_put *auto_ranged_put = user_data;
    struct aws_s3_meta_request *meta_request = &auto_ranged_put->base;

    ASSERT_SYNCED_DATA_LOCK_HELD(&auto_ranged_put->base);

    if (info->part_number == 0) {
        AWS_LOGF_ERROR(
            AWS_LS_S3_META_REQUEST, "id=%p: ListParts reported Part without valid PartNumber", (void *)meta_request);
        return aws_raise_error(AWS_ERROR_S3_LIST_PARTS_PARSE_FAILED);
    }

    struct aws_s3_mpu_part_info *part = aws_mem_calloc(meta_request->allocator, 1, sizeof(struct aws_s3_mpu_part_info));
    part->size = info->size;
    part->etag = aws_strip_quotes(meta_request->allocator, info->e_tag);
    part->was_previously_uploaded = true;

    const struct aws_byte_cursor *checksum_cur = NULL;
    switch (auto_ranged_put->base.checksum_config.checksum_algorithm) {
        case AWS_SCA_CRC32:
            checksum_cur = &info->checksumCRC32;
            break;
        case AWS_SCA_CRC32C:
            checksum_cur = &info->checksumCRC32C;
            break;
        case AWS_SCA_SHA1:
            checksum_cur = &info->checksumSHA1;
            break;
        case AWS_SCA_SHA256:
            checksum_cur = &info->checksumSHA256;
            break;
        case AWS_SCA_NONE:
            break;
        default:
            AWS_ASSERT(false);
            break;
    }

    if ((checksum_cur != NULL) && (checksum_cur->len > 0)) {
        aws_byte_buf_init_copy_from_cursor(&part->checksum_base64, auto_ranged_put->base.allocator, *checksum_cur);
    }

    /* Parts might be out of order or have gaps in them.
     * Resize array-list to be long enough to hold this part,
     * filling any intermediate slots with NULL. */
    aws_array_list_ensure_capacity(&auto_ranged_put->synced_data.part_list, info->part_number);
    while (aws_array_list_length(&auto_ranged_put->synced_data.part_list) < info->part_number) {
        struct aws_s3_mpu_part_info *null_part = NULL;
        aws_array_list_push_back(&auto_ranged_put->synced_data.part_list, &null_part);
    }

    /* Add this part */
    aws_array_list_set_at(&auto_ranged_put->synced_data.part_list, &part, info->part_number - 1);

    return AWS_OP_SUCCESS;
}

/*
 * Validates token and updates part variables. Noop if token is null.
 */
static int s_try_update_part_info_from_resume_token(
    uint64_t content_length,
    const struct aws_s3_meta_request_resume_token *resume_token,
    size_t *out_part_size,
    uint32_t *out_total_num_parts) {

    if (!resume_token) {
        return AWS_OP_SUCCESS;
    }

    if (resume_token->type != AWS_S3_META_REQUEST_TYPE_PUT_OBJECT) {
        AWS_LOGF_ERROR(AWS_LS_S3_META_REQUEST, "Could not load persisted state. Invalid token type.");
        goto invalid_argument_cleanup;
    }

    if (resume_token->multipart_upload_id == NULL) {
        AWS_LOGF_ERROR(AWS_LS_S3_META_REQUEST, "Could not load persisted state. Multipart upload id missing.");
        goto invalid_argument_cleanup;
    }

    if (resume_token->part_size < g_s3_min_upload_part_size) {
        AWS_LOGF_ERROR(
            AWS_LS_S3_META_REQUEST,
            "Could not create resume auto-ranged-put meta request; part size of %" PRIu64
            " specified in the token is below minimum threshold for multi-part.",
            (uint64_t)resume_token->part_size);

        goto invalid_argument_cleanup;
    }

    if ((uint32_t)resume_token->total_num_parts > g_s3_max_num_upload_parts) {
        AWS_LOGF_ERROR(
            AWS_LS_S3_META_REQUEST,
            "Could not create resume auto-ranged-put meta request; total number of parts %" PRIu32
            " specified in the token is too large for platform.",
            (uint32_t)resume_token->total_num_parts);

        goto invalid_argument_cleanup;
    }

    uint32_t num_parts = (uint32_t)(content_length / resume_token->part_size);

    if ((content_length % resume_token->part_size) > 0) {
        ++num_parts;
    }

    if (resume_token->total_num_parts != num_parts) {
        AWS_LOGF_ERROR(
            AWS_LS_S3_META_REQUEST,
            "Could not create auto-ranged-put meta request; persisted number of parts %zu"
            " does not match expected number of parts based on length of the body.",
            resume_token->total_num_parts);

        return aws_raise_error(AWS_ERROR_INVALID_ARGUMENT);
    }

    *out_part_size = resume_token->part_size;
    *out_total_num_parts = (uint32_t)resume_token->total_num_parts;

    return AWS_OP_SUCCESS;

invalid_argument_cleanup:
    return aws_raise_error(AWS_ERROR_INVALID_ARGUMENT);
}

/**
 * Initializes state necessary to resume upload. Noop if token is null.
 */
static int s_try_init_resume_state_from_persisted_data(
    struct aws_allocator *allocator,
    struct aws_s3_auto_ranged_put *auto_ranged_put,
    const struct aws_s3_meta_request_resume_token *resume_token) {

    if (resume_token == NULL) {
        auto_ranged_put->synced_data.list_parts_operation = NULL;
        auto_ranged_put->synced_data.list_parts_state.completed = true;
        auto_ranged_put->synced_data.list_parts_state.started = true;
        return AWS_OP_SUCCESS;
    }

    AWS_FATAL_ASSERT(auto_ranged_put->has_content_length);

    struct aws_byte_cursor request_path;
    if (aws_http_message_get_request_path(auto_ranged_put->base.initial_request_message, &request_path)) {
        AWS_LOGF_ERROR(AWS_LS_S3_META_REQUEST, "Could not load persisted state. Request path could not be read.");
        return aws_raise_error(AWS_ERROR_INVALID_ARGUMENT);
    }

    auto_ranged_put->synced_data.num_parts_started = 0;
    auto_ranged_put->synced_data.num_parts_completed = 0;
    auto_ranged_put->synced_data.num_parts_noop = 0;
    auto_ranged_put->synced_data.create_multipart_upload_sent = true;
    auto_ranged_put->synced_data.create_multipart_upload_completed = true;
    auto_ranged_put->upload_id = aws_string_clone_or_reuse(allocator, resume_token->multipart_upload_id);

    struct aws_s3_list_parts_params list_parts_params = {
        .key = request_path,
        .upload_id = aws_byte_cursor_from_string(auto_ranged_put->upload_id),
        .on_part = s_process_part_info_synced,
        .user_data = auto_ranged_put,
    };

    auto_ranged_put->synced_data.list_parts_operation = aws_s3_list_parts_operation_new(allocator, &list_parts_params);

    struct aws_http_headers *needed_response_headers = aws_http_headers_new(allocator);
    const size_t copy_header_count = AWS_ARRAY_SIZE(s_create_multipart_upload_copy_headers);
    const struct aws_http_headers *initial_headers =
        aws_http_message_get_headers(auto_ranged_put->base.initial_request_message);

    /* Copy headers that would have been used for create multipart from initial message, since create will never be
     * called in this flow */
    for (size_t header_index = 0; header_index < copy_header_count; ++header_index) {
        const struct aws_byte_cursor *header_name = &s_create_multipart_upload_copy_headers[header_index];
        struct aws_byte_cursor header_value;
        AWS_ZERO_STRUCT(header_value);

        if (aws_http_headers_get(initial_headers, *header_name, &header_value) == AWS_OP_SUCCESS) {
            aws_http_headers_set(needed_response_headers, *header_name, header_value);
        }
    }

    auto_ranged_put->synced_data.needed_response_headers = needed_response_headers;

    return AWS_OP_SUCCESS;
}

static struct aws_s3_meta_request_vtable s_s3_auto_ranged_put_vtable = {
    .update = s_s3_auto_ranged_put_update,
    .send_request_finish = s_s3_auto_ranged_put_send_request_finish,
    .schedule_prepare_request = s_s3_auto_ranged_put_schedule_prepare_request,
    .prepare_request = s_s3_auto_ranged_put_prepare_request,
    .init_signing_date_time = aws_s3_meta_request_init_signing_date_time_default,
    .sign_request = aws_s3_meta_request_sign_request_default,
    .finished_request = s_s3_auto_ranged_put_request_finished,
    .destroy = s_s3_meta_request_auto_ranged_put_destroy,
    .finish = aws_s3_meta_request_finish_default,
    .pause = s_s3_auto_ranged_put_pause,
};

<<<<<<< HEAD
=======
static int s_init_and_verify_checksum_config_from_headers(
    struct checksum_config_storage *checksum_config,
    const struct aws_http_message *message,
    const void *log_id) {
    /* Check if the checksum header was set from the message */
    struct aws_http_headers *headers = aws_http_message_get_headers(message);
    enum aws_s3_checksum_algorithm header_algo = AWS_SCA_NONE;
    struct aws_byte_cursor header_value;
    AWS_ZERO_STRUCT(header_value);

    for (size_t i = 0; i < AWS_ARRAY_SIZE(s_checksum_algo_priority_list); i++) {
        enum aws_s3_checksum_algorithm algorithm = s_checksum_algo_priority_list[i];
        const struct aws_byte_cursor algorithm_header_name =
            aws_get_http_header_name_from_checksum_algorithm(algorithm);
        if (aws_http_headers_get(headers, algorithm_header_name, &header_value) == AWS_OP_SUCCESS) {
            if (header_algo == AWS_SCA_NONE) {
                header_algo = algorithm;
            } else {
                /* If there are multiple checksum headers set, it's malformed request */
                AWS_LOGF_ERROR(
                    AWS_LS_S3_META_REQUEST,
                    "id=%p Could not create auto-ranged-put meta request; multiple checksum headers has been set",
                    log_id);
                return aws_raise_error(AWS_ERROR_INVALID_ARGUMENT);
            }
        }
    }
    if (header_algo == AWS_SCA_NONE) {
        /* No checksum header found, done */
        return AWS_OP_SUCCESS;
    }

    /* Found the full object checksum from the header, check if it matches the explicit setting from config */
    if (checksum_config->checksum_algorithm != AWS_SCA_NONE && checksum_config->checksum_algorithm != header_algo) {
        AWS_LOGF_ERROR(
            AWS_LS_S3_META_REQUEST,
            "id=%p: Could not create auto-ranged-put meta request; checksum config mismatch the checksum from header.",
            log_id);
        return aws_raise_error(AWS_ERROR_INVALID_ARGUMENT);
    }
    if (checksum_config->has_full_object_checksum) {
        /* If the full object checksum has been set, it's malformed request */
        AWS_LOGF_ERROR(
            AWS_LS_S3_META_REQUEST,
            "id=%p: Could not create auto-ranged-put meta request; full object checksum is set from multiple ways.",
            log_id);
        return aws_raise_error(AWS_ERROR_INVALID_ARGUMENT);
    }

    AWS_LOGF_DEBUG(
        AWS_LS_S3_META_REQUEST,
        "id=%p: Setting the full-object checksum from header; algorithm: " PRInSTR ", value: " PRInSTR ".",
        log_id,
        AWS_BYTE_CURSOR_PRI(aws_get_checksum_algorithm_name(header_algo)),
        AWS_BYTE_CURSOR_PRI(header_value));
    /* Set algo */
    checksum_config->checksum_algorithm = header_algo;
    if (checksum_config->location == AWS_SCL_NONE) {
        /* Set the checksum location to trailer for the parts, complete MPU will still have the checksum in the header.
         * But to keep the data integrity for the parts, we need to set the checksum location to trailer to send the
         * parts level checksums.
         */
        checksum_config->location = AWS_SCL_TRAILER;
    }

    /* Set full object checksum from the header value. */
    aws_byte_buf_init_copy_from_cursor(
        &checksum_config->full_object_checksum, checksum_config->allocator, header_value);
    checksum_config->has_full_object_checksum = true;
    return AWS_OP_SUCCESS;
}

>>>>>>> 7d22a49e
/* Allocate a new auto-ranged put meta request */
struct aws_s3_meta_request *aws_s3_meta_request_auto_ranged_put_new(
    struct aws_allocator *allocator,
    struct aws_s3_client *client,
    size_t part_size,
    bool has_content_length,
    uint64_t content_length,
    uint32_t num_parts,
    const struct aws_s3_meta_request_options *options) {

    /* These should already have been validated by the caller. */
    AWS_PRECONDITION(allocator);
    AWS_PRECONDITION(client);
    AWS_PRECONDITION(options);
    AWS_PRECONDITION(options->message);

    if (s_try_update_part_info_from_resume_token(content_length, options->resume_token, &part_size, &num_parts)) {
        return NULL;
    }

    struct aws_s3_auto_ranged_put *auto_ranged_put =
        aws_mem_calloc(allocator, 1, sizeof(struct aws_s3_auto_ranged_put));

    if (aws_s3_meta_request_init_base(
            allocator,
            client,
            part_size,
            client->compute_content_md5 == AWS_MR_CONTENT_MD5_ENABLED ||
                aws_http_headers_has(aws_http_message_get_headers(options->message), g_content_md5_header_name),
            options,
            auto_ranged_put,
            &s_s3_auto_ranged_put_vtable,
            &auto_ranged_put->base)) {
        aws_mem_release(allocator, auto_ranged_put);
        return NULL;
    }

    auto_ranged_put->has_content_length = has_content_length;
    auto_ranged_put->content_length = has_content_length ? content_length : 0;
    auto_ranged_put->total_num_parts_from_content_length = has_content_length ? num_parts : 0;
    auto_ranged_put->upload_id = NULL;
    auto_ranged_put->resume_token = options->resume_token;

    aws_s3_meta_request_resume_token_acquire(auto_ranged_put->resume_token);

    auto_ranged_put->threaded_update_data.next_part_number = 1;
    auto_ranged_put->synced_data.is_body_stream_at_end = false;

    uint32_t initial_num_parts = auto_ranged_put->has_content_length ? num_parts : s_unknown_length_default_num_parts;

    aws_array_list_init_dynamic(
        &auto_ranged_put->synced_data.part_list, allocator, initial_num_parts, sizeof(struct aws_s3_mpu_part_info *));

    if (s_try_init_resume_state_from_persisted_data(allocator, auto_ranged_put, options->resume_token)) {
        goto error_clean_up;
    }

    if (auto_ranged_put->base.checksum_config.full_object_checksum.len > 0) {
        /* The full object checksum was set, make sure the parts level checksum will be calculated and sent via client.
         */
        auto_ranged_put->base.checksum_config.location = AWS_SCL_TRAILER;
    }

    AWS_LOGF_DEBUG(
        AWS_LS_S3_META_REQUEST, "id=%p Created new Auto-Ranged Put Meta Request.", (void *)&auto_ranged_put->base);

    return &auto_ranged_put->base;

error_clean_up:
    aws_s3_meta_request_release(&auto_ranged_put->base);
    return NULL;
}

/* Destroy our auto-ranged put meta request */
static void s_s3_meta_request_auto_ranged_put_destroy(struct aws_s3_meta_request *meta_request) {
    AWS_PRECONDITION(meta_request);
    AWS_PRECONDITION(meta_request->impl);

    struct aws_s3_auto_ranged_put *auto_ranged_put = meta_request->impl;

    aws_string_destroy(auto_ranged_put->upload_id);
    auto_ranged_put->upload_id = NULL;

    auto_ranged_put->resume_token = aws_s3_meta_request_resume_token_release(auto_ranged_put->resume_token);

    aws_s3_paginated_operation_release(auto_ranged_put->synced_data.list_parts_operation);

    for (size_t part_index = 0; part_index < aws_array_list_length(&auto_ranged_put->synced_data.part_list);
         ++part_index) {

        struct aws_s3_mpu_part_info *part;
        aws_array_list_get_at(&auto_ranged_put->synced_data.part_list, &part, part_index);
        if (part != NULL) {
            aws_byte_buf_clean_up(&part->checksum_base64);
            aws_string_destroy(part->etag);
            aws_mem_release(auto_ranged_put->base.allocator, part);
        }
    }
    aws_array_list_clean_up(&auto_ranged_put->synced_data.part_list);

    aws_string_destroy(auto_ranged_put->synced_data.list_parts_continuation_token);

    aws_http_headers_release(auto_ranged_put->synced_data.needed_response_headers);
    aws_mem_release(meta_request->allocator, auto_ranged_put);
}

/* Check flags and corresponding conditions to see if any more parts can be
 * scheduled during this pass. */
static bool s_should_skip_scheduling_more_parts_based_on_flags(
    const struct aws_s3_auto_ranged_put *auto_ranged_put,
    uint32_t flags) {

    /* If the stream is actually async, only allow 1 pending-read.
     * We need to wait for async read() to complete before calling it again. */
    if (auto_ranged_put->base.request_body_async_stream != NULL) {
        return auto_ranged_put->synced_data.num_parts_pending_read > 0;
    }

    /* If doing async-writes, only allow a new part if there's a pending write-future,
     * and no pending-reads yet to copy that data. */
    if (auto_ranged_put->base.request_body_using_async_writes == true) {
        return (auto_ranged_put->base.synced_data.async_write.ready_to_send == false) ||
               (auto_ranged_put->synced_data.num_parts_pending_read > 0);
    }

    /* If this is the conservative pass, only allow 1 pending-read.
     * Reads are serial anyway, so queuing up a whole bunch isn't necessarily a speedup. */
    if ((flags & AWS_S3_META_REQUEST_UPDATE_FLAG_CONSERVATIVE) != 0) {
        return auto_ranged_put->synced_data.num_parts_pending_read > 0;
    }

    /* In all other cases, cap the number of pending-reads to something reasonable */
    return auto_ranged_put->synced_data.num_parts_pending_read >= s_max_parts_pending_read;
}

static void s_s3_auto_ranged_put_send_request_finish(
    struct aws_s3_connection *connection,
    struct aws_http_stream *stream,
    int error_code) {
    struct aws_s3_request *request = connection->request;
    if (request->request_tag == AWS_S3_AUTO_RANGED_PUT_REQUEST_TAG_PART) {
        /* TODO: the single part upload may also be improved from a timeout as multipart. */
        aws_s3_client_update_upload_part_timeout(request->meta_request->client, request, error_code);
    }
    aws_s3_meta_request_send_request_finish_default(connection, stream, error_code);
}

static bool s_s3_auto_ranged_put_update(
    struct aws_s3_meta_request *meta_request,
    uint32_t flags,
    struct aws_s3_request **out_request) {
    AWS_PRECONDITION(meta_request);
    AWS_PRECONDITION(out_request);

    struct aws_s3_request *request = NULL;
    bool work_remaining = false;

    struct aws_s3_auto_ranged_put *auto_ranged_put = meta_request->impl;

    /* BEGIN CRITICAL SECTION */
    {
        aws_s3_meta_request_lock_synced_data(meta_request);

        if (!aws_s3_meta_request_has_finish_result_synced(meta_request)) {
            /* If resuming and list part has not been sent, do it now. */
            if (!auto_ranged_put->synced_data.list_parts_state.started) {
                request = aws_s3_request_new(
                    meta_request,
                    AWS_S3_AUTO_RANGED_PUT_REQUEST_TAG_LIST_PARTS,
                    AWS_S3_REQUEST_TYPE_LIST_PARTS,
                    0 /*part_number*/,
                    AWS_S3_REQUEST_FLAG_RECORD_RESPONSE_HEADERS);

                auto_ranged_put->synced_data.list_parts_state.started = true;

                goto has_work_remaining;
            }

            if (auto_ranged_put->synced_data.list_parts_state.continues) {
                /* If list parts need to continue, send another list parts request. */
                AWS_ASSERT(auto_ranged_put->synced_data.list_parts_continuation_token != NULL);
                request = aws_s3_request_new(
                    meta_request,
                    AWS_S3_AUTO_RANGED_PUT_REQUEST_TAG_LIST_PARTS,
                    AWS_S3_REQUEST_TYPE_LIST_PARTS,
                    0 /*part_number*/,
                    AWS_S3_REQUEST_FLAG_RECORD_RESPONSE_HEADERS);
                auto_ranged_put->synced_data.list_parts_state.continues = false;
                goto has_work_remaining;
            }

            if (!auto_ranged_put->synced_data.list_parts_state.completed) {
                /* waiting on list parts to finish. */
                goto has_work_remaining;
            }

            /* If we haven't already sent a create-multipart-upload message, do so now. */
            if (!auto_ranged_put->synced_data.create_multipart_upload_sent) {
                request = aws_s3_request_new(
                    meta_request,
                    AWS_S3_AUTO_RANGED_PUT_REQUEST_TAG_CREATE_MULTIPART_UPLOAD,
                    AWS_S3_REQUEST_TYPE_CREATE_MULTIPART_UPLOAD,
                    0 /*part_number*/,
                    AWS_S3_REQUEST_FLAG_RECORD_RESPONSE_HEADERS);

                auto_ranged_put->synced_data.create_multipart_upload_sent = true;

                goto has_work_remaining;
            }

            /* If the create-multipart-upload message hasn't been completed, then there is still additional work to do,
             * but it can't be done yet. */
            if (!auto_ranged_put->synced_data.create_multipart_upload_completed) {
                goto has_work_remaining;
            }

            bool should_create_next_part_request = false;
            bool request_previously_uploaded = false;
            if (auto_ranged_put->has_content_length && (auto_ranged_put->synced_data.num_parts_started <
                                                        auto_ranged_put->total_num_parts_from_content_length)) {
                /* Check if next part was previously uploaded (due to resume) */
                size_t part_index = auto_ranged_put->threaded_update_data.next_part_number - 1;

                struct aws_s3_mpu_part_info *part = NULL;
                aws_array_list_get_at(&auto_ranged_put->synced_data.part_list, &part, part_index);
                if (part != NULL) {
                    AWS_ASSERT(part->was_previously_uploaded == true);
                    /* This part has been uploaded. */
                    request_previously_uploaded = true;
                }

                if (s_should_skip_scheduling_more_parts_based_on_flags(auto_ranged_put, flags)) {
                    goto has_work_remaining;
                }

                should_create_next_part_request = true;

            } else if (!auto_ranged_put->has_content_length && !auto_ranged_put->synced_data.is_body_stream_at_end) {

                if (s_should_skip_scheduling_more_parts_based_on_flags(auto_ranged_put, flags)) {
                    goto has_work_remaining;
                }

                should_create_next_part_request = true;
            }

            if (should_create_next_part_request) {

                struct aws_s3_buffer_pool_ticket *ticket = NULL;
                if (meta_request->synced_data.async_write.ready_to_send) {
                    /* Async-write already has a ticket, take ownership */
                    AWS_FATAL_ASSERT(meta_request->synced_data.async_write.buffered_data_ticket);
                    ticket = meta_request->synced_data.async_write.buffered_data_ticket;
                    meta_request->synced_data.async_write.buffered_data_ticket = NULL;
                } else {
                    /* Try to reserve a ticket */
                    ticket = aws_s3_buffer_pool_reserve(meta_request->client->buffer_pool, meta_request->part_size);
                }

                if (ticket != NULL) {
                    /* Allocate a request for another part. */
                    request = aws_s3_request_new(
                        meta_request,
                        AWS_S3_AUTO_RANGED_PUT_REQUEST_TAG_PART,
                        AWS_S3_REQUEST_TYPE_UPLOAD_PART,
                        0 /*part_number*/,
                        AWS_S3_REQUEST_FLAG_RECORD_RESPONSE_HEADERS | AWS_S3_REQUEST_FLAG_PART_SIZE_REQUEST_BODY);

                    request->part_number = auto_ranged_put->threaded_update_data.next_part_number;

                    /* If request was previously uploaded, we prepare it to ensure checksums still match,
                     * but ultimately it gets marked no-op and we don't send it */
                    request->was_previously_uploaded = request_previously_uploaded;

                    request->ticket = ticket;

                    if (meta_request->synced_data.async_write.ready_to_send) {
                        /* Async-write already has a buffer */
                        request->request_body = meta_request->synced_data.async_write.buffered_data;
                    }

                    ++auto_ranged_put->threaded_update_data.next_part_number;
                    ++auto_ranged_put->synced_data.num_parts_started;
                    ++auto_ranged_put->synced_data.num_parts_pending_read;

                    AWS_LOGF_DEBUG(
                        AWS_LS_S3_META_REQUEST,
                        "id=%p: Returning request %p for part %d",
                        (void *)meta_request,
                        (void *)request,
                        request->part_number);
                }

                goto has_work_remaining;
            }

            /* There is one more request to send after all the parts (the complete-multipart-upload) but it can't be
             * done until all the parts have been completed.*/
            if (auto_ranged_put->has_content_length) {
                if (auto_ranged_put->synced_data.num_parts_completed !=
                    auto_ranged_put->total_num_parts_from_content_length) {
                    goto has_work_remaining;
                }
            } else {
                if ((!auto_ranged_put->synced_data.is_body_stream_at_end) ||
                    auto_ranged_put->synced_data.num_parts_completed !=
                        auto_ranged_put->synced_data.num_parts_started) {
                    goto has_work_remaining;
                }
            }

            /* If the complete-multipart-upload request hasn't been set yet, then send it now. */
            if (!auto_ranged_put->synced_data.complete_multipart_upload_sent) {
                request = aws_s3_request_new(
                    meta_request,
                    AWS_S3_AUTO_RANGED_PUT_REQUEST_TAG_COMPLETE_MULTIPART_UPLOAD,
                    AWS_S3_REQUEST_TYPE_COMPLETE_MULTIPART_UPLOAD,
                    0 /*part_number*/,
                    AWS_S3_REQUEST_FLAG_RECORD_RESPONSE_HEADERS);

                auto_ranged_put->synced_data.complete_multipart_upload_sent = true;

                goto has_work_remaining;
            }

            /* Wait for the complete-multipart-upload request to finish. */
            if (!auto_ranged_put->synced_data.complete_multipart_upload_completed) {
                goto has_work_remaining;
            }

            goto no_work_remaining;
        } else {

            /* If the create multipart upload hasn't been sent, then there is nothing left to do when canceling. */
            if (!auto_ranged_put->synced_data.create_multipart_upload_sent) {
                goto no_work_remaining;
            }

            /* If the create-multipart-upload request is still in flight, wait for it to finish. */
            if (!auto_ranged_put->synced_data.create_multipart_upload_completed) {
                goto has_work_remaining;
            }

            /* If the number of parts completed is less than the number of parts sent, then we need to wait until all of
             * those parts are done sending before aborting. */
            if (auto_ranged_put->synced_data.num_parts_completed < auto_ranged_put->synced_data.num_parts_started) {
                goto has_work_remaining;
            }

            /* If the complete-multipart-upload is already in flight, then we can't necessarily send an abort. */
            if (auto_ranged_put->synced_data.complete_multipart_upload_sent &&
                !auto_ranged_put->synced_data.complete_multipart_upload_completed) {
                goto has_work_remaining;
            }

            /* If the upload was paused or resume failed, we don't abort the multipart upload. */
            if (meta_request->synced_data.finish_result.error_code == AWS_ERROR_S3_PAUSED ||
                meta_request->synced_data.finish_result.error_code == AWS_ERROR_S3_RESUME_FAILED) {
                goto no_work_remaining;
            }

            /* If the complete-multipart-upload completed successfully, then there is nothing to abort since the
             * transfer has already finished. */
            if (auto_ranged_put->synced_data.complete_multipart_upload_completed &&
                auto_ranged_put->synced_data.complete_multipart_upload_error_code == AWS_ERROR_SUCCESS) {
                goto no_work_remaining;
            }

            /* If we made it here, and the abort-multipart-upload message hasn't been sent yet, then do so now. */
            if (!auto_ranged_put->synced_data.abort_multipart_upload_sent) {
                if (auto_ranged_put->upload_id == NULL) {
                    goto no_work_remaining;
                }
                if (auto_ranged_put->base.synced_data.finish_result.error_code == AWS_ERROR_SUCCESS) {
                    /* Not sending abort when success even if we haven't sent complete MPU, in case we resume after MPU
                     * already completed. */
                    goto no_work_remaining;
                }

                request = aws_s3_request_new(
                    meta_request,
                    AWS_S3_AUTO_RANGED_PUT_REQUEST_TAG_ABORT_MULTIPART_UPLOAD,
                    AWS_S3_REQUEST_TYPE_ABORT_MULTIPART_UPLOAD,
                    0 /*part_number*/,
                    AWS_S3_REQUEST_FLAG_RECORD_RESPONSE_HEADERS | AWS_S3_REQUEST_FLAG_ALWAYS_SEND);

                auto_ranged_put->synced_data.abort_multipart_upload_sent = true;

                goto has_work_remaining;
            }

            /* Wait for the multipart upload to be completed. */
            if (!auto_ranged_put->synced_data.abort_multipart_upload_completed) {
                goto has_work_remaining;
            }

            goto no_work_remaining;
        }

    has_work_remaining:
        work_remaining = true;

    no_work_remaining:
        /* If some events are still being delivered to caller, then wait for those to finish */
        if (!work_remaining && aws_s3_meta_request_are_events_out_for_delivery_synced(meta_request)) {
            work_remaining = true;
        }

        if (!work_remaining) {
            aws_s3_meta_request_set_success_synced(meta_request, AWS_HTTP_STATUS_CODE_200_OK);
        }

        aws_s3_meta_request_unlock_synced_data(meta_request);
    }
    /* END CRITICAL SECTION */

    if (work_remaining) {
        *out_request = request;
    } else {
        AWS_ASSERT(request == NULL);

        aws_s3_meta_request_finish(meta_request);
    }

    return work_remaining;
}

/**
 * Helper to compute request body size.
 * Basically returns either part size or if content is not equally divisible into parts, the size of the remaining last
 * part.
 */
static size_t s_compute_request_body_size(
    const struct aws_s3_meta_request *meta_request,
    uint32_t part_number,
    uint64_t *offset_out) {
    AWS_PRECONDITION(meta_request);

    const struct aws_s3_auto_ranged_put *auto_ranged_put = meta_request->impl;

    size_t request_body_size = meta_request->part_size;
    /* Last part--adjust size to match remaining content length. */
    if (auto_ranged_put->has_content_length && part_number == auto_ranged_put->total_num_parts_from_content_length) {
        size_t content_remainder = (size_t)(auto_ranged_put->content_length % (uint64_t)meta_request->part_size);

        if (content_remainder > 0) {
            request_body_size = content_remainder;
        }
    }
    /* The part_number starts at 1 */
    *offset_out = (part_number - 1) * meta_request->part_size;

    return request_body_size;
}

static int s_verify_part_matches_checksum(
    struct aws_allocator *allocator,
    struct aws_byte_cursor body_cur,
    enum aws_s3_checksum_algorithm algorithm,
    struct aws_byte_cursor part_checksum) {
    AWS_PRECONDITION(allocator);

    if (algorithm == AWS_SCA_NONE) {
        return AWS_OP_SUCCESS;
    }

    struct aws_byte_buf checksum;
    if (aws_byte_buf_init(&checksum, allocator, aws_get_digest_size_from_checksum_algorithm(algorithm))) {
        return AWS_OP_ERR;
    }

    struct aws_byte_buf encoded_checksum = {0};

    int return_status = AWS_OP_SUCCESS;

    size_t encoded_len = 0;
    if (aws_base64_compute_encoded_len(aws_get_digest_size_from_checksum_algorithm(algorithm), &encoded_len)) {
        AWS_LOGF_ERROR(
            AWS_LS_S3_META_REQUEST, "Failed to resume upload. Unable to determine length of encoded checksum.");
        return_status = aws_raise_error(AWS_ERROR_S3_RESUME_FAILED);
        goto on_done;
    }

    if (aws_checksum_compute(allocator, algorithm, &body_cur, &checksum)) {
        AWS_LOGF_ERROR(
            AWS_LS_S3_META_REQUEST, "Failed to resume upload. Unable to compute checksum for the skipped part.");
        return_status = aws_raise_error(AWS_ERROR_S3_RESUME_FAILED);
        goto on_done;
    }

    if (aws_byte_buf_init(&encoded_checksum, allocator, encoded_len)) {
        AWS_LOGF_ERROR(
            AWS_LS_S3_META_REQUEST, "Failed to resume upload. Unable to allocate buffer for encoded checksum.");
        return_status = aws_raise_error(AWS_ERROR_S3_RESUME_FAILED);
        goto on_done;
    }

    struct aws_byte_cursor checksum_cur = aws_byte_cursor_from_buf(&checksum);
    if (aws_base64_encode(&checksum_cur, &encoded_checksum)) {
        AWS_LOGF_ERROR(AWS_LS_S3_META_REQUEST, "Failed to resume upload. Unable to encode checksum.");
        return_status = aws_raise_error(AWS_ERROR_S3_RESUME_FAILED);
        goto on_done;
    }

    if (!aws_byte_cursor_eq_byte_buf(&part_checksum, &encoded_checksum)) {
        AWS_LOGF_ERROR(
            AWS_LS_S3_META_REQUEST, "Failed to resume upload. Checksum for previously uploaded part does not match");
        return_status = aws_raise_error(AWS_ERROR_S3_RESUMED_PART_CHECKSUM_MISMATCH);
        goto on_done;
    }

on_done:
    aws_byte_buf_clean_up(&checksum);
    aws_byte_buf_clean_up(&encoded_checksum);
    return return_status;
}

void s_s3_auto_ranged_put_schedule_prepare_request(
    struct aws_s3_meta_request *meta_request,
    struct aws_s3_request *request,
    aws_s3_meta_request_prepare_request_callback_fn *callback,
    void *user_data) {
    AWS_PRECONDITION(meta_request);
    AWS_PRECONDITION(request);

    /* When the body stream supports reading in parallel, and it's upload parts, do parallel preparation to speed up
     * reading. */
    bool parallel_prepare =
        (meta_request->request_body_parallel_stream && request->request_tag == AWS_S3_AUTO_RANGED_PUT_REQUEST_TAG_PART);

    aws_s3_meta_request_schedule_prepare_request_default_impl(
        meta_request, request, parallel_prepare /*parallel*/, callback, user_data);
}

/* Given a request, prepare it for sending based on its description. */
static struct aws_future_void *s_s3_auto_ranged_put_prepare_request(struct aws_s3_request *request) {

    struct aws_future_void *asyncstep_prepare_request = aws_future_void_new(request->allocator);

    /* Store data for async job */
    struct aws_s3_auto_ranged_put_prepare_request_job *request_prep =
        aws_mem_calloc(request->allocator, 1, sizeof(struct aws_s3_auto_ranged_put_prepare_request_job));
    request_prep->allocator = request->allocator;
    request_prep->on_complete = aws_future_void_acquire(asyncstep_prepare_request);
    request_prep->request = request;

    /* Each type of request prepares an aws_http_message in its own way, which maybe require async substeps */
    switch (request->request_tag) {
        case AWS_S3_AUTO_RANGED_PUT_REQUEST_TAG_LIST_PARTS:
            request_prep->asyncstep_prepare_message = s_s3_prepare_list_parts(request);
            break;
        case AWS_S3_AUTO_RANGED_PUT_REQUEST_TAG_CREATE_MULTIPART_UPLOAD:
            request_prep->asyncstep_prepare_message = s_s3_prepare_create_multipart_upload(request);
            break;
        case AWS_S3_AUTO_RANGED_PUT_REQUEST_TAG_PART:
            request_prep->asyncstep_prepare_message = s_s3_prepare_upload_part(request);
            break;
        case AWS_S3_AUTO_RANGED_PUT_REQUEST_TAG_COMPLETE_MULTIPART_UPLOAD:
            request_prep->asyncstep_prepare_message = s_s3_prepare_complete_multipart_upload(request);
            break;
        case AWS_S3_AUTO_RANGED_PUT_REQUEST_TAG_ABORT_MULTIPART_UPLOAD:
            request_prep->asyncstep_prepare_message = s_s3_prepare_abort_multipart_upload(request);
            break;
        default:
            AWS_FATAL_ASSERT(0);
            break;
    }

    /* When the specific type of message is ready, finish common preparation steps */
    aws_future_http_message_register_callback(
        request_prep->asyncstep_prepare_message, s_s3_auto_ranged_put_prepare_request_finish, request_prep);

    return asyncstep_prepare_request;
}

/* Prepare a ListParts request.
 * Currently, this is actually synchronous. */
static struct aws_future_http_message *s_s3_prepare_list_parts(struct aws_s3_request *request) {
    struct aws_s3_meta_request *meta_request = request->meta_request;
    struct aws_s3_auto_ranged_put *auto_ranged_put = meta_request->impl;

    struct aws_http_message *message = NULL;
    int message_creation_result = AWS_OP_ERR;
    /* BEGIN CRITICAL SECTION */
    {
        aws_s3_meta_request_lock_synced_data(meta_request);

        if (auto_ranged_put->synced_data.list_parts_continuation_token) {
            AWS_LOGF_DEBUG(
                AWS_LS_S3_META_REQUEST,
                "id=%p ListParts for Multi-part Upload, with ID:%s, continues with token:%s.",
                (void *)meta_request,
                aws_string_c_str(auto_ranged_put->upload_id),
                aws_string_c_str(auto_ranged_put->synced_data.list_parts_continuation_token));
            struct aws_byte_cursor continuation_cur =
                aws_byte_cursor_from_string(auto_ranged_put->synced_data.list_parts_continuation_token);
            message_creation_result = aws_s3_construct_next_paginated_request_http_message(
                auto_ranged_put->synced_data.list_parts_operation, &continuation_cur, &message);
        } else {
            message_creation_result = aws_s3_construct_next_paginated_request_http_message(
                auto_ranged_put->synced_data.list_parts_operation, NULL, &message);
        }

        aws_s3_meta_request_unlock_synced_data(meta_request);
    }
    /* END CRITICAL SECTION */
    /* ListPart will not fail to create the next message `s_construct_next_request_http_message` */
    AWS_FATAL_ASSERT(message_creation_result == AWS_OP_SUCCESS);
    if (meta_request->checksum_config.checksum_algorithm == AWS_SCA_NONE) {
        /* We don't need to worry about the pre-calculated checksum from user as for multipart upload, only way
         * to calculate checksum for multipart upload is from client. */
        aws_s3_message_util_copy_headers(
            meta_request->initial_request_message,
            message,
            g_s3_list_parts_excluded_headers,
            g_s3_list_parts_excluded_headers_count,
            true);
    } else {
        aws_s3_message_util_copy_headers(
            meta_request->initial_request_message,
            message,
            g_s3_list_parts_with_checksum_excluded_headers,
            g_s3_list_parts_with_checksum_excluded_headers_count,
            true);
    }
    AWS_ASSERT(message);
    struct aws_future_http_message *future = aws_future_http_message_new(request->allocator);
    aws_future_http_message_set_result_by_move(future, &message);

    return future;
}

/* Prepare a CreateMultipartUpload request.
 * Currently, this is actually synchronous. */
struct aws_future_http_message *s_s3_prepare_create_multipart_upload(struct aws_s3_request *request) {
    struct aws_s3_meta_request *meta_request = request->meta_request;

    /* Create the message to create a new multipart upload. */
    struct aws_http_message *message = aws_s3_create_multipart_upload_message_new(
        meta_request->allocator, meta_request->initial_request_message, &meta_request->checksum_config);

    struct aws_future_http_message *future = aws_future_http_message_new(request->allocator);
    if (message != NULL) {
        aws_future_http_message_set_result_by_move(future, &message);
    } else {
        aws_future_http_message_set_error(future, aws_last_error_or_unknown());
    }
    return future;
}

/* Prepare an UploadPart request */
struct aws_future_http_message *s_s3_prepare_upload_part(struct aws_s3_request *request) {
    struct aws_s3_meta_request *meta_request = request->meta_request;
    struct aws_allocator *allocator = request->allocator;

    struct aws_future_http_message *message_future = aws_future_http_message_new(allocator);

    struct aws_s3_prepare_upload_part_job *part_prep =
        aws_mem_calloc(allocator, 1, sizeof(struct aws_s3_prepare_upload_part_job));
    part_prep->allocator = allocator;
    part_prep->request = request;
    part_prep->on_complete = aws_future_http_message_acquire(message_future);

    if (request->num_times_prepared == 0) {
        /* Preparing request for the first time.
         * Next async step: read through the body stream until we've
         * skipped over parts that were already uploaded (in case we're resuming
         * from an upload that had been paused) */

        /* Read the body */
        uint64_t offset = 0;
        size_t request_body_size = s_compute_request_body_size(meta_request, request->part_number, &offset);
        if (request->request_body.capacity == 0) {
            AWS_FATAL_ASSERT(request->ticket);
            request->request_body =
                aws_s3_buffer_pool_acquire_buffer(request->meta_request->client->buffer_pool, request->ticket);
            request->request_body.capacity = request_body_size;
        }

        part_prep->asyncstep_read_part = aws_s3_meta_request_read_body(meta_request, offset, &request->request_body);
        aws_future_bool_register_callback(
            part_prep->asyncstep_read_part, s_s3_prepare_upload_part_on_read_done, part_prep);
    } else {
        /* Not the first time preparing request (e.g. retry).
         * We can skip over the async steps that read the body stream */
        s_s3_prepare_upload_part_finish(part_prep, AWS_ERROR_SUCCESS);
    }

    return message_future;
}

/* Completion callback for reading this part's chunk of the body stream */
static void s_s3_prepare_upload_part_on_read_done(void *user_data) {
    struct aws_s3_prepare_upload_part_job *part_prep = user_data;
    struct aws_s3_request *request = part_prep->request;
    struct aws_s3_meta_request *meta_request = request->meta_request;
    struct aws_s3_auto_ranged_put *auto_ranged_put = meta_request->impl;
    bool has_content_length = auto_ranged_put->has_content_length != 0;

    int error_code = aws_future_bool_get_error(part_prep->asyncstep_read_part);

    /* If reading failed, the prepare-upload-part job has failed */
    if (error_code != AWS_ERROR_SUCCESS) {
        AWS_LOGF_ERROR(
            AWS_LS_S3_META_REQUEST,
            "id=%p: Failed reading request body, error %d (%s) req len %zu req cap %zu",
            (void *)meta_request,
            error_code,
            aws_error_str(error_code),
            request->request_body.len,
            request->request_body.capacity);
        goto on_done;
    }
    /* Reading succeeded. */
    bool is_body_stream_at_end = aws_future_bool_get_result(part_prep->asyncstep_read_part);

    uint64_t offset = 0;
    size_t request_body_size = s_compute_request_body_size(meta_request, request->part_number, &offset);
    /* If Content-Length is defined, check that we read the expected amount */
    if (has_content_length && (request->request_body.len < request_body_size)) {
        error_code = AWS_ERROR_S3_INCORRECT_CONTENT_LENGTH;
        AWS_LOGF_ERROR(
            AWS_LS_S3_META_REQUEST,
            "id=%p: Request body is smaller than 'Content-Length' header said it would be",
            (void *)meta_request);
        goto on_done;
    }
    request->is_noop = request->part_number >
                           1 && /* allow first part to have 0 length to support empty unknown content length objects. */
                       request->request_body.len == 0;

    /* BEGIN CRITICAL SECTION */
    aws_s3_meta_request_lock_synced_data(meta_request);

    --auto_ranged_put->synced_data.num_parts_pending_read;

    auto_ranged_put->synced_data.is_body_stream_at_end = is_body_stream_at_end;
    struct aws_s3_mpu_part_info *previously_uploaded_info = NULL;
    if (request->was_previously_uploaded) {
        aws_array_list_get_at(
            &auto_ranged_put->synced_data.part_list, &previously_uploaded_info, request->part_number - 1);
        AWS_ASSERT(previously_uploaded_info != NULL && previously_uploaded_info->was_previously_uploaded == true);
        /* Already uploaded, set the noop to be true. */
        request->is_noop = true;
    }
    if (!request->is_noop) {
        /* The part can finish out of order. Resize array-list to be long enough to hold this part,
         * filling any intermediate slots with NULL. */
        aws_array_list_ensure_capacity(&auto_ranged_put->synced_data.part_list, request->part_number);
        while (aws_array_list_length(&auto_ranged_put->synced_data.part_list) < request->part_number) {
            struct aws_s3_mpu_part_info *null_part = NULL;
            aws_array_list_push_back(&auto_ranged_put->synced_data.part_list, &null_part);
        }
        /* Add part to array-list */
        struct aws_s3_mpu_part_info *part =
            aws_mem_calloc(meta_request->allocator, 1, sizeof(struct aws_s3_mpu_part_info));
        part->size = request->request_body.len;
        aws_array_list_set_at(&auto_ranged_put->synced_data.part_list, &part, request->part_number - 1);
    }
    aws_s3_meta_request_unlock_synced_data(meta_request);
    /* END CRITICAL SECTION */

    if (previously_uploaded_info) {
        /* Part was previously uploaded, check that it matches what we just read.
         * (Yes it's weird that we keep a pointer to the part_info even after
         * releasing the lock that protects part_list. But it's the resizable
         * part_list that needs lock protection. A previously uploaded part_info is const,
         * and it's on the heap, so it's safe to keep the pointer around) */
        if (request->request_body.len != previously_uploaded_info->size) {
            error_code = AWS_ERROR_S3_RESUME_FAILED;
            AWS_LOGF_ERROR(
                AWS_LS_S3_META_REQUEST,
                "id=%p: Failed resuming upload, previous upload used different part size.",
                (void *)meta_request);
            goto on_done;
        }
        /* if previously uploaded part had a checksum, compare it to what we just skipped */
        if (previously_uploaded_info->checksum_base64.len > 0 &&
            s_verify_part_matches_checksum(
                meta_request->allocator,
                aws_byte_cursor_from_buf(&request->request_body),
                meta_request->checksum_config.checksum_algorithm,
                aws_byte_cursor_from_buf(&previously_uploaded_info->checksum_base64))) {
            error_code = aws_last_error_or_unknown();
            goto on_done;
        }
    }

    /* We throttle the number of parts that can be "pending read"
     * (e.g. only 1 at a time if reading from async-stream).
     * Now that read is complete, poke the client to see if it can give us more work.
     *
     * Poking now gives measurable speedup (1%) for async streaming,
     * vs waiting until all the part-prep steps are complete (still need to sign, etc) */
    aws_s3_client_schedule_process_work(meta_request->client);

on_done:
    s_s3_prepare_upload_part_finish(part_prep, error_code);
}

/* Finish async preparation of an UploadPart request */
static void s_s3_prepare_upload_part_finish(struct aws_s3_prepare_upload_part_job *part_prep, int error_code) {
    struct aws_s3_request *request = part_prep->request;
    struct aws_s3_meta_request *meta_request = request->meta_request;
    struct aws_s3_auto_ranged_put *auto_ranged_put = meta_request->impl;

    if (error_code != AWS_ERROR_SUCCESS) {
        aws_future_http_message_set_error(part_prep->on_complete, error_code);
        goto on_done;
    }

    struct aws_byte_buf *checksum_buf = NULL;
    if (request->is_noop) {
        AWS_LOGF_DEBUG(
            AWS_LS_S3_META_REQUEST,
            "id=%p UploadPart with part num %u for Multi-part Upload, with ID:%s"
            "is noop due to encountering end of stream",
            (void *)meta_request,
            request->part_number,
            aws_string_c_str(auto_ranged_put->upload_id));

    } else {

        /* BEGIN CRITICAL SECTION */
        {
            aws_s3_meta_request_lock_synced_data(meta_request);
            struct aws_s3_mpu_part_info *part = NULL;
            aws_array_list_get_at(&auto_ranged_put->synced_data.part_list, &part, request->part_number - 1);
            AWS_ASSERT(part != NULL);
            checksum_buf = &part->checksum_base64;
            /* Clean up the buffer in case of it's initialized before and retry happens. */
            aws_byte_buf_clean_up(checksum_buf);
            aws_s3_meta_request_unlock_synced_data(meta_request);
        }
        /* END CRITICAL SECTION */

        AWS_LOGF_DEBUG(
            AWS_LS_S3_META_REQUEST,
            "id=%p UploadPart for Multi-part Upload, with ID:%s",
            (void *)meta_request,
            aws_string_c_str(auto_ranged_put->upload_id));
    }

    /* Create a new put-object message to upload a part. */
    struct aws_http_message *message = aws_s3_upload_part_message_new(
        meta_request->allocator,
        meta_request->initial_request_message,
        &request->request_body,
        request->part_number,
        auto_ranged_put->upload_id,
        meta_request->should_compute_content_md5,
        &meta_request->checksum_config,
        checksum_buf);
    if (message == NULL) {
        aws_future_http_message_set_error(part_prep->on_complete, aws_last_error());
        goto on_done;
    }

    /* Success! */
    aws_future_http_message_set_result_by_move(part_prep->on_complete, &message);

on_done:
    AWS_FATAL_ASSERT(aws_future_http_message_is_done(part_prep->on_complete));
    aws_future_bool_release(part_prep->asyncstep_read_part);
    aws_future_http_message_release(part_prep->on_complete);
    aws_mem_release(part_prep->allocator, part_prep);
}

/* Allow user to review what we've uploaded, and fail the meta-request if they don't approve. */
static int s_s3_review_multipart_upload(struct aws_s3_request *request) {
    struct aws_s3_meta_request *meta_request = request->meta_request;
    struct aws_s3_auto_ranged_put *auto_ranged_put = meta_request->impl;

    /* If user registered no callback, then success! */
    if (meta_request->upload_review_callback == NULL) {
        return AWS_OP_SUCCESS;
    }

    /* Prepare review info */
    struct aws_s3_upload_review review = {
        .checksum_algorithm = meta_request->checksum_config.checksum_algorithm,
    };

    /* BEGIN CRITICAL SECTION */
    aws_s3_meta_request_lock_synced_data(meta_request);

    review.part_count = aws_array_list_length(&auto_ranged_put->synced_data.part_list);

    if (review.part_count > 0) {
        review.part_array =
            aws_mem_calloc(meta_request->allocator, review.part_count, sizeof(struct aws_s3_upload_part_review));

        for (size_t part_index = 0; part_index < review.part_count; ++part_index) {
            struct aws_s3_mpu_part_info *part;
            aws_array_list_get_at(&auto_ranged_put->synced_data.part_list, &part, part_index);

            struct aws_s3_upload_part_review *part_review = &review.part_array[part_index];
            part_review->size = part->size;
            part_review->checksum = aws_byte_cursor_from_buf(&part->checksum_base64);
        }
    }

    aws_s3_meta_request_unlock_synced_data(meta_request);
    /* END CRITICAL SECTION */

    /* Invoke callback */
    int error_code = AWS_ERROR_SUCCESS;
    if (meta_request->upload_review_callback(meta_request, &review, meta_request->user_data) != AWS_OP_SUCCESS) {
        error_code = aws_last_error_or_unknown();
    }

    /* Clean up review info */
    aws_mem_release(meta_request->allocator, review.part_array);

    if (error_code == AWS_ERROR_SUCCESS) {
        return AWS_OP_SUCCESS;
    } else {
        AWS_LOGF_ERROR(
            AWS_LS_S3_META_REQUEST,
            "id=%p: Upload review callback raised error %d (%s)",
            (void *)meta_request,
            error_code,
            aws_error_str(error_code));
        return aws_raise_error(error_code);
    }
}

/* Prepare a CompleteMultipartUpload request. */
static struct aws_future_http_message *s_s3_prepare_complete_multipart_upload(struct aws_s3_request *request) {
    struct aws_s3_meta_request *meta_request = request->meta_request;
    struct aws_s3_auto_ranged_put *auto_ranged_put = meta_request->impl;
    struct aws_allocator *allocator = request->allocator;

    struct aws_future_http_message *message_future = aws_future_http_message_new(allocator);

    AWS_FATAL_ASSERT(auto_ranged_put->upload_id);

    if (request->num_times_prepared == 0) {
        /**
         * The prepare stage for CompleteMultipartUpload is guaranteed to happen from the the meta-request's
         * io_event_loop thread. So that it's safe to invoke the callback from this stage and not overlapping with any
         * other callbacks.
         */

        /* Invoke upload_review_callback, and fail meta-request if user raises an error */
        if (s_s3_review_multipart_upload(request) != AWS_OP_SUCCESS) {
            aws_future_http_message_set_error(message_future, aws_last_error());
            goto on_done;
        }
        if (auto_ranged_put->base.checksum_config.full_object_checksum_callback) {
            /* Invoke the callback to fill up the full object checksum. Let server side to verify the checksum. */
            struct aws_string *result = auto_ranged_put->base.checksum_config.full_object_checksum_callback(
                meta_request, auto_ranged_put->base.checksum_config.user_data);
            if (!result) {
                int error_code = aws_last_error_or_unknown();
                AWS_LOGF_ERROR(
                    AWS_LS_S3_META_REQUEST,
                    "id=%p: Full object checksum callback raised error %d (%s)",
                    (void *)meta_request,
                    error_code,
                    aws_error_str(error_code));
                /* Error from the callback */
                aws_future_http_message_set_error(message_future, error_code);
                goto on_done;
            }
            aws_byte_buf_init_copy_from_cursor(
                &auto_ranged_put->base.checksum_config.full_object_checksum,
                allocator,
                aws_byte_cursor_from_string(result));
            aws_string_destroy(result);
        }

        /* Allocate request body */
        aws_byte_buf_init(
            &request->request_body, meta_request->allocator, s_complete_multipart_upload_init_body_size_bytes);

    } else {
        /* This is a retry, reset request body */
        aws_byte_buf_reset(&request->request_body, false);
    }

    /* BEGIN CRITICAL SECTION */
    aws_s3_meta_request_lock_synced_data(meta_request);

    /* Build the message to complete our multipart upload, which includes a payload describing all of
     * our completed parts. */
    struct aws_http_message *message = aws_s3_complete_multipart_message_new(
        meta_request->allocator,
        meta_request->initial_request_message,
        &request->request_body,
        auto_ranged_put->upload_id,
        &auto_ranged_put->synced_data.part_list,
        &meta_request->checksum_config);

    aws_s3_meta_request_unlock_synced_data(meta_request);
    /* END CRITICAL SECTION */

    if (message == NULL) {
        aws_future_http_message_set_error(message_future, aws_last_error());
        goto on_done;
    }

    /* Success! */
    aws_future_http_message_set_result_by_move(message_future, &message);

on_done:
    AWS_FATAL_ASSERT(aws_future_http_message_is_done(message_future));
    return message_future;
}

/* Prepare an AbortMultipartUpload request.
 * Currently, this is actually synchronous. */
struct aws_future_http_message *s_s3_prepare_abort_multipart_upload(struct aws_s3_request *request) {
    struct aws_s3_meta_request *meta_request = request->meta_request;
    struct aws_s3_auto_ranged_put *auto_ranged_put = meta_request->impl;

    AWS_FATAL_ASSERT(auto_ranged_put->upload_id);
    AWS_LOGF_DEBUG(
        AWS_LS_S3_META_REQUEST,
        "id=%p Abort multipart upload request for upload id %s.",
        (void *)meta_request,
        aws_string_c_str(auto_ranged_put->upload_id));

    if (request->num_times_prepared == 0) {
        aws_byte_buf_init(
            &request->request_body, meta_request->allocator, s_abort_multipart_upload_init_body_size_bytes);
    } else {
        aws_byte_buf_reset(&request->request_body, false);
    }

    /* Build the message to abort our multipart upload */
    struct aws_http_message *message = aws_s3_abort_multipart_upload_message_new(
        meta_request->allocator, meta_request->initial_request_message, auto_ranged_put->upload_id);

    struct aws_future_http_message *future = aws_future_http_message_new(request->allocator);
    if (message != NULL) {
        aws_future_http_message_set_result_by_move(future, &message);
    } else {
        aws_future_http_message_set_error(future, aws_last_error_or_unknown());
    }
    return future;
}

/* Finish the vtable->prepare_request() job */
static void s_s3_auto_ranged_put_prepare_request_finish(void *user_data) {
    struct aws_s3_auto_ranged_put_prepare_request_job *request_prep = user_data;
    struct aws_s3_request *request = request_prep->request;
    struct aws_s3_meta_request *meta_request = request->meta_request;

    /* Did we successfully create the type-specific HTTP message? */
    int error_code = aws_future_http_message_get_error(request_prep->asyncstep_prepare_message);
    if (error_code != AWS_ERROR_SUCCESS) {
        AWS_LOGF_ERROR(
            AWS_LS_S3_META_REQUEST,
            "id=%p Could not allocate message for request with tag %d for auto-ranged-put meta request.",
            (void *)meta_request,
            request->request_tag);

        goto on_done;
    }

    /* Success! Apply aws_http_message to aws_s3_request */
    struct aws_http_message *message =
        aws_future_http_message_get_result_by_move(request_prep->asyncstep_prepare_message);
    aws_s3_request_setup_send_data(request, message);
    aws_http_message_release(message);

    AWS_LOGF_DEBUG(
        AWS_LS_S3_META_REQUEST,
        "id=%p: Prepared request %p for part %d",
        (void *)meta_request,
        (void *)request,
        request->part_number);

on_done:
    if (error_code == AWS_ERROR_SUCCESS) {
        aws_future_void_set_result(request_prep->on_complete);
    } else {
        aws_future_void_set_error(request_prep->on_complete, error_code);
    }

    aws_future_http_message_release(request_prep->asyncstep_prepare_message);
    aws_future_void_release(request_prep->on_complete);
    aws_mem_release(request_prep->allocator, request_prep);
}

/* Invoked when no-retry will happen */
static void s_s3_auto_ranged_put_request_finished(
    struct aws_s3_meta_request *meta_request,
    struct aws_s3_request *request,
    int error_code) {

    AWS_PRECONDITION(meta_request);
    AWS_PRECONDITION(meta_request->impl);
    AWS_PRECONDITION(request);

    struct aws_s3_auto_ranged_put *auto_ranged_put = meta_request->impl;
    aws_s3_meta_request_lock_synced_data(meta_request);

    switch (request->request_tag) {

        case AWS_S3_AUTO_RANGED_PUT_REQUEST_TAG_LIST_PARTS: {

            bool has_more_results = false;

            if (error_code == AWS_ERROR_SUCCESS) {

                struct aws_byte_cursor body_cursor = aws_byte_cursor_from_buf(&request->send_data.response_body);
                /* Clear the token before */
                aws_string_destroy(auto_ranged_put->synced_data.list_parts_continuation_token);
                auto_ranged_put->synced_data.list_parts_continuation_token = NULL;
                if (aws_s3_paginated_operation_on_response(
                        auto_ranged_put->synced_data.list_parts_operation,
                        &body_cursor,
                        &auto_ranged_put->synced_data.list_parts_continuation_token,
                        &has_more_results)) {
                    AWS_LOGF_ERROR(
                        AWS_LS_S3_META_REQUEST, "id=%p Failed to parse list parts response.", (void *)meta_request);
                    error_code = AWS_ERROR_S3_LIST_PARTS_PARSE_FAILED;
                } else if (!has_more_results) {
                    uint64_t bytes_previously_uploaded = 0;
                    int parts_previously_uploaded = 0;

                    for (size_t part_index = 0;
                         part_index < aws_array_list_length(&auto_ranged_put->synced_data.part_list);
                         part_index++) {
                        struct aws_s3_mpu_part_info *part = NULL;
                        aws_array_list_get_at(&auto_ranged_put->synced_data.part_list, &part, part_index);
                        if (part != NULL) {
                            /* Update the number of parts sent/completed previously */
                            ++parts_previously_uploaded;
                            bytes_previously_uploaded += part->size;
                        }
                    }

                    AWS_LOGF_DEBUG(
                        AWS_LS_S3_META_REQUEST,
                        "id=%p: Resuming PutObject. %d out of %d parts have completed during previous request.",
                        (void *)meta_request,
                        parts_previously_uploaded,
                        auto_ranged_put->total_num_parts_from_content_length);

                    /* Deliver an initial progress_callback to report all previously uploaded parts. */
                    if (meta_request->progress_callback != NULL && bytes_previously_uploaded > 0) {
                        struct aws_s3_meta_request_event event = {.type = AWS_S3_META_REQUEST_EVENT_PROGRESS};
                        event.u.progress.info.bytes_transferred = bytes_previously_uploaded;
                        event.u.progress.info.content_length = auto_ranged_put->content_length;
                        aws_s3_meta_request_add_event_for_delivery_synced(meta_request, &event);
                    }
                }
            }

            if (has_more_results) {
                /* If list parts has more result, make sure list parts continues */
                auto_ranged_put->synced_data.list_parts_state.continues = true;
                auto_ranged_put->synced_data.list_parts_state.completed = false;
            } else {
                /* No more result, complete the list parts */
                auto_ranged_put->synced_data.list_parts_state.continues = false;
                auto_ranged_put->synced_data.list_parts_state.completed = true;
            }
            auto_ranged_put->synced_data.list_parts_error_code = error_code;

            if (error_code != AWS_ERROR_SUCCESS) {
                if (request->send_data.response_status == AWS_HTTP_STATUS_CODE_404_NOT_FOUND &&
                    auto_ranged_put->resume_token->num_parts_completed ==
                        auto_ranged_put->resume_token->total_num_parts) {
                    AWS_LOGF_DEBUG(
                        AWS_LS_S3_META_REQUEST,
                        "id=%p: Resuming PutObject ended early, since there is nothing to resume"
                        "(request finished prior to being paused?)",
                        (void *)meta_request);

                    aws_s3_meta_request_set_success_synced(meta_request, AWS_HTTP_STATUS_CODE_200_OK);
                } else {
                    aws_s3_meta_request_set_fail_synced(meta_request, request, error_code);
                }
            }
        } break;

        case AWS_S3_AUTO_RANGED_PUT_REQUEST_TAG_CREATE_MULTIPART_UPLOAD: {
            struct aws_http_headers *needed_response_headers = NULL;

            if (error_code == AWS_ERROR_SUCCESS) {
                needed_response_headers = aws_http_headers_new(meta_request->allocator);
                const size_t copy_header_count = AWS_ARRAY_SIZE(s_create_multipart_upload_copy_headers);

                /* Copy any headers now that we'll need for the final, transformed headers later. */
                for (size_t header_index = 0; header_index < copy_header_count; ++header_index) {
                    const struct aws_byte_cursor *header_name = &s_create_multipart_upload_copy_headers[header_index];
                    struct aws_byte_cursor header_value;
                    AWS_ZERO_STRUCT(header_value);

                    if (aws_http_headers_get(request->send_data.response_headers, *header_name, &header_value) ==
                        AWS_OP_SUCCESS) {
                        aws_http_headers_set(needed_response_headers, *header_name, header_value);
                    }
                }

                struct aws_byte_cursor xml_doc = aws_byte_cursor_from_buf(&request->send_data.response_body);

                /* Find the upload id for this multipart upload. */
                struct aws_byte_cursor upload_id = {0};
                const char *xml_path[] = {"InitiateMultipartUploadResult", "UploadId", NULL};
                aws_xml_get_body_at_path(meta_request->allocator, xml_doc, xml_path, &upload_id);

                if (upload_id.len == 0) {
                    AWS_LOGF_ERROR(
                        AWS_LS_S3_META_REQUEST,
                        "id=%p Could not find upload-id in create-multipart-upload response",
                        (void *)meta_request);

                    aws_raise_error(AWS_ERROR_S3_MISSING_UPLOAD_ID);
                    error_code = AWS_ERROR_S3_MISSING_UPLOAD_ID;
                } else {
                    /* Store the multipart upload id. */
                    auto_ranged_put->upload_id = aws_string_new_from_cursor(meta_request->allocator, &upload_id);
                }
            }

            AWS_ASSERT(auto_ranged_put->synced_data.needed_response_headers == NULL);
            auto_ranged_put->synced_data.needed_response_headers = needed_response_headers;

            auto_ranged_put->synced_data.create_multipart_upload_completed = true;
            auto_ranged_put->synced_data.list_parts_error_code = error_code;

            if (error_code != AWS_ERROR_SUCCESS) {
                aws_s3_meta_request_set_fail_synced(meta_request, request, error_code);
            }
        } break;

        case AWS_S3_AUTO_RANGED_PUT_REQUEST_TAG_PART: {
            size_t part_number = request->part_number;
            AWS_FATAL_ASSERT(part_number > 0);
            size_t part_index = part_number - 1;
            struct aws_string *etag = NULL;
            bool request_is_noop = request->is_noop != 0;

            if (!request_is_noop) {
                if (error_code == AWS_ERROR_SUCCESS) {
                    /* Find the ETag header if it exists and cache it. */
                    struct aws_byte_cursor etag_within_quotes;

                    AWS_ASSERT(request->send_data.response_headers);

                    if (aws_http_headers_get(
                            request->send_data.response_headers, g_etag_header_name, &etag_within_quotes) !=
                        AWS_OP_SUCCESS) {
                        AWS_LOGF_ERROR(
                            AWS_LS_S3_META_REQUEST,
                            "id=%p Could not find ETag header for request %p",
                            (void *)meta_request,
                            (void *)request);

                        error_code = AWS_ERROR_S3_MISSING_ETAG;
                    } else {
                        /* The ETag value arrives in quotes, but we don't want it in quotes when we send it back up
                         * later, so just get rid of the quotes now. */
                        etag = aws_strip_quotes(meta_request->allocator, etag_within_quotes);
                    }
                }
            }

            ++auto_ranged_put->synced_data.num_parts_completed;

            if (request_is_noop) {
                ++auto_ranged_put->synced_data.num_parts_noop;
            }

            if (auto_ranged_put->has_content_length) {
                AWS_LOGF_DEBUG(
                    AWS_LS_S3_META_REQUEST,
                    "id=%p: %d out of %d parts have completed.",
                    (void *)meta_request,
                    auto_ranged_put->synced_data.num_parts_completed,
                    auto_ranged_put->total_num_parts_from_content_length);
            } else {
                AWS_LOGF_DEBUG(
                    AWS_LS_S3_META_REQUEST,
                    "id=%p: %d parts have completed.",
                    (void *)meta_request,
                    auto_ranged_put->synced_data.num_parts_completed);
            }

            if (!request_is_noop) {
                if (error_code == AWS_ERROR_SUCCESS) {
                    AWS_ASSERT(etag != NULL);

                    ++auto_ranged_put->synced_data.num_parts_successful;

                    /* Send progress_callback for delivery on io_event_loop thread */
                    if (meta_request->progress_callback != NULL) {
                        struct aws_s3_meta_request_event event = {.type = AWS_S3_META_REQUEST_EVENT_PROGRESS};
                        event.u.progress.info.bytes_transferred = request->request_body.len;
                        event.u.progress.info.content_length = auto_ranged_put->content_length;
                        aws_s3_meta_request_add_event_for_delivery_synced(meta_request, &event);
                    }

                    /* Store part's ETag */
                    struct aws_s3_mpu_part_info *part = NULL;
                    aws_array_list_get_at(&auto_ranged_put->synced_data.part_list, &part, part_index);
                    AWS_ASSERT(part != NULL);
                    AWS_ASSERT(part->etag == NULL);
                    part->etag = etag;
                } else {
                    ++auto_ranged_put->synced_data.num_parts_failed;
                    aws_s3_meta_request_set_fail_synced(meta_request, request, error_code);
                }
            }
        } break;

        case AWS_S3_AUTO_RANGED_PUT_REQUEST_TAG_COMPLETE_MULTIPART_UPLOAD: {
            if (error_code == AWS_ERROR_SUCCESS && meta_request->headers_callback != NULL) {
                /* Copy over any response headers that we've previously determined are needed for this final
                 * response.
                 */
                copy_http_headers(
                    auto_ranged_put->synced_data.needed_response_headers, request->send_data.response_headers);

                struct aws_byte_cursor xml_doc = aws_byte_cursor_from_buf(&request->send_data.response_body);

                /**
                 * TODO: The body of the response can be ERROR, check Error specified in body part from
                 * https://docs.aws.amazon.com/AmazonS3/latest/API/API_CompleteMultipartUpload.html#AmazonS3-CompleteMultipartUpload-response-CompleteMultipartUploadOutput
                 * We need to handle this case.
                 * TODO: the checksum returned within the response of complete multipart upload need to be exposed?
                 */

                /* Grab the ETag for the entire object, and set it as a header. */
                struct aws_byte_cursor etag_header_value = {0};
                const char *xml_path[] = {"CompleteMultipartUploadResult", "ETag", NULL};
                aws_xml_get_body_at_path(meta_request->allocator, xml_doc, xml_path, &etag_header_value);

                if (etag_header_value.len > 0) {
                    struct aws_byte_buf etag_header_value_byte_buf =
                        aws_replace_quote_entities(meta_request->allocator, etag_header_value);

                    aws_http_headers_set(
                        request->send_data.response_headers,
                        g_etag_header_name,
                        aws_byte_cursor_from_buf(&etag_header_value_byte_buf));

                    aws_byte_buf_clean_up(&etag_header_value_byte_buf);
                }

                /* Invoke the callback without lock */
                aws_s3_meta_request_unlock_synced_data(meta_request);
                /* Notify the user of the headers. */
                if (meta_request->headers_callback(
                        meta_request,
                        request->send_data.response_headers,
                        request->send_data.response_status,
                        meta_request->user_data)) {

                    error_code = aws_last_error_or_unknown();
                }
                meta_request->headers_callback = NULL;
                /* Grab the lock again after the callback */
                aws_s3_meta_request_lock_synced_data(meta_request);
            }

            auto_ranged_put->synced_data.complete_multipart_upload_completed = true;
            auto_ranged_put->synced_data.complete_multipart_upload_error_code = error_code;

            if (error_code != AWS_ERROR_SUCCESS) {
                aws_s3_meta_request_set_fail_synced(meta_request, request, error_code);
            }
        } break;
        case AWS_S3_AUTO_RANGED_PUT_REQUEST_TAG_ABORT_MULTIPART_UPLOAD: {
            auto_ranged_put->synced_data.abort_multipart_upload_error_code = error_code;
            auto_ranged_put->synced_data.abort_multipart_upload_completed = true;

        } break;
    }

    aws_s3_request_finish_up_metrics_synced(request, meta_request);
    aws_s3_meta_request_unlock_synced_data(meta_request);
}

static int s_s3_auto_ranged_put_pause(
    struct aws_s3_meta_request *meta_request,
    struct aws_s3_meta_request_resume_token **out_resume_token) {

    *out_resume_token = NULL;

    struct aws_s3_auto_ranged_put *auto_ranged_put = meta_request->impl;
    if (!auto_ranged_put->has_content_length) {
        AWS_LOGF_ERROR(
            AWS_LS_S3_META_REQUEST, "id=%p: Failed to pause request with unknown content length", (void *)meta_request);
        return aws_raise_error(AWS_ERROR_UNSUPPORTED_OPERATION);
    }

    /* lock */
    aws_s3_meta_request_lock_synced_data(meta_request);

    AWS_LOGF_DEBUG(
        AWS_LS_S3_META_REQUEST,
        "id=%p: Pausing request with %u out of %u parts have completed.",
        (void *)meta_request,
        auto_ranged_put->synced_data.num_parts_completed,
        auto_ranged_put->total_num_parts_from_content_length);

    /* upload can be in one of several states:
     * - not started, i.e. we didn't even call crete mpu yet - return success,
     *   token is NULL and cancel the upload
     * - in the middle of upload - return success, create token and cancel
     *     upload
     * - complete MPU started - return success, generate token and try to cancel
     *   complete MPU
     */
    if (auto_ranged_put->synced_data.create_multipart_upload_completed) {

        *out_resume_token = aws_s3_meta_request_resume_token_new(meta_request->allocator);

        (*out_resume_token)->type = AWS_S3_META_REQUEST_TYPE_PUT_OBJECT;
        (*out_resume_token)->multipart_upload_id =
            aws_string_clone_or_reuse(meta_request->allocator, auto_ranged_put->upload_id);
        (*out_resume_token)->part_size = meta_request->part_size;
        (*out_resume_token)->total_num_parts = auto_ranged_put->total_num_parts_from_content_length;
        (*out_resume_token)->num_parts_completed = auto_ranged_put->synced_data.num_parts_completed;
    }

    /**
     * Cancels the meta request using the PAUSED flag to avoid deletion of uploaded parts.
     * This allows the client to resume the upload later, setting the persistable state in the meta request options.
     */
    aws_s3_meta_request_set_fail_synced(meta_request, NULL, AWS_ERROR_S3_PAUSED);

    aws_s3_meta_request_cancel_cancellable_requests_synced(meta_request, AWS_ERROR_S3_PAUSED);

    /* unlock */
    aws_s3_meta_request_unlock_synced_data(meta_request);

    return AWS_OP_SUCCESS;
}<|MERGE_RESOLUTION|>--- conflicted
+++ resolved
@@ -313,8 +313,6 @@
     .pause = s_s3_auto_ranged_put_pause,
 };
 
-<<<<<<< HEAD
-=======
 static int s_init_and_verify_checksum_config_from_headers(
     struct checksum_config_storage *checksum_config,
     const struct aws_http_message *message,
@@ -387,7 +385,6 @@
     return AWS_OP_SUCCESS;
 }
 
->>>>>>> 7d22a49e
 /* Allocate a new auto-ranged put meta request */
 struct aws_s3_meta_request *aws_s3_meta_request_auto_ranged_put_new(
     struct aws_allocator *allocator,
