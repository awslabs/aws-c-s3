/**
 * Copyright Amazon.com, Inc. or its affiliates. All Rights Reserved.
 * SPDX-License-Identifier: Apache-2.0.
 */

#include "aws/s3/private/s3_auto_ranged_put.h"
#include "aws/s3/private/s3_checksums.h"
#include "aws/s3/private/s3_list_parts.h"
#include "aws/s3/private/s3_request_messages.h"
#include "aws/s3/private/s3_util.h"
#include <aws/common/clock.h>
#include <aws/common/encoding.h>
#include <aws/common/string.h>
#include <aws/io/stream.h>

/* TODO: better logging of steps */

static const size_t s_complete_multipart_upload_init_body_size_bytes = 512;
static const size_t s_abort_multipart_upload_init_body_size_bytes = 512;
/* For unknown length body we no longer know the number of parts. to avoid
 * resizing arrays for etags/checksums too much, those array start out with
 * capacity specified by the constant below. Note: constant has been arbitrary
 * picked to avoid using allocations and using too much memory. might change in future.
 */
static const uint32_t s_unknown_length_default_num_parts = 32;

/* Max number of parts (per meta-request) that can be: "started, but not done reading from stream".
 * Though reads are serial (only 1 part can be reading from stream at a time)
 * we may queue up more to minimize delays between each read.
 *
 * If this number is too low, there could be an avoidable delay between each read
 * (meta-request ready for more work, but client hasn't run update and given it more work yet)
 *
 * If this number is too high, early meta-requests could hog all the "work tokens"
 * (1st meta-request as queue of 100 "work tokens" that it needs to read
 * the stream for, while later meta-requests are doing nothing waiting for work tokens)
 *
 * TODO: this value needs further benchmarking. */
static const uint32_t s_max_parts_pending_read = 5;

static const struct aws_byte_cursor s_create_multipart_upload_copy_headers[] = {
    AWS_BYTE_CUR_INIT_FROM_STRING_LITERAL("x-amz-server-side-encryption-customer-algorithm"),
    AWS_BYTE_CUR_INIT_FROM_STRING_LITERAL("x-amz-server-side-encryption-customer-key-MD5"),
    AWS_BYTE_CUR_INIT_FROM_STRING_LITERAL("x-amz-server-side-encryption-context"),
};

/* Data for aws_s3_auto_ranged_put's async vtable->prepare_request() job */
struct aws_s3_auto_ranged_put_prepare_request_job {
    struct aws_allocator *allocator;
    struct aws_s3_request *request;
    /* async step: prepare type-specific message */
    struct aws_future_http_message *asyncstep_prepare_message;
    /* future to set when this job completes */
    struct aws_future_void *on_complete;
};

/* Data for async preparation of an UploadPart request */
struct aws_s3_prepare_upload_part_job {
    struct aws_allocator *allocator;
    struct aws_s3_request *request;
    /* async step: read this part from input stream */
    struct aws_future_bool *asyncstep_read_part;
    /* future to set when this job completes */
    struct aws_future_http_message *on_complete;
};

/* Data for async preparation of a CompleteMultipartUpload request */
struct aws_s3_prepare_complete_multipart_upload_job {
    struct aws_allocator *allocator;
    struct aws_s3_request *request;
    /* future to set when this job completes */
    struct aws_future_http_message *on_complete;
};

static void s_s3_meta_request_auto_ranged_put_destroy(struct aws_s3_meta_request *meta_request);

static void s_s3_auto_ranged_put_send_request_finish(
    struct aws_s3_connection *connection,
    struct aws_http_stream *stream,
    int error_code);

static bool s_s3_auto_ranged_put_update(
    struct aws_s3_meta_request *meta_request,
    uint32_t flags,
    struct aws_s3_request **out_request);

static struct aws_future_void *s_s3_auto_ranged_put_prepare_request(struct aws_s3_request *request);
static void s_s3_auto_ranged_put_prepare_request_finish(void *user_data);

static struct aws_future_http_message *s_s3_prepare_list_parts(struct aws_s3_request *request);

static struct aws_future_http_message *s_s3_prepare_create_multipart_upload(struct aws_s3_request *request);

static struct aws_future_http_message *s_s3_prepare_upload_part(struct aws_s3_request *request);
static void s_s3_prepare_upload_part_on_read_done(void *user_data);
static void s_s3_prepare_upload_part_finish(struct aws_s3_prepare_upload_part_job *part_prep, int error_code);

static struct aws_future_http_message *s_s3_prepare_complete_multipart_upload(struct aws_s3_request *request);

static struct aws_future_http_message *s_s3_prepare_abort_multipart_upload(struct aws_s3_request *request);

static void s_s3_auto_ranged_put_request_finished(
    struct aws_s3_meta_request *meta_request,
    struct aws_s3_request *request,
    int error_code);

static int s_s3_auto_ranged_put_pause(
    struct aws_s3_meta_request *meta_request,
    struct aws_s3_meta_request_resume_token **resume_token);

static int s_process_part_info_synced(const struct aws_s3_part_info *info, void *user_data) {
    struct aws_s3_auto_ranged_put *auto_ranged_put = user_data;
    struct aws_s3_meta_request *meta_request = &auto_ranged_put->base;

    ASSERT_SYNCED_DATA_LOCK_HELD(&auto_ranged_put->base);

    if (info->part_number == 0) {
        AWS_LOGF_ERROR(
            AWS_LS_S3_META_REQUEST, "id=%p: ListParts reported Part without valid PartNumber", (void *)meta_request);
        return aws_raise_error(AWS_ERROR_S3_LIST_PARTS_PARSE_FAILED);
    }

    struct aws_s3_mpu_part_info *part = aws_mem_calloc(meta_request->allocator, 1, sizeof(struct aws_s3_mpu_part_info));
    part->size = info->size;
    part->etag = aws_strip_quotes(meta_request->allocator, info->e_tag);
    part->was_previously_uploaded = true;

    const struct aws_byte_cursor *checksum_cur = NULL;
    switch (auto_ranged_put->base.checksum_config.checksum_algorithm) {
        case AWS_SCA_CRC32:
            checksum_cur = &info->checksumCRC32;
            break;
        case AWS_SCA_CRC32C:
            checksum_cur = &info->checksumCRC32C;
            break;
        case AWS_SCA_SHA1:
            checksum_cur = &info->checksumSHA1;
            break;
        case AWS_SCA_SHA256:
            checksum_cur = &info->checksumSHA256;
            break;
        case AWS_SCA_NONE:
            break;
        default:
            AWS_ASSERT(false);
            break;
    }

    if ((checksum_cur != NULL) && (checksum_cur->len > 0)) {
        aws_byte_buf_init_copy_from_cursor(&part->checksum_base64, auto_ranged_put->base.allocator, *checksum_cur);
    }

    /* Parts might be out of order or have gaps in them.
     * Resize array-list to be long enough to hold this part,
     * filling any intermediate slots with NULL. */
    aws_array_list_ensure_capacity(&auto_ranged_put->synced_data.part_list, info->part_number);
    while (aws_array_list_length(&auto_ranged_put->synced_data.part_list) < info->part_number) {
        struct aws_s3_mpu_part_info *null_part = NULL;
        aws_array_list_push_back(&auto_ranged_put->synced_data.part_list, &null_part);
    }

    /* Add this part */
    aws_array_list_set_at(&auto_ranged_put->synced_data.part_list, &part, info->part_number - 1);

    return AWS_OP_SUCCESS;
}

/*
 * Validates token and updates part variables. Noop if token is null.
 */
static int s_try_update_part_info_from_resume_token(
    uint64_t content_length,
    const struct aws_s3_meta_request_resume_token *resume_token,
    size_t *out_part_size,
    uint32_t *out_total_num_parts) {

    if (!resume_token) {
        return AWS_OP_SUCCESS;
    }

    if (resume_token->type != AWS_S3_META_REQUEST_TYPE_PUT_OBJECT) {
        AWS_LOGF_ERROR(AWS_LS_S3_META_REQUEST, "Could not load persisted state. Invalid token type.");
        goto invalid_argument_cleanup;
    }

    if (resume_token->multipart_upload_id == NULL) {
        AWS_LOGF_ERROR(AWS_LS_S3_META_REQUEST, "Could not load persisted state. Multipart upload id missing.");
        goto invalid_argument_cleanup;
    }

    if (resume_token->part_size < g_s3_min_upload_part_size) {
        AWS_LOGF_ERROR(
            AWS_LS_S3_META_REQUEST,
            "Could not create resume auto-ranged-put meta request; part size of %" PRIu64
            " specified in the token is below minimum threshold for multi-part.",
            (uint64_t)resume_token->part_size);

        goto invalid_argument_cleanup;
    }

    if ((uint32_t)resume_token->total_num_parts > g_s3_max_num_upload_parts) {
        AWS_LOGF_ERROR(
            AWS_LS_S3_META_REQUEST,
            "Could not create resume auto-ranged-put meta request; total number of parts %" PRIu32
            " specified in the token is too large for platform.",
            (uint32_t)resume_token->total_num_parts);

        goto invalid_argument_cleanup;
    }

    uint32_t num_parts = (uint32_t)(content_length / resume_token->part_size);

    if ((content_length % resume_token->part_size) > 0) {
        ++num_parts;
    }

    if (resume_token->total_num_parts != num_parts) {
        AWS_LOGF_ERROR(
            AWS_LS_S3_META_REQUEST,
            "Could not create auto-ranged-put meta request; persisted number of parts %zu"
            " does not match expected number of parts based on length of the body.",
            resume_token->total_num_parts);

        return aws_raise_error(AWS_ERROR_INVALID_ARGUMENT);
    }

    *out_part_size = resume_token->part_size;
    *out_total_num_parts = (uint32_t)resume_token->total_num_parts;

    return AWS_OP_SUCCESS;

invalid_argument_cleanup:
    return aws_raise_error(AWS_ERROR_INVALID_ARGUMENT);
}

/**
 * Initializes state necessary to resume upload. Noop if token is null.
 */
static int s_try_init_resume_state_from_persisted_data(
    struct aws_allocator *allocator,
    struct aws_s3_auto_ranged_put *auto_ranged_put,
    const struct aws_s3_meta_request_resume_token *resume_token) {

    if (resume_token == NULL) {
        auto_ranged_put->synced_data.list_parts_operation = NULL;
        auto_ranged_put->synced_data.list_parts_state.completed = true;
        auto_ranged_put->synced_data.list_parts_state.started = true;
        return AWS_OP_SUCCESS;
    }

    AWS_FATAL_ASSERT(auto_ranged_put->has_content_length);

    struct aws_byte_cursor request_path;
    if (aws_http_message_get_request_path(auto_ranged_put->base.initial_request_message, &request_path)) {
        AWS_LOGF_ERROR(AWS_LS_S3_META_REQUEST, "Could not load persisted state. Request path could not be read.");
        return aws_raise_error(AWS_ERROR_INVALID_ARGUMENT);
    }

    auto_ranged_put->synced_data.num_parts_started = 0;
    auto_ranged_put->synced_data.num_parts_completed = 0;
    auto_ranged_put->synced_data.num_parts_noop = 0;
    auto_ranged_put->synced_data.create_multipart_upload_sent = true;
    auto_ranged_put->synced_data.create_multipart_upload_completed = true;
    auto_ranged_put->upload_id = aws_string_clone_or_reuse(allocator, resume_token->multipart_upload_id);

    struct aws_s3_list_parts_params list_parts_params = {
        .key = request_path,
        .upload_id = aws_byte_cursor_from_string(auto_ranged_put->upload_id),
        .on_part = s_process_part_info_synced,
        .user_data = auto_ranged_put,
    };

    auto_ranged_put->synced_data.list_parts_operation = aws_s3_list_parts_operation_new(allocator, &list_parts_params);

    struct aws_http_headers *needed_response_headers = aws_http_headers_new(allocator);
    const size_t copy_header_count = AWS_ARRAY_SIZE(s_create_multipart_upload_copy_headers);
    const struct aws_http_headers *initial_headers =
        aws_http_message_get_headers(auto_ranged_put->base.initial_request_message);

    /* Copy headers that would have been used for create multipart from initial message, since create will never be
     * called in this flow */
    for (size_t header_index = 0; header_index < copy_header_count; ++header_index) {
        const struct aws_byte_cursor *header_name = &s_create_multipart_upload_copy_headers[header_index];
        struct aws_byte_cursor header_value;
        AWS_ZERO_STRUCT(header_value);

        if (aws_http_headers_get(initial_headers, *header_name, &header_value) == AWS_OP_SUCCESS) {
            aws_http_headers_set(needed_response_headers, *header_name, header_value);
        }
    }

    auto_ranged_put->synced_data.needed_response_headers = needed_response_headers;

    return AWS_OP_SUCCESS;
}

static struct aws_s3_meta_request_vtable s_s3_auto_ranged_put_vtable = {
    .update = s_s3_auto_ranged_put_update,
    .send_request_finish = s_s3_auto_ranged_put_send_request_finish,
    .prepare_request = s_s3_auto_ranged_put_prepare_request,
    .init_signing_date_time = aws_s3_meta_request_init_signing_date_time_default,
    .sign_request = aws_s3_meta_request_sign_request_default,
    .finished_request = s_s3_auto_ranged_put_request_finished,
    .destroy = s_s3_meta_request_auto_ranged_put_destroy,
    .finish = aws_s3_meta_request_finish_default,
    .pause = s_s3_auto_ranged_put_pause,
};

/* Allocate a new auto-ranged put meta request */
struct aws_s3_meta_request *aws_s3_meta_request_auto_ranged_put_new(
    struct aws_allocator *allocator,
    struct aws_s3_client *client,
    size_t part_size,
    bool has_content_length,
    uint64_t content_length,
    uint32_t num_parts,
    const struct aws_s3_meta_request_options *options) {

    /* These should already have been validated by the caller. */
    AWS_PRECONDITION(allocator);
    AWS_PRECONDITION(client);
    AWS_PRECONDITION(options);
    AWS_PRECONDITION(options->message);

    if (s_try_update_part_info_from_resume_token(content_length, options->resume_token, &part_size, &num_parts)) {
        return NULL;
    }

    struct aws_s3_auto_ranged_put *auto_ranged_put =
        aws_mem_calloc(allocator, 1, sizeof(struct aws_s3_auto_ranged_put));

    if (aws_s3_meta_request_init_base(
            allocator,
            client,
            part_size,
            client->compute_content_md5 == AWS_MR_CONTENT_MD5_ENABLED ||
                aws_http_headers_has(aws_http_message_get_headers(options->message), g_content_md5_header_name),
            options,
            auto_ranged_put,
            &s_s3_auto_ranged_put_vtable,
            &auto_ranged_put->base)) {
        aws_mem_release(allocator, auto_ranged_put);
        return NULL;
    }

    auto_ranged_put->has_content_length = has_content_length;
    auto_ranged_put->content_length = has_content_length ? content_length : 0;
    auto_ranged_put->total_num_parts_from_content_length = has_content_length ? num_parts : 0;
    auto_ranged_put->upload_id = NULL;
    auto_ranged_put->resume_token = options->resume_token;

    aws_s3_meta_request_resume_token_acquire(auto_ranged_put->resume_token);

    auto_ranged_put->threaded_update_data.next_part_number = 1;
    auto_ranged_put->synced_data.is_body_stream_at_end = false;

    uint32_t initial_num_parts = auto_ranged_put->has_content_length ? num_parts : s_unknown_length_default_num_parts;

    aws_array_list_init_dynamic(
        &auto_ranged_put->synced_data.part_list, allocator, initial_num_parts, sizeof(struct aws_s3_mpu_part_info *));

    if (s_try_init_resume_state_from_persisted_data(allocator, auto_ranged_put, options->resume_token)) {
        goto error_clean_up;
    }

    AWS_LOGF_DEBUG(
        AWS_LS_S3_META_REQUEST, "id=%p Created new Auto-Ranged Put Meta Request.", (void *)&auto_ranged_put->base);

    return &auto_ranged_put->base;

error_clean_up:
    aws_s3_meta_request_release(&auto_ranged_put->base);
    return NULL;
}

/* Destroy our auto-ranged put meta request */
static void s_s3_meta_request_auto_ranged_put_destroy(struct aws_s3_meta_request *meta_request) {
    AWS_PRECONDITION(meta_request);
    AWS_PRECONDITION(meta_request->impl);

    struct aws_s3_auto_ranged_put *auto_ranged_put = meta_request->impl;

    aws_string_destroy(auto_ranged_put->upload_id);
    auto_ranged_put->upload_id = NULL;

    auto_ranged_put->resume_token = aws_s3_meta_request_resume_token_release(auto_ranged_put->resume_token);

    aws_s3_paginated_operation_release(auto_ranged_put->synced_data.list_parts_operation);

    for (size_t part_index = 0; part_index < aws_array_list_length(&auto_ranged_put->synced_data.part_list);
         ++part_index) {

        struct aws_s3_mpu_part_info *part;
        aws_array_list_get_at(&auto_ranged_put->synced_data.part_list, &part, part_index);
        if (part != NULL) {
            aws_byte_buf_clean_up(&part->checksum_base64);
            aws_string_destroy(part->etag);
            aws_mem_release(auto_ranged_put->base.allocator, part);
        }
    }
    aws_array_list_clean_up(&auto_ranged_put->synced_data.part_list);

    aws_string_destroy(auto_ranged_put->synced_data.list_parts_continuation_token);

    aws_http_headers_release(auto_ranged_put->synced_data.needed_response_headers);
    aws_mem_release(meta_request->allocator, auto_ranged_put);
}

/* Check flags and corresponding conditions to see if any more parts can be
 * scheduled during this pass. */
static bool s_should_skip_scheduling_more_parts_based_on_flags(
    const struct aws_s3_auto_ranged_put *auto_ranged_put,
    uint32_t flags) {

    /* If the stream is actually async, only allow 1 pending-read.
     * We need to wait for async read() to complete before calling it again. */
    if (auto_ranged_put->base.request_body_async_stream != NULL) {
        return auto_ranged_put->synced_data.num_parts_pending_read > 0;
    }

    /* If this is the conservative pass, only allow 1 pending-read.
     * Reads are serial anyway, so queuing up a whole bunch isn't necessarily a speedup. */
    if ((flags & AWS_S3_META_REQUEST_UPDATE_FLAG_CONSERVATIVE) != 0) {
        return auto_ranged_put->synced_data.num_parts_pending_read > 0;
    }

    /* In all other cases, cap the number of pending-reads to something reasonable */
    return auto_ranged_put->synced_data.num_parts_pending_read >= s_max_parts_pending_read;
}

static void s_s3_auto_ranged_put_send_request_finish(
    struct aws_s3_connection *connection,
    struct aws_http_stream *stream,
    int error_code) {
    struct aws_s3_request *request = connection->request;
    if (request->request_tag == AWS_S3_AUTO_RANGED_PUT_REQUEST_TAG_PART) {
        /* TODO: the single part upload may also be improved from a timeout as multipart. */
        aws_s3_client_update_upload_part_timeout(request->meta_request->client, request, error_code);
    }
    aws_s3_meta_request_send_request_finish_default(connection, stream, error_code);
}

static bool s_s3_auto_ranged_put_update(
    struct aws_s3_meta_request *meta_request,
    uint32_t flags,
    struct aws_s3_request **out_request) {
    AWS_PRECONDITION(meta_request);
    AWS_PRECONDITION(out_request);

    struct aws_s3_request *request = NULL;
    bool work_remaining = false;

    struct aws_s3_auto_ranged_put *auto_ranged_put = meta_request->impl;

    /* BEGIN CRITICAL SECTION */
    {
        aws_s3_meta_request_lock_synced_data(meta_request);

        if (!aws_s3_meta_request_has_finish_result_synced(meta_request)) {
            /* If resuming and list part has not been sent, do it now. */
            if (!auto_ranged_put->synced_data.list_parts_state.started) {
                request = aws_s3_request_new(
                    meta_request,
                    AWS_S3_AUTO_RANGED_PUT_REQUEST_TAG_LIST_PARTS,
                    AWS_S3_REQUEST_TYPE_LIST_PARTS,
                    0 /*part_number*/,
                    AWS_S3_REQUEST_FLAG_RECORD_RESPONSE_HEADERS);

                auto_ranged_put->synced_data.list_parts_state.started = true;

                goto has_work_remaining;
            }

            if (auto_ranged_put->synced_data.list_parts_state.continues) {
                /* If list parts need to continue, send another list parts request. */
                AWS_ASSERT(auto_ranged_put->synced_data.list_parts_continuation_token != NULL);
                request = aws_s3_request_new(
                    meta_request,
                    AWS_S3_AUTO_RANGED_PUT_REQUEST_TAG_LIST_PARTS,
                    AWS_S3_REQUEST_TYPE_LIST_PARTS,
                    0 /*part_number*/,
                    AWS_S3_REQUEST_FLAG_RECORD_RESPONSE_HEADERS);
                auto_ranged_put->synced_data.list_parts_state.continues = false;
                goto has_work_remaining;
            }

            if (!auto_ranged_put->synced_data.list_parts_state.completed) {
                /* waiting on list parts to finish. */
                goto has_work_remaining;
            }

            /* If we haven't already sent a create-multipart-upload message, do so now. */
            if (!auto_ranged_put->synced_data.create_multipart_upload_sent) {
                request = aws_s3_request_new(
                    meta_request,
                    AWS_S3_AUTO_RANGED_PUT_REQUEST_TAG_CREATE_MULTIPART_UPLOAD,
                    AWS_S3_REQUEST_TYPE_CREATE_MULTIPART_UPLOAD,
                    0 /*part_number*/,
                    AWS_S3_REQUEST_FLAG_RECORD_RESPONSE_HEADERS);

                auto_ranged_put->synced_data.create_multipart_upload_sent = true;

                goto has_work_remaining;
            }

            /* If the create-multipart-upload message hasn't been completed, then there is still additional work to do,
             * but it can't be done yet. */
            if (!auto_ranged_put->synced_data.create_multipart_upload_completed) {
                goto has_work_remaining;
            }

            bool should_create_next_part_request = false;
            bool request_previously_uploaded = false;
            if (auto_ranged_put->has_content_length && (auto_ranged_put->synced_data.num_parts_started <
                                                        auto_ranged_put->total_num_parts_from_content_length)) {
                /* Check if next part was previously uploaded (due to resume) */
                size_t part_index = auto_ranged_put->threaded_update_data.next_part_number - 1;

                struct aws_s3_mpu_part_info *part = NULL;
                aws_array_list_get_at(&auto_ranged_put->synced_data.part_list, &part, part_index);
                if (part != NULL) {
                    AWS_ASSERT(part->was_previously_uploaded == true);
                    /* This part has been uploaded. */
                    request_previously_uploaded = true;
                }

                if (s_should_skip_scheduling_more_parts_based_on_flags(auto_ranged_put, flags)) {
                    goto has_work_remaining;
                }

                should_create_next_part_request = true;

            } else if (!auto_ranged_put->has_content_length && !auto_ranged_put->synced_data.is_body_stream_at_end) {

                if (s_should_skip_scheduling_more_parts_based_on_flags(auto_ranged_put, flags)) {
                    goto has_work_remaining;
                }

                should_create_next_part_request = true;
            }

            if (should_create_next_part_request) {

                struct aws_s3_buffer_pool_ticket *ticket =
                    aws_s3_buffer_pool_reserve(meta_request->client->buffer_pool, meta_request->part_size);

                if (ticket != NULL) {
                    /* Allocate a request for another part. */
                    request = aws_s3_request_new(
                        meta_request,
                        AWS_S3_AUTO_RANGED_PUT_REQUEST_TAG_PART,
                        AWS_S3_REQUEST_TYPE_UPLOAD_PART,
                        0 /*part_number*/,
                        AWS_S3_REQUEST_FLAG_RECORD_RESPONSE_HEADERS | AWS_S3_REQUEST_FLAG_PART_SIZE_REQUEST_BODY);

                    request->part_number = auto_ranged_put->threaded_update_data.next_part_number;

                    /* If request was previously uploaded, we prepare it to ensure checksums still match,
                     * but ultimately it gets marked no-op and we don't send it */
                    request->was_previously_uploaded = request_previously_uploaded;

                    request->ticket = ticket;

                    ++auto_ranged_put->threaded_update_data.next_part_number;
                    ++auto_ranged_put->synced_data.num_parts_started;
                    ++auto_ranged_put->synced_data.num_parts_pending_read;

                    AWS_LOGF_DEBUG(
                        AWS_LS_S3_META_REQUEST,
                        "id=%p: Returning request %p for part %d",
                        (void *)meta_request,
                        (void *)request,
                        request->part_number);
                }

                goto has_work_remaining;
            }

            /* There is one more request to send after all the parts (the complete-multipart-upload) but it can't be
             * done until all the parts have been completed.*/
            if (auto_ranged_put->has_content_length) {
                if (auto_ranged_put->synced_data.num_parts_completed !=
                    auto_ranged_put->total_num_parts_from_content_length) {
                    goto has_work_remaining;
                }
            } else {
                if ((!auto_ranged_put->synced_data.is_body_stream_at_end) ||
                    auto_ranged_put->synced_data.num_parts_completed !=
                        auto_ranged_put->synced_data.num_parts_started) {
                    goto has_work_remaining;
                }
            }

            /* If the complete-multipart-upload request hasn't been set yet, then send it now. */
            if (!auto_ranged_put->synced_data.complete_multipart_upload_sent) {
                request = aws_s3_request_new(
                    meta_request,
                    AWS_S3_AUTO_RANGED_PUT_REQUEST_TAG_COMPLETE_MULTIPART_UPLOAD,
                    AWS_S3_REQUEST_TYPE_COMPLETE_MULTIPART_UPLOAD,
                    0 /*part_number*/,
                    AWS_S3_REQUEST_FLAG_RECORD_RESPONSE_HEADERS);

                auto_ranged_put->synced_data.complete_multipart_upload_sent = true;

                goto has_work_remaining;
            }

            /* Wait for the complete-multipart-upload request to finish. */
            if (!auto_ranged_put->synced_data.complete_multipart_upload_completed) {
                goto has_work_remaining;
            }

            goto no_work_remaining;
        } else {

            /* If the create multipart upload hasn't been sent, then there is nothing left to do when canceling. */
            if (!auto_ranged_put->synced_data.create_multipart_upload_sent) {
                goto no_work_remaining;
            }

            /* If the create-multipart-upload request is still in flight, wait for it to finish. */
            if (!auto_ranged_put->synced_data.create_multipart_upload_completed) {
                goto has_work_remaining;
            }

            /* If the number of parts completed is less than the number of parts sent, then we need to wait until all of
             * those parts are done sending before aborting. */
            if (auto_ranged_put->synced_data.num_parts_completed < auto_ranged_put->synced_data.num_parts_started) {
                goto has_work_remaining;
            }

            /* If the complete-multipart-upload is already in flight, then we can't necessarily send an abort. */
            if (auto_ranged_put->synced_data.complete_multipart_upload_sent &&
                !auto_ranged_put->synced_data.complete_multipart_upload_completed) {
                goto has_work_remaining;
            }

            /* If the upload was paused or resume failed, we don't abort the multipart upload. */
            if (meta_request->synced_data.finish_result.error_code == AWS_ERROR_S3_PAUSED ||
                meta_request->synced_data.finish_result.error_code == AWS_ERROR_S3_RESUME_FAILED) {
                goto no_work_remaining;
            }

            /* If the complete-multipart-upload completed successfully, then there is nothing to abort since the
             * transfer has already finished. */
            if (auto_ranged_put->synced_data.complete_multipart_upload_completed &&
                auto_ranged_put->synced_data.complete_multipart_upload_error_code == AWS_ERROR_SUCCESS) {
                goto no_work_remaining;
            }

            /* If we made it here, and the abort-multipart-upload message hasn't been sent yet, then do so now. */
            if (!auto_ranged_put->synced_data.abort_multipart_upload_sent) {
                if (auto_ranged_put->upload_id == NULL) {
                    goto no_work_remaining;
                }
                if (auto_ranged_put->base.synced_data.finish_result.error_code == AWS_ERROR_SUCCESS) {
                    /* Not sending abort when success even if we haven't sent complete MPU, in case we resume after MPU
                     * already completed. */
                    goto no_work_remaining;
                }

                request = aws_s3_request_new(
                    meta_request,
                    AWS_S3_AUTO_RANGED_PUT_REQUEST_TAG_ABORT_MULTIPART_UPLOAD,
                    AWS_S3_REQUEST_TYPE_ABORT_MULTIPART_UPLOAD,
                    0 /*part_number*/,
                    AWS_S3_REQUEST_FLAG_RECORD_RESPONSE_HEADERS | AWS_S3_REQUEST_FLAG_ALWAYS_SEND);

                auto_ranged_put->synced_data.abort_multipart_upload_sent = true;

                goto has_work_remaining;
            }

            /* Wait for the multipart upload to be completed. */
            if (!auto_ranged_put->synced_data.abort_multipart_upload_completed) {
                goto has_work_remaining;
            }

            goto no_work_remaining;
        }

    has_work_remaining:
        work_remaining = true;

    no_work_remaining:
        /* If some events are still being delivered to caller, then wait for those to finish */
        if (!work_remaining && aws_s3_meta_request_are_events_out_for_delivery_synced(meta_request)) {
            work_remaining = true;
        }

        if (!work_remaining) {
            aws_s3_meta_request_set_success_synced(meta_request, AWS_HTTP_STATUS_CODE_200_OK);
        }

        aws_s3_meta_request_unlock_synced_data(meta_request);
    }
    /* END CRITICAL SECTION */

    if (work_remaining) {
        *out_request = request;
    } else {
        AWS_ASSERT(request == NULL);

        aws_s3_meta_request_finish(meta_request);
    }

    return work_remaining;
}

/**
 * Helper to compute request body size.
 * Basically returns either part size or if content is not equally divisible into parts, the size of the remaining last
 * part.
 */
static size_t s_compute_request_body_size(
    const struct aws_s3_meta_request *meta_request,
    uint32_t part_number,
    uint64_t *offset_out) {
    AWS_PRECONDITION(meta_request);

    const struct aws_s3_auto_ranged_put *auto_ranged_put = meta_request->impl;

    size_t request_body_size = meta_request->part_size;
    /* Last part--adjust size to match remaining content length. */
    if (auto_ranged_put->has_content_length && part_number == auto_ranged_put->total_num_parts_from_content_length) {
        size_t content_remainder = (size_t)(auto_ranged_put->content_length % (uint64_t)meta_request->part_size);

        if (content_remainder > 0) {
            request_body_size = content_remainder;
        }
    }
    /* The part_number starts at 1 */
    *offset_out = (part_number - 1) * meta_request->part_size;

    return request_body_size;
}

static int s_verify_part_matches_checksum(
    struct aws_allocator *allocator,
    struct aws_byte_cursor body_cur,
    enum aws_s3_checksum_algorithm algorithm,
    struct aws_byte_cursor part_checksum) {
    AWS_PRECONDITION(allocator);

    if (algorithm == AWS_SCA_NONE) {
        return AWS_OP_SUCCESS;
    }

    struct aws_byte_buf checksum;
    if (aws_byte_buf_init(&checksum, allocator, aws_get_digest_size_from_algorithm(algorithm))) {
        return AWS_OP_ERR;
    }

    struct aws_byte_buf encoded_checksum = {0};

    int return_status = AWS_OP_SUCCESS;

    size_t encoded_len = 0;
    if (aws_base64_compute_encoded_len(aws_get_digest_size_from_algorithm(algorithm), &encoded_len)) {
        AWS_LOGF_ERROR(
            AWS_LS_S3_META_REQUEST, "Failed to resume upload. Unable to determine length of encoded checksum.");
        return_status = aws_raise_error(AWS_ERROR_S3_RESUME_FAILED);
        goto on_done;
    }

    if (aws_checksum_compute(allocator, algorithm, &body_cur, &checksum, 0)) {
        AWS_LOGF_ERROR(
            AWS_LS_S3_META_REQUEST, "Failed to resume upload. Unable to compute checksum for the skipped part.");
        return_status = aws_raise_error(AWS_ERROR_S3_RESUME_FAILED);
        goto on_done;
    }

    if (aws_byte_buf_init(&encoded_checksum, allocator, encoded_len)) {
        AWS_LOGF_ERROR(
            AWS_LS_S3_META_REQUEST, "Failed to resume upload. Unable to allocate buffer for encoded checksum.");
        return_status = aws_raise_error(AWS_ERROR_S3_RESUME_FAILED);
        goto on_done;
    }

    struct aws_byte_cursor checksum_cur = aws_byte_cursor_from_buf(&checksum);
    if (aws_base64_encode(&checksum_cur, &encoded_checksum)) {
        AWS_LOGF_ERROR(AWS_LS_S3_META_REQUEST, "Failed to resume upload. Unable to encode checksum.");
        return_status = aws_raise_error(AWS_ERROR_S3_RESUME_FAILED);
        goto on_done;
    }

    if (!aws_byte_cursor_eq_byte_buf(&part_checksum, &encoded_checksum)) {
        AWS_LOGF_ERROR(
            AWS_LS_S3_META_REQUEST, "Failed to resume upload. Checksum for previously uploaded part does not match");
        return_status = aws_raise_error(AWS_ERROR_S3_RESUMED_PART_CHECKSUM_MISMATCH);
        goto on_done;
    }

on_done:
    aws_byte_buf_clean_up(&checksum);
    aws_byte_buf_clean_up(&encoded_checksum);
    return return_status;
}

/* Given a request, prepare it for sending based on its description. */
static struct aws_future_void *s_s3_auto_ranged_put_prepare_request(struct aws_s3_request *request) {

    struct aws_future_void *asyncstep_prepare_request = aws_future_void_new(request->allocator);

    /* Store data for async job */
    struct aws_s3_auto_ranged_put_prepare_request_job *request_prep =
        aws_mem_calloc(request->allocator, 1, sizeof(struct aws_s3_auto_ranged_put_prepare_request_job));
    request_prep->allocator = request->allocator;
    request_prep->on_complete = aws_future_void_acquire(asyncstep_prepare_request);
    request_prep->request = request;

    /* Each type of request prepares an aws_http_message in its own way, which maybe require async substeps */
    switch (request->request_tag) {
        case AWS_S3_AUTO_RANGED_PUT_REQUEST_TAG_LIST_PARTS:
            request_prep->asyncstep_prepare_message = s_s3_prepare_list_parts(request);
            break;
        case AWS_S3_AUTO_RANGED_PUT_REQUEST_TAG_CREATE_MULTIPART_UPLOAD:
            request_prep->asyncstep_prepare_message = s_s3_prepare_create_multipart_upload(request);
            break;
        case AWS_S3_AUTO_RANGED_PUT_REQUEST_TAG_PART:
            request_prep->asyncstep_prepare_message = s_s3_prepare_upload_part(request);
            break;
        case AWS_S3_AUTO_RANGED_PUT_REQUEST_TAG_COMPLETE_MULTIPART_UPLOAD:
            request_prep->asyncstep_prepare_message = s_s3_prepare_complete_multipart_upload(request);
            break;
        case AWS_S3_AUTO_RANGED_PUT_REQUEST_TAG_ABORT_MULTIPART_UPLOAD:
            request_prep->asyncstep_prepare_message = s_s3_prepare_abort_multipart_upload(request);
            break;
        default:
            AWS_FATAL_ASSERT(0);
            break;
    }

    /* When the specific type of message is ready, finish common preparation steps */
    aws_future_http_message_register_callback(
        request_prep->asyncstep_prepare_message, s_s3_auto_ranged_put_prepare_request_finish, request_prep);

    return asyncstep_prepare_request;
}

/* Prepare a ListParts request.
 * Currently, this is actually synchronous. */
static struct aws_future_http_message *s_s3_prepare_list_parts(struct aws_s3_request *request) {
    struct aws_s3_meta_request *meta_request = request->meta_request;
    struct aws_s3_auto_ranged_put *auto_ranged_put = meta_request->impl;

    struct aws_http_message *message = NULL;
    int message_creation_result = AWS_OP_ERR;
    /* BEGIN CRITICAL SECTION */
    {
        aws_s3_meta_request_lock_synced_data(meta_request);

        if (auto_ranged_put->synced_data.list_parts_continuation_token) {
            AWS_LOGF_DEBUG(
                AWS_LS_S3_META_REQUEST,
                "id=%p ListParts for Multi-part Upload, with ID:%s, continues with token:%s.",
                (void *)meta_request,
                aws_string_c_str(auto_ranged_put->upload_id),
                aws_string_c_str(auto_ranged_put->synced_data.list_parts_continuation_token));
            struct aws_byte_cursor continuation_cur =
                aws_byte_cursor_from_string(auto_ranged_put->synced_data.list_parts_continuation_token);
            message_creation_result = aws_s3_construct_next_paginated_request_http_message(
                auto_ranged_put->synced_data.list_parts_operation, &continuation_cur, &message);
        } else {
            message_creation_result = aws_s3_construct_next_paginated_request_http_message(
                auto_ranged_put->synced_data.list_parts_operation, NULL, &message);
        }

        aws_s3_meta_request_unlock_synced_data(meta_request);
    }
    /* END CRITICAL SECTION */
    /* ListPart will not fail to create the next message `s_construct_next_request_http_message` */
    AWS_FATAL_ASSERT(message_creation_result == AWS_OP_SUCCESS);
    if (meta_request->checksum_config.checksum_algorithm == AWS_SCA_NONE) {
        /* We don't need to worry about the pre-calculated checksum from user as for multipart upload, only way
         * to calculate checksum for multipart upload is from client. */
        aws_s3_message_util_copy_headers(
            meta_request->initial_request_message,
            message,
            g_s3_list_parts_excluded_headers,
            g_s3_list_parts_excluded_headers_count,
            true);
    } else {
        aws_s3_message_util_copy_headers(
            meta_request->initial_request_message,
            message,
            g_s3_list_parts_with_checksum_excluded_headers,
            g_s3_list_parts_with_checksum_excluded_headers_count,
            true);
    }
    AWS_ASSERT(message);
    struct aws_future_http_message *future = aws_future_http_message_new(request->allocator);
    aws_future_http_message_set_result_by_move(future, &message);

    return future;
}

/* Prepare a CreateMultipartUpload request.
 * Currently, this is actually synchronous. */
struct aws_future_http_message *s_s3_prepare_create_multipart_upload(struct aws_s3_request *request) {
    struct aws_s3_meta_request *meta_request = request->meta_request;

    /* Create the message to create a new multipart upload. */
    struct aws_http_message *message = aws_s3_create_multipart_upload_message_new(
        meta_request->allocator,
        meta_request->initial_request_message,
        meta_request->checksum_config.checksum_algorithm);

    struct aws_future_http_message *future = aws_future_http_message_new(request->allocator);
    if (message != NULL) {
        aws_future_http_message_set_result_by_move(future, &message);
    } else {
        aws_future_http_message_set_error(future, aws_last_error_or_unknown());
    }
    return future;
}

/* Prepare an UploadPart request */
struct aws_future_http_message *s_s3_prepare_upload_part(struct aws_s3_request *request) {
    struct aws_s3_meta_request *meta_request = request->meta_request;
    struct aws_allocator *allocator = request->allocator;

    struct aws_future_http_message *message_future = aws_future_http_message_new(allocator);

    struct aws_s3_prepare_upload_part_job *part_prep =
        aws_mem_calloc(allocator, 1, sizeof(struct aws_s3_prepare_upload_part_job));
    part_prep->allocator = allocator;
    part_prep->request = request;
    part_prep->on_complete = aws_future_http_message_acquire(message_future);

    if (request->num_times_prepared == 0) {
        /* Preparing request for the first time.
         * Next async step: read through the body stream until we've
         * skipped over parts that were already uploaded (in case we're resuming
         * from an upload that had been paused) */

        /* Read the body */
        uint64_t offset = 0;
        size_t request_body_size = s_compute_request_body_size(meta_request, request->part_number, &offset);
        if (request->request_body.capacity == 0) {
            AWS_FATAL_ASSERT(request->ticket);
            request->request_body =
                aws_s3_buffer_pool_acquire_buffer(request->meta_request->client->buffer_pool, request->ticket);
            request->request_body.capacity = request_body_size;
        }

        part_prep->asyncstep_read_part = aws_s3_meta_request_read_body(meta_request, offset, &request->request_body);
        aws_future_bool_register_callback(
            part_prep->asyncstep_read_part, s_s3_prepare_upload_part_on_read_done, part_prep);
    } else {
        /* Not the first time preparing request (e.g. retry).
         * We can skip over the async steps that read the body stream */
        s_s3_prepare_upload_part_finish(part_prep, AWS_ERROR_SUCCESS);
    }

    return message_future;
}

/* Completion callback for reading this part's chunk of the body stream */
static void s_s3_prepare_upload_part_on_read_done(void *user_data) {
    struct aws_s3_prepare_upload_part_job *part_prep = user_data;
    struct aws_s3_request *request = part_prep->request;
    struct aws_s3_meta_request *meta_request = request->meta_request;
    struct aws_s3_auto_ranged_put *auto_ranged_put = meta_request->impl;
    bool has_content_length = auto_ranged_put->has_content_length != 0;

    int error_code = aws_future_bool_get_error(part_prep->asyncstep_read_part);

    /* If reading failed, the prepare-upload-part job has failed */
    if (error_code != AWS_ERROR_SUCCESS) {
        AWS_LOGF_ERROR(
            AWS_LS_S3_META_REQUEST,
            "id=%p: Failed reading request body, error %d (%s) req len %zu req cap %zu",
            (void *)meta_request,
            error_code,
            aws_error_str(error_code),
            request->request_body.len,
            request->request_body.capacity);
        goto on_done;
    }
    /* Reading succeeded. */
    bool is_body_stream_at_end = aws_future_bool_get_result(part_prep->asyncstep_read_part);

    uint64_t offset = 0;
    size_t request_body_size = s_compute_request_body_size(meta_request, request->part_number, &offset);
    /* If Content-Length is defined, check that we read the expected amount */
    if (has_content_length && (request->request_body.len < request_body_size)) {
        error_code = AWS_ERROR_S3_INCORRECT_CONTENT_LENGTH;
        AWS_LOGF_ERROR(
            AWS_LS_S3_META_REQUEST,
            "id=%p: Request body is smaller than 'Content-Length' header said it would be",
            (void *)meta_request);
        goto on_done;
    }
    request->is_noop = request->part_number >
                           1 && /* allow first part to have 0 length to support empty unknown content length objects. */
                       request->request_body.len == 0;

    /* BEGIN CRITICAL SECTION */
    aws_s3_meta_request_lock_synced_data(meta_request);

    --auto_ranged_put->synced_data.num_parts_pending_read;

    auto_ranged_put->synced_data.is_body_stream_at_end = is_body_stream_at_end;
    struct aws_s3_mpu_part_info *previously_uploaded_info = NULL;
    if (request->was_previously_uploaded) {
        aws_array_list_get_at(
            &auto_ranged_put->synced_data.part_list, &previously_uploaded_info, request->part_number - 1);
        AWS_ASSERT(previously_uploaded_info != NULL && previously_uploaded_info->was_previously_uploaded == true);
        /* Already uploaded, set the noop to be true. */
        request->is_noop = true;
    }
    if (!request->is_noop) {
        /* The part can finish out of order. Resize array-list to be long enough to hold this part,
         * filling any intermediate slots with NULL. */
        aws_array_list_ensure_capacity(&auto_ranged_put->synced_data.part_list, request->part_number);
        while (aws_array_list_length(&auto_ranged_put->synced_data.part_list) < request->part_number) {
            struct aws_s3_mpu_part_info *null_part = NULL;
            aws_array_list_push_back(&auto_ranged_put->synced_data.part_list, &null_part);
        }
        /* Add part to array-list */
        struct aws_s3_mpu_part_info *part =
            aws_mem_calloc(meta_request->allocator, 1, sizeof(struct aws_s3_mpu_part_info));
        part->size = request->request_body.len;
        aws_array_list_set_at(&auto_ranged_put->synced_data.part_list, &part, request->part_number - 1);
    }
    aws_s3_meta_request_unlock_synced_data(meta_request);
    /* END CRITICAL SECTION */

    if (previously_uploaded_info) {
        /* Part was previously uploaded, check that it matches what we just read.
         * (Yes it's weird that we keep a pointer to the part_info even after
         * releasing the lock that protects part_list. But it's the resizable
         * part_list that needs lock protection. A previously uploaded part_info is const,
         * and it's on the heap, so it's safe to keep the pointer around) */
        if (request->request_body.len != previously_uploaded_info->size) {
            error_code = AWS_ERROR_S3_RESUME_FAILED;
            AWS_LOGF_ERROR(
                AWS_LS_S3_META_REQUEST,
                "id=%p: Failed resuming upload, previous upload used different part size.",
                (void *)meta_request);
            goto on_done;
        }
        /* if previously uploaded part had a checksum, compare it to what we just skipped */
        if (previously_uploaded_info->checksum_base64.len > 0 &&
            s_verify_part_matches_checksum(
                meta_request->allocator,
                aws_byte_cursor_from_buf(&request->request_body),
                meta_request->checksum_config.checksum_algorithm,
                aws_byte_cursor_from_buf(&previously_uploaded_info->checksum_base64))) {
            error_code = aws_last_error_or_unknown();
            goto on_done;
        }
    }

    /* We throttle the number of parts that can be "pending read"
     * (e.g. only 1 at a time if reading from async-stream).
     * Now that read is complete, poke the client to see if it can give us more work.
     *
     * Poking now gives measurable speedup (1%) for async streaming,
     * vs waiting until all the part-prep steps are complete (still need to sign, etc) */
    aws_s3_client_schedule_process_work(meta_request->client);

on_done:
    s_s3_prepare_upload_part_finish(part_prep, error_code);
}

/* Finish async preparation of an UploadPart request */
static void s_s3_prepare_upload_part_finish(struct aws_s3_prepare_upload_part_job *part_prep, int error_code) {
    struct aws_s3_request *request = part_prep->request;
    struct aws_s3_meta_request *meta_request = request->meta_request;
    struct aws_s3_auto_ranged_put *auto_ranged_put = meta_request->impl;

    if (error_code != AWS_ERROR_SUCCESS) {
        aws_future_http_message_set_error(part_prep->on_complete, error_code);
        goto on_done;
    }

    struct aws_byte_buf *checksum_buf = NULL;
    if (request->is_noop) {
        AWS_LOGF_DEBUG(
            AWS_LS_S3_META_REQUEST,
            "id=%p UploadPart with part num %u for Multi-part Upload, with ID:%s"
            "is noop due to encountering end of stream",
            (void *)meta_request,
            request->part_number,
            aws_string_c_str(auto_ranged_put->upload_id));

    } else {

        /* BEGIN CRITICAL SECTION */
        {
            aws_s3_meta_request_lock_synced_data(meta_request);
            struct aws_s3_mpu_part_info *part = NULL;
            aws_array_list_get_at(&auto_ranged_put->synced_data.part_list, &part, request->part_number - 1);
            AWS_ASSERT(part != NULL);
            checksum_buf = &part->checksum_base64;
            /* Clean up the buffer in case of it's initialized before and retry happens. */
            aws_byte_buf_clean_up(checksum_buf);
            aws_s3_meta_request_unlock_synced_data(meta_request);
        }
        /* END CRITICAL SECTION */

        AWS_LOGF_DEBUG(
            AWS_LS_S3_META_REQUEST,
            "id=%p UploadPart for Multi-part Upload, with ID:%s",
            (void *)meta_request,
            aws_string_c_str(auto_ranged_put->upload_id));
    }

    /* Create a new put-object message to upload a part. */
    struct aws_http_message *message = aws_s3_upload_part_message_new(
        meta_request->allocator,
        meta_request->initial_request_message,
        &request->request_body,
        request->part_number,
        auto_ranged_put->upload_id,
        meta_request->should_compute_content_md5,
        &meta_request->checksum_config,
        checksum_buf);
    if (message == NULL) {
        aws_future_http_message_set_error(part_prep->on_complete, aws_last_error());
        goto on_done;
    }

    /* Success! */
    aws_future_http_message_set_result_by_move(part_prep->on_complete, &message);

on_done:
    AWS_FATAL_ASSERT(aws_future_http_message_is_done(part_prep->on_complete));
    aws_future_bool_release(part_prep->asyncstep_read_part);
    aws_future_http_message_release(part_prep->on_complete);
    aws_mem_release(part_prep->allocator, part_prep);
}

/* Allow user to review what we've uploaded, and fail the meta-request if they don't approve. */
static int s_s3_review_multipart_upload(struct aws_s3_request *request) {
    struct aws_s3_meta_request *meta_request = request->meta_request;
    struct aws_s3_auto_ranged_put *auto_ranged_put = meta_request->impl;

    /* If user registered no callback, then success! */
    if (meta_request->upload_review_callback == NULL) {
        return AWS_OP_SUCCESS;
    }

    /* Prepare review info */
    struct aws_s3_upload_review review = {
        .checksum_algorithm = meta_request->checksum_config.checksum_algorithm,
    };

    /* BEGIN CRITICAL SECTION */
    aws_s3_meta_request_lock_synced_data(meta_request);

    review.part_count = aws_array_list_length(&auto_ranged_put->synced_data.part_list);

    if (review.part_count > 0) {
        review.part_array =
            aws_mem_calloc(meta_request->allocator, review.part_count, sizeof(struct aws_s3_upload_part_review));

        for (size_t part_index = 0; part_index < review.part_count; ++part_index) {
            struct aws_s3_mpu_part_info *part;
            aws_array_list_get_at(&auto_ranged_put->synced_data.part_list, &part, part_index);

            struct aws_s3_upload_part_review *part_review = &review.part_array[part_index];
            part_review->size = part->size;
            part_review->checksum = aws_byte_cursor_from_buf(&part->checksum_base64);
        }
    }

    aws_s3_meta_request_unlock_synced_data(meta_request);
    /* END CRITICAL SECTION */

    /* Invoke callback */
    int error_code = AWS_ERROR_SUCCESS;
    if (meta_request->upload_review_callback(meta_request, &review, meta_request->user_data) != AWS_OP_SUCCESS) {
        error_code = aws_last_error_or_unknown();
    }

    /* Clean up review info */
    aws_mem_release(meta_request->allocator, review.part_array);

    if (error_code == AWS_ERROR_SUCCESS) {
        return AWS_OP_SUCCESS;
    } else {
        AWS_LOGF_ERROR(
            AWS_LS_S3_META_REQUEST,
            "id=%p: Upload review callback raised error %d (%s)",
            (void *)meta_request,
            error_code,
            aws_error_str(error_code));
        return aws_raise_error(error_code);
    }
}

/* Prepare a CompleteMultipartUpload request. */
static struct aws_future_http_message *s_s3_prepare_complete_multipart_upload(struct aws_s3_request *request) {
    struct aws_s3_meta_request *meta_request = request->meta_request;
    struct aws_s3_auto_ranged_put *auto_ranged_put = meta_request->impl;
    struct aws_allocator *allocator = request->allocator;

    struct aws_future_http_message *message_future = aws_future_http_message_new(allocator);

    AWS_FATAL_ASSERT(auto_ranged_put->upload_id);

    if (request->num_times_prepared == 0) {
        /* Invoke upload_review_callback, and fail meta-request if user raises an error */
        if (s_s3_review_multipart_upload(request) != AWS_OP_SUCCESS) {
            aws_future_http_message_set_error(message_future, aws_last_error());
            goto on_done;
        }

        /* Allocate request body */
        aws_byte_buf_init(
            &request->request_body, meta_request->allocator, s_complete_multipart_upload_init_body_size_bytes);

    } else {
        /* This is a retry, reset request body */
        aws_byte_buf_reset(&request->request_body, false);
    }

    /* BEGIN CRITICAL SECTION */
    aws_s3_meta_request_lock_synced_data(meta_request);

    /* Build the message to complete our multipart upload, which includes a payload describing all of
     * our completed parts. */
    struct aws_http_message *message = aws_s3_complete_multipart_message_new(
        meta_request->allocator,
        meta_request->initial_request_message,
        &request->request_body,
        auto_ranged_put->upload_id,
        &auto_ranged_put->synced_data.part_list,
        meta_request->checksum_config.checksum_algorithm);

    aws_s3_meta_request_unlock_synced_data(meta_request);
    /* END CRITICAL SECTION */

    if (message == NULL) {
        aws_future_http_message_set_error(message_future, aws_last_error());
        goto on_done;
    }

    /* Success! */
    aws_future_http_message_set_result_by_move(message_future, &message);

on_done:
    AWS_FATAL_ASSERT(aws_future_http_message_is_done(message_future));
    return message_future;
}

/* Prepare an AbortMultipartUpload request.
 * Currently, this is actually synchronous. */
struct aws_future_http_message *s_s3_prepare_abort_multipart_upload(struct aws_s3_request *request) {
    struct aws_s3_meta_request *meta_request = request->meta_request;
    struct aws_s3_auto_ranged_put *auto_ranged_put = meta_request->impl;

    AWS_FATAL_ASSERT(auto_ranged_put->upload_id);
    AWS_LOGF_DEBUG(
        AWS_LS_S3_META_REQUEST,
        "id=%p Abort multipart upload request for upload id %s.",
        (void *)meta_request,
        aws_string_c_str(auto_ranged_put->upload_id));

    if (request->num_times_prepared == 0) {
        aws_byte_buf_init(
            &request->request_body, meta_request->allocator, s_abort_multipart_upload_init_body_size_bytes);
    } else {
        aws_byte_buf_reset(&request->request_body, false);
    }

    /* Build the message to abort our multipart upload */
    struct aws_http_message *message = aws_s3_abort_multipart_upload_message_new(
        meta_request->allocator, meta_request->initial_request_message, auto_ranged_put->upload_id);

    struct aws_future_http_message *future = aws_future_http_message_new(request->allocator);
    if (message != NULL) {
        aws_future_http_message_set_result_by_move(future, &message);
    } else {
        aws_future_http_message_set_error(future, aws_last_error_or_unknown());
    }
    return future;
}

/* Finish the vtable->prepare_request() job */
static void s_s3_auto_ranged_put_prepare_request_finish(void *user_data) {
    struct aws_s3_auto_ranged_put_prepare_request_job *request_prep = user_data;
    struct aws_s3_request *request = request_prep->request;
    struct aws_s3_meta_request *meta_request = request->meta_request;

    /* Did we successfully create the type-specific HTTP message? */
    int error_code = aws_future_http_message_get_error(request_prep->asyncstep_prepare_message);
    if (error_code != AWS_ERROR_SUCCESS) {
        AWS_LOGF_ERROR(
            AWS_LS_S3_META_REQUEST,
            "id=%p Could not allocate message for request with tag %d for auto-ranged-put meta request.",
            (void *)meta_request,
            request->request_tag);

        goto on_done;
    }

    /* Success! Apply aws_http_message to aws_s3_request */
    struct aws_http_message *message =
        aws_future_http_message_get_result_by_move(request_prep->asyncstep_prepare_message);
    aws_s3_request_setup_send_data(request, message);
    aws_http_message_release(message);

    AWS_LOGF_DEBUG(
        AWS_LS_S3_META_REQUEST,
        "id=%p: Prepared request %p for part %d",
        (void *)meta_request,
        (void *)request,
        request->part_number);

on_done:
    if (error_code == AWS_ERROR_SUCCESS) {
        aws_future_void_set_result(request_prep->on_complete);
    } else {
        aws_future_void_set_error(request_prep->on_complete, error_code);
    }

    aws_future_http_message_release(request_prep->asyncstep_prepare_message);
    aws_future_void_release(request_prep->on_complete);
    aws_mem_release(request_prep->allocator, request_prep);
}

/* Invoked when no-retry will happen */
static void s_s3_auto_ranged_put_request_finished(
    struct aws_s3_meta_request *meta_request,
    struct aws_s3_request *request,
    int error_code) {

    AWS_PRECONDITION(meta_request);
    AWS_PRECONDITION(meta_request->impl);
    AWS_PRECONDITION(request);

    struct aws_s3_auto_ranged_put *auto_ranged_put = meta_request->impl;
    aws_s3_meta_request_lock_synced_data(meta_request);

    switch (request->request_tag) {

        case AWS_S3_AUTO_RANGED_PUT_REQUEST_TAG_LIST_PARTS: {

            bool has_more_results = false;

            if (error_code == AWS_ERROR_SUCCESS) {

                struct aws_byte_cursor body_cursor = aws_byte_cursor_from_buf(&request->send_data.response_body);
                /* Clear the token before */
                aws_string_destroy(auto_ranged_put->synced_data.list_parts_continuation_token);
                auto_ranged_put->synced_data.list_parts_continuation_token = NULL;
                if (aws_s3_paginated_operation_on_response(
                        auto_ranged_put->synced_data.list_parts_operation,
                        &body_cursor,
                        &auto_ranged_put->synced_data.list_parts_continuation_token,
                        &has_more_results)) {
                    AWS_LOGF_ERROR(
                        AWS_LS_S3_META_REQUEST, "id=%p Failed to parse list parts response.", (void *)meta_request);
                    error_code = AWS_ERROR_S3_LIST_PARTS_PARSE_FAILED;
                } else if (!has_more_results) {
                    uint64_t bytes_previously_uploaded = 0;
                    int parts_previously_uploaded = 0;

                    for (size_t part_index = 0;
                         part_index < aws_array_list_length(&auto_ranged_put->synced_data.part_list);
                         part_index++) {
                        struct aws_s3_mpu_part_info *part = NULL;
                        aws_array_list_get_at(&auto_ranged_put->synced_data.part_list, &part, part_index);
                        if (part != NULL) {
                            /* Update the number of parts sent/completed previously */
                            ++parts_previously_uploaded;
                            bytes_previously_uploaded += part->size;
                        }
                    }

                    AWS_LOGF_DEBUG(
                        AWS_LS_S3_META_REQUEST,
                        "id=%p: Resuming PutObject. %d out of %d parts have completed during previous request.",
                        (void *)meta_request,
                        parts_previously_uploaded,
                        auto_ranged_put->total_num_parts_from_content_length);

                    /* Deliver an initial progress_callback to report all previously uploaded parts. */
                    if (meta_request->progress_callback != NULL && bytes_previously_uploaded > 0) {
                        struct aws_s3_meta_request_event event = {.type = AWS_S3_META_REQUEST_EVENT_PROGRESS};
                        event.u.progress.info.bytes_transferred = bytes_previously_uploaded;
                        event.u.progress.info.content_length = auto_ranged_put->content_length;
                        aws_s3_meta_request_add_event_for_delivery_synced(meta_request, &event);
                    }
                }
            }

            if (has_more_results) {
                /* If list parts has more result, make sure list parts continues */
                auto_ranged_put->synced_data.list_parts_state.continues = true;
                auto_ranged_put->synced_data.list_parts_state.completed = false;
            } else {
                /* No more result, complete the list parts */
                auto_ranged_put->synced_data.list_parts_state.continues = false;
                auto_ranged_put->synced_data.list_parts_state.completed = true;
            }
            auto_ranged_put->synced_data.list_parts_error_code = error_code;

            if (error_code != AWS_ERROR_SUCCESS) {
                if (request->send_data.response_status == AWS_HTTP_STATUS_CODE_404_NOT_FOUND &&
                    auto_ranged_put->resume_token->num_parts_completed ==
                        auto_ranged_put->resume_token->total_num_parts) {
                    AWS_LOGF_DEBUG(
                        AWS_LS_S3_META_REQUEST,
                        "id=%p: Resuming PutObject ended early, since there is nothing to resume"
                        "(request finished prior to being paused?)",
                        (void *)meta_request);

<<<<<<< HEAD
                    aws_s3_meta_request_set_success_synced(meta_request, AWS_S3_RESPONSE_STATUS_SUCCESS);
                } else {
                    aws_s3_meta_request_set_fail_synced(meta_request, request, error_code);
=======
                        aws_s3_meta_request_set_success_synced(meta_request, AWS_HTTP_STATUS_CODE_200_OK);
                    } else {
                        aws_s3_meta_request_set_fail_synced(meta_request, request, error_code);
                    }
>>>>>>> fcd7a104
                }
            }
        } break;

        case AWS_S3_AUTO_RANGED_PUT_REQUEST_TAG_CREATE_MULTIPART_UPLOAD: {
            struct aws_http_headers *needed_response_headers = NULL;

            if (error_code == AWS_ERROR_SUCCESS) {
                needed_response_headers = aws_http_headers_new(meta_request->allocator);
                const size_t copy_header_count = AWS_ARRAY_SIZE(s_create_multipart_upload_copy_headers);

                /* Copy any headers now that we'll need for the final, transformed headers later. */
                for (size_t header_index = 0; header_index < copy_header_count; ++header_index) {
                    const struct aws_byte_cursor *header_name = &s_create_multipart_upload_copy_headers[header_index];
                    struct aws_byte_cursor header_value;
                    AWS_ZERO_STRUCT(header_value);

                    if (aws_http_headers_get(request->send_data.response_headers, *header_name, &header_value) ==
                        AWS_OP_SUCCESS) {
                        aws_http_headers_set(needed_response_headers, *header_name, header_value);
                    }
                }

                struct aws_byte_cursor xml_doc = aws_byte_cursor_from_buf(&request->send_data.response_body);

                /* Find the upload id for this multipart upload. */
                struct aws_byte_cursor upload_id = {0};
                const char *xml_path[] = {"InitiateMultipartUploadResult", "UploadId", NULL};
                aws_xml_get_body_at_path(meta_request->allocator, xml_doc, xml_path, &upload_id);

                if (upload_id.len == 0) {
                    AWS_LOGF_ERROR(
                        AWS_LS_S3_META_REQUEST,
                        "id=%p Could not find upload-id in create-multipart-upload response",
                        (void *)meta_request);

                    aws_raise_error(AWS_ERROR_S3_MISSING_UPLOAD_ID);
                    error_code = AWS_ERROR_S3_MISSING_UPLOAD_ID;
                } else {
                    /* Store the multipart upload id. */
                    auto_ranged_put->upload_id = aws_string_new_from_cursor(meta_request->allocator, &upload_id);
                }
            }

            AWS_ASSERT(auto_ranged_put->synced_data.needed_response_headers == NULL);
            auto_ranged_put->synced_data.needed_response_headers = needed_response_headers;

            auto_ranged_put->synced_data.create_multipart_upload_completed = true;
            auto_ranged_put->synced_data.list_parts_error_code = error_code;

            if (error_code != AWS_ERROR_SUCCESS) {
                aws_s3_meta_request_set_fail_synced(meta_request, request, error_code);
            }
        } break;

        case AWS_S3_AUTO_RANGED_PUT_REQUEST_TAG_PART: {
            size_t part_number = request->part_number;
            AWS_FATAL_ASSERT(part_number > 0);
            size_t part_index = part_number - 1;
            struct aws_string *etag = NULL;
            bool request_is_noop = request->is_noop != 0;

            if (!request_is_noop) {
                if (error_code == AWS_ERROR_SUCCESS) {
                    /* Find the ETag header if it exists and cache it. */
                    struct aws_byte_cursor etag_within_quotes;

                    AWS_ASSERT(request->send_data.response_headers);

                    if (aws_http_headers_get(
                            request->send_data.response_headers, g_etag_header_name, &etag_within_quotes) !=
                        AWS_OP_SUCCESS) {
                        AWS_LOGF_ERROR(
                            AWS_LS_S3_META_REQUEST,
                            "id=%p Could not find ETag header for request %p",
                            (void *)meta_request,
                            (void *)request);

                        error_code = AWS_ERROR_S3_MISSING_ETAG;
                    } else {
                        /* The ETag value arrives in quotes, but we don't want it in quotes when we send it back up
                         * later, so just get rid of the quotes now. */
                        etag = aws_strip_quotes(meta_request->allocator, etag_within_quotes);
                    }
                }
            }

            ++auto_ranged_put->synced_data.num_parts_completed;

            if (request_is_noop) {
                ++auto_ranged_put->synced_data.num_parts_noop;
            }

            if (auto_ranged_put->has_content_length) {
                AWS_LOGF_DEBUG(
                    AWS_LS_S3_META_REQUEST,
                    "id=%p: %d out of %d parts have completed.",
                    (void *)meta_request,
                    auto_ranged_put->synced_data.num_parts_completed,
                    auto_ranged_put->total_num_parts_from_content_length);
            } else {
                AWS_LOGF_DEBUG(
                    AWS_LS_S3_META_REQUEST,
                    "id=%p: %d parts have completed.",
                    (void *)meta_request,
                    auto_ranged_put->synced_data.num_parts_completed);
            }

            if (!request_is_noop) {
                if (error_code == AWS_ERROR_SUCCESS) {
                    AWS_ASSERT(etag != NULL);

                    ++auto_ranged_put->synced_data.num_parts_successful;

                    /* Send progress_callback for delivery on io_event_loop thread */
                    if (meta_request->progress_callback != NULL) {
                        struct aws_s3_meta_request_event event = {.type = AWS_S3_META_REQUEST_EVENT_PROGRESS};
                        event.u.progress.info.bytes_transferred = request->request_body.len;
                        event.u.progress.info.content_length = auto_ranged_put->content_length;
                        aws_s3_meta_request_add_event_for_delivery_synced(meta_request, &event);
                    }

                    /* Store part's ETag */
                    struct aws_s3_mpu_part_info *part = NULL;
                    aws_array_list_get_at(&auto_ranged_put->synced_data.part_list, &part, part_index);
                    AWS_ASSERT(part != NULL);
                    AWS_ASSERT(part->etag == NULL);
                    part->etag = etag;
                } else {
                    ++auto_ranged_put->synced_data.num_parts_failed;
                    aws_s3_meta_request_set_fail_synced(meta_request, request, error_code);
                }
            }
        } break;

        case AWS_S3_AUTO_RANGED_PUT_REQUEST_TAG_COMPLETE_MULTIPART_UPLOAD: {
            if (error_code == AWS_ERROR_SUCCESS && meta_request->headers_callback != NULL) {
                struct aws_http_headers *final_response_headers = aws_http_headers_new(meta_request->allocator);

                /* Copy all the response headers from this request. */
                copy_http_headers(request->send_data.response_headers, final_response_headers);

                /* Copy over any response headers that we've previously determined are needed for this final
                 * response.
                 */

                /* BEGIN CRITICAL SECTION */
                { copy_http_headers(auto_ranged_put->synced_data.needed_response_headers, final_response_headers); }
                /* END CRITICAL SECTION */

                struct aws_byte_cursor xml_doc = aws_byte_cursor_from_buf(&request->send_data.response_body);

                /**
                 * TODO: The body of the response can be ERROR, check Error specified in body part from
                 * https://docs.aws.amazon.com/AmazonS3/latest/API/API_CompleteMultipartUpload.html#AmazonS3-CompleteMultipartUpload-response-CompleteMultipartUploadOutput
                 * We need to handle this case.
                 * TODO: the checksum returned within the response of complete multipart upload need to be exposed?
                 */

                /* Grab the ETag for the entire object, and set it as a header. */
                struct aws_byte_cursor etag_header_value = {0};
                const char *xml_path[] = {"CompleteMultipartUploadResult", "ETag", NULL};
                aws_xml_get_body_at_path(meta_request->allocator, xml_doc, xml_path, &etag_header_value);

                if (etag_header_value.len > 0) {
                    struct aws_byte_buf etag_header_value_byte_buf =
                        aws_replace_quote_entities(meta_request->allocator, etag_header_value);

                    aws_http_headers_set(
                        final_response_headers,
                        g_etag_header_name,
                        aws_byte_cursor_from_buf(&etag_header_value_byte_buf));

                    aws_byte_buf_clean_up(&etag_header_value_byte_buf);
                }

                /* Invoke the callback without lock */
                aws_s3_meta_request_unlock_synced_data(meta_request);
                /* Notify the user of the headers. */
                if (meta_request->headers_callback(
                        meta_request,
                        final_response_headers,
                        request->send_data.response_status,
                        meta_request->user_data)) {

                    error_code = aws_last_error_or_unknown();
                }
                meta_request->headers_callback = NULL;
                /* Grab the lock again after the callback */
                aws_s3_meta_request_lock_synced_data(meta_request);

                aws_http_headers_release(final_response_headers);
            }

            auto_ranged_put->synced_data.complete_multipart_upload_completed = true;
            auto_ranged_put->synced_data.complete_multipart_upload_error_code = error_code;

            if (error_code != AWS_ERROR_SUCCESS) {
                aws_s3_meta_request_set_fail_synced(meta_request, request, error_code);
            }
        } break;
        case AWS_S3_AUTO_RANGED_PUT_REQUEST_TAG_ABORT_MULTIPART_UPLOAD: {
            auto_ranged_put->synced_data.abort_multipart_upload_error_code = error_code;
            auto_ranged_put->synced_data.abort_multipart_upload_completed = true;

        } break;
    }

    aws_s3_request_finish_up_metrics_synced(request, meta_request, error_code);
    aws_s3_meta_request_unlock_synced_data(meta_request);
}

static int s_s3_auto_ranged_put_pause(
    struct aws_s3_meta_request *meta_request,
    struct aws_s3_meta_request_resume_token **out_resume_token) {

    *out_resume_token = NULL;

    struct aws_s3_auto_ranged_put *auto_ranged_put = meta_request->impl;
    if (!auto_ranged_put->has_content_length) {
        AWS_LOGF_ERROR(
            AWS_LS_S3_META_REQUEST, "id=%p: Failed to pause request with unknown content length", (void *)meta_request);
        return aws_raise_error(AWS_ERROR_UNSUPPORTED_OPERATION);
    }

    /* lock */
    aws_s3_meta_request_lock_synced_data(meta_request);

    AWS_LOGF_DEBUG(
        AWS_LS_S3_META_REQUEST,
        "id=%p: Pausing request with %u out of %u parts have completed.",
        (void *)meta_request,
        auto_ranged_put->synced_data.num_parts_completed,
        auto_ranged_put->total_num_parts_from_content_length);

    /* upload can be in one of several states:
     * - not started, i.e. we didn't even call crete mpu yet - return success,
     *   token is NULL and cancel the upload
     * - in the middle of upload - return success, create token and cancel
     *     upload
     * - complete MPU started - return success, generate token and try to cancel
     *   complete MPU
     */
    if (auto_ranged_put->synced_data.create_multipart_upload_completed) {

        *out_resume_token = aws_s3_meta_request_resume_token_new(meta_request->allocator);

        (*out_resume_token)->type = AWS_S3_META_REQUEST_TYPE_PUT_OBJECT;
        (*out_resume_token)->multipart_upload_id =
            aws_string_clone_or_reuse(meta_request->allocator, auto_ranged_put->upload_id);
        (*out_resume_token)->part_size = meta_request->part_size;
        (*out_resume_token)->total_num_parts = auto_ranged_put->total_num_parts_from_content_length;
        (*out_resume_token)->num_parts_completed = auto_ranged_put->synced_data.num_parts_completed;
    }

    /**
     * Cancels the meta request using the PAUSED flag to avoid deletion of uploaded parts.
     * This allows the client to resume the upload later, setting the persistable state in the meta request options.
     */
    aws_s3_meta_request_set_fail_synced(meta_request, NULL, AWS_ERROR_S3_PAUSED);

    /* unlock */
    aws_s3_meta_request_unlock_synced_data(meta_request);

    return AWS_OP_SUCCESS;
}<|MERGE_RESOLUTION|>--- conflicted
+++ resolved
@@ -1410,16 +1410,9 @@
                         "(request finished prior to being paused?)",
                         (void *)meta_request);
 
-<<<<<<< HEAD
-                    aws_s3_meta_request_set_success_synced(meta_request, AWS_S3_RESPONSE_STATUS_SUCCESS);
+                    aws_s3_meta_request_set_success_synced(meta_request, AWS_HTTP_STATUS_CODE_200_OK);
                 } else {
                     aws_s3_meta_request_set_fail_synced(meta_request, request, error_code);
-=======
-                        aws_s3_meta_request_set_success_synced(meta_request, AWS_HTTP_STATUS_CODE_200_OK);
-                    } else {
-                        aws_s3_meta_request_set_fail_synced(meta_request, request, error_code);
-                    }
->>>>>>> fcd7a104
                 }
             }
         } break;
