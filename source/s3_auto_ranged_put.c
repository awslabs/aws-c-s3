/**
 * Copyright Amazon.com, Inc. or its affiliates. All Rights Reserved.
 * SPDX-License-Identifier: Apache-2.0.
 */

#include "aws/s3/private/s3_auto_ranged_put.h"
#include "aws/s3/private/s3_request_messages.h"
#include "aws/s3/private/s3_util.h"
#include <aws/common/string.h>
#include <aws/io/stream.h>

static const size_t s_etags_initial_capacity = 16;
static const struct aws_byte_cursor s_upload_id = AWS_BYTE_CUR_INIT_FROM_STRING_LITERAL("UploadId");
static const size_t s_complete_multipart_upload_init_body_size_bytes = 512;
static const size_t s_abort_multipart_upload_init_body_size_bytes = 512;

static const struct aws_byte_cursor s_create_multipart_upload_copy_headers[] = {
    AWS_BYTE_CUR_INIT_FROM_STRING_LITERAL("x-amz-server-side-encryption-customer-algorithm"),
    AWS_BYTE_CUR_INIT_FROM_STRING_LITERAL("x-amz-server-side-encryption-customer-key-MD5"),
    AWS_BYTE_CUR_INIT_FROM_STRING_LITERAL("x-amz-server-side-encryption-context"),
};

static void s_s3_meta_request_auto_ranged_put_destroy(struct aws_s3_meta_request *meta_request);

static bool s_s3_auto_ranged_put_update(
    struct aws_s3_meta_request *meta_request,
    uint32_t flags,
    struct aws_s3_request **out_request);

static int s_s3_auto_ranged_put_prepare_request(
    struct aws_s3_meta_request *meta_request,
    struct aws_s3_request *request);

static void s_s3_auto_ranged_put_request_finished(
    struct aws_s3_meta_request *meta_request,
    struct aws_s3_request *request,
    int error_code);

static struct aws_s3_meta_request_vtable s_s3_auto_ranged_put_vtable = {
    .update = s_s3_auto_ranged_put_update,
    .send_request_finish = aws_s3_meta_request_send_request_finish_default,
    .prepare_request = s_s3_auto_ranged_put_prepare_request,
    .init_signing_date_time = aws_s3_meta_request_init_signing_date_time_default,
    .sign_request = aws_s3_meta_request_sign_request_default,
    .finished_request = s_s3_auto_ranged_put_request_finished,
    .destroy = s_s3_meta_request_auto_ranged_put_destroy,
    .finish = aws_s3_meta_request_finish_default,
};

/* Allocate a new auto-ranged put meta request */
struct aws_s3_meta_request *aws_s3_meta_request_auto_ranged_put_new(
    struct aws_allocator *allocator,
    struct aws_s3_client *client,
    size_t part_size,
    uint64_t content_length,
    uint32_t num_parts,
    const struct aws_s3_meta_request_options *options) {

    /* These should already have been validated by the caller. */
    AWS_PRECONDITION(allocator);
    AWS_PRECONDITION(client);
    AWS_PRECONDITION(options);
    AWS_PRECONDITION(options->message);
    AWS_PRECONDITION(aws_http_message_get_body_stream(options->message));

    struct aws_s3_auto_ranged_put *auto_ranged_put =
        aws_mem_calloc(allocator, 1, sizeof(struct aws_s3_auto_ranged_put));

    if (aws_s3_meta_request_init_base(
            allocator,
            client,
            part_size,
            client->compute_content_md5 == AWS_MR_CONTENT_MD5_ENABLED ||
                aws_http_headers_has(aws_http_message_get_headers(options->message), g_content_md5_header_name),
            options,
            auto_ranged_put,
            &s_s3_auto_ranged_put_vtable,
            &auto_ranged_put->base)) {
        goto error_clean_up;
    }

    if (aws_array_list_init_dynamic(
            &auto_ranged_put->synced_data.etag_list,
            allocator,
            s_etags_initial_capacity,
            sizeof(struct aws_string *))) {
        goto error_clean_up;
    }

    auto_ranged_put->content_length = content_length;
    auto_ranged_put->synced_data.total_num_parts = num_parts;
    auto_ranged_put->threaded_update_data.next_part_number = 1;

    AWS_LOGF_DEBUG(
        AWS_LS_S3_META_REQUEST, "id=%p Created new Auto-Ranged Put Meta Request.", (void *)&auto_ranged_put->base);

    return &auto_ranged_put->base;

error_clean_up:

    aws_mem_release(allocator, auto_ranged_put);
    return NULL;
}

/* Destroy our auto-ranged put meta request */
static void s_s3_meta_request_auto_ranged_put_destroy(struct aws_s3_meta_request *meta_request) {
    AWS_PRECONDITION(meta_request);
    AWS_PRECONDITION(meta_request->impl);

    struct aws_s3_auto_ranged_put *auto_ranged_put = meta_request->impl;

    aws_string_destroy(auto_ranged_put->upload_id);
    auto_ranged_put->upload_id = NULL;

    for (size_t etag_index = 0; etag_index < aws_array_list_length(&auto_ranged_put->synced_data.etag_list);
         ++etag_index) {
        struct aws_string *etag = NULL;

        aws_array_list_get_at(&auto_ranged_put->synced_data.etag_list, &etag, etag_index);
        aws_string_destroy(etag);
    }

    aws_array_list_clean_up(&auto_ranged_put->synced_data.etag_list);
    aws_http_headers_release(auto_ranged_put->synced_data.needed_response_headers);
    aws_mem_release(meta_request->allocator, auto_ranged_put);
}

static bool s_s3_auto_ranged_put_update(
    struct aws_s3_meta_request *meta_request,
    uint32_t flags,
    struct aws_s3_request **out_request) {
    AWS_PRECONDITION(meta_request);

    struct aws_s3_request *request = NULL;
    bool work_remaining = false;

    struct aws_s3_auto_ranged_put *auto_ranged_put = meta_request->impl;

    aws_s3_meta_request_lock_synced_data(meta_request);

    if ((flags & AWS_S3_META_REQUEST_UPDATE_FLAG_NO_ENDPOINT_CONNECTIONS) > 0) {
        /* If there isn't a connection, then fail the meta request now if it hasn't been already. */
        aws_s3_meta_request_set_fail_synced(meta_request, NULL, AWS_ERROR_S3_NO_ENDPOINT_CONNECTIONS);
    }

    if (!aws_s3_meta_request_has_finish_result_synced(meta_request)) {

        /* If we haven't already sent a create-multipart-upload message, do so now. */
        if (!auto_ranged_put->synced_data.create_multipart_upload_sent) {

            if (out_request == NULL) {
                goto has_work_remaining;
            }

            request = aws_s3_request_new(
                meta_request,
                AWS_S3_AUTO_RANGED_PUT_REQUEST_TAG_CREATE_MULTIPART_UPLOAD,
                0,
                AWS_S3_REQUEST_DESC_RECORD_RESPONSE_HEADERS);

            auto_ranged_put->synced_data.create_multipart_upload_sent = true;

            goto has_work_remaining;
        }

        /* If the create-multipart-upload message hasn't been completed, then there is still additional work to do, but
         * it can't be done yet. */
        if (!auto_ranged_put->synced_data.create_multipart_upload_completed) {
            goto has_work_remaining;
        }

        /* If we haven't sent all of the parts yet, then set up to send a new part now. */
        if (auto_ranged_put->synced_data.num_parts_sent < auto_ranged_put->synced_data.total_num_parts) {

            if (out_request == NULL) {
                goto has_work_remaining;
            }

            if ((flags & AWS_S3_META_REQUEST_UPDATE_FLAG_CONSERVATIVE) != 0) {
                uint32_t num_parts_in_flight =
                    (auto_ranged_put->synced_data.num_parts_sent - auto_ranged_put->synced_data.num_parts_completed);

                /* Because uploads must read from their streams serially, we try to limit the amount of in flight
                 * requests for a given multipart upload if we can. */
                if (num_parts_in_flight > 0) {
                    goto has_work_remaining;
                }
            }

            /* Allocate a request for another part. */
            request = aws_s3_request_new(
                meta_request, AWS_S3_AUTO_RANGED_PUT_REQUEST_TAG_PART, 0, AWS_S3_REQUEST_DESC_RECORD_RESPONSE_HEADERS);

            request->part_number = auto_ranged_put->threaded_update_data.next_part_number;

            ++auto_ranged_put->threaded_update_data.next_part_number;
            ++auto_ranged_put->synced_data.num_parts_sent;

            AWS_LOGF_DEBUG(
                AWS_LS_S3_META_REQUEST,
                "id=%p: Returning request %p for part %d",
                (void *)meta_request,
                (void *)request,
                request->part_number);

            goto has_work_remaining;
        }

        /* There is one more request to send after all of the parts (the complete-multipart-upload) but it can't be done
         * until all of the parts have been completed.*/
        if (auto_ranged_put->synced_data.num_parts_completed != auto_ranged_put->synced_data.total_num_parts) {
            goto has_work_remaining;
        }

        /* If the complete-multipart-upload request hasn't been set yet, then send it now. */
        if (!auto_ranged_put->synced_data.complete_multipart_upload_sent) {

            if (out_request == NULL) {
                goto has_work_remaining;
            }

            request = aws_s3_request_new(
                meta_request,
                AWS_S3_AUTO_RANGED_PUT_REQUEST_TAG_COMPLETE_MULTIPART_UPLOAD,
                0,
                AWS_S3_REQUEST_DESC_RECORD_RESPONSE_HEADERS);

            auto_ranged_put->synced_data.complete_multipart_upload_sent = true;

            goto has_work_remaining;
        }

        /* Wait for the complete-multipart-upload request to finish. */
        if (!auto_ranged_put->synced_data.complete_multipart_upload_completed) {
            goto has_work_remaining;
        }

        goto no_work_remaining;
    } else {

        /* If the create multipart upload hasn't been sent, then there is nothing left to do when canceling. */
        if (!auto_ranged_put->synced_data.create_multipart_upload_sent) {
            goto no_work_remaining;
        }

        /* If the create-multipart-upload request is still in flight, wait for it to finish. */
        if (!auto_ranged_put->synced_data.create_multipart_upload_completed) {
            goto has_work_remaining;
        }

        /* If the number of parts completed is less than the number of parts sent, then we need to wait until all of
         * those parts are done sending before aborting. */
        if (auto_ranged_put->synced_data.num_parts_completed < auto_ranged_put->synced_data.num_parts_sent) {
            goto has_work_remaining;
        }

        /* If the complete-multipart-upload is already in flight, then we can't necessarily send an abort. */
        if (auto_ranged_put->synced_data.complete_multipart_upload_sent &&
            !auto_ranged_put->synced_data.complete_multipart_upload_completed) {
            goto has_work_remaining;
        }

        /* If the complete-multipart-upload completed successfully, then there is nothing to abort since the transfer
         * has already finished. */
        if (auto_ranged_put->synced_data.complete_multipart_upload_completed &&
            auto_ranged_put->synced_data.complete_multipart_upload_error_code == AWS_ERROR_SUCCESS) {
            goto no_work_remaining;
        }

        /* If there are no endpoint connections to send requests on, then we can't send an abort message, so there is no
         * work remaining. */
        if ((flags & AWS_S3_META_REQUEST_UPDATE_FLAG_NO_ENDPOINT_CONNECTIONS) > 0) {
            goto no_work_remaining;
        }

        /* If we made it here, and the abort-multipart-upload message hasn't been sent yet, then do so now. */
        if (!auto_ranged_put->synced_data.abort_multipart_upload_sent) {
            if (auto_ranged_put->upload_id == NULL) {
                goto no_work_remaining;
            }

            if (out_request == NULL) {
                goto has_work_remaining;
            }

            request = aws_s3_request_new(
                meta_request,
                AWS_S3_AUTO_RANGED_PUT_REQUEST_TAG_ABORT_MULTIPART_UPLOAD,
                0,
                AWS_S3_REQUEST_DESC_RECORD_RESPONSE_HEADERS);

            auto_ranged_put->synced_data.abort_multipart_upload_sent = true;

            goto has_work_remaining;
        }

        /* Wait for the multipart upload to be completed. */
        if (!auto_ranged_put->synced_data.abort_multipart_upload_completed) {
            goto has_work_remaining;
        }

        goto no_work_remaining;
    }

has_work_remaining:
    work_remaining = true;

no_work_remaining:

    if (!work_remaining) {
        aws_s3_meta_request_set_success_synced(meta_request, AWS_S3_RESPONSE_STATUS_SUCCESS);
    }

    aws_s3_meta_request_unlock_synced_data(meta_request);

    if (work_remaining) {
        if (request != NULL) {
            AWS_ASSERT(out_request);
            *out_request = request;
        }
    } else {
        AWS_ASSERT(request == NULL);

        aws_s3_meta_request_finish(meta_request);
    }

    return work_remaining;
}

/* Given a request, prepare it for sending based on its description. */
static int s_s3_auto_ranged_put_prepare_request(
    struct aws_s3_meta_request *meta_request,
    struct aws_s3_request *request) {
    AWS_PRECONDITION(meta_request);

    struct aws_s3_auto_ranged_put *auto_ranged_put = meta_request->impl;
    AWS_PRECONDITION(auto_ranged_put);

    struct aws_http_message *message = NULL;

    switch (request->request_tag) {
        case AWS_S3_AUTO_RANGED_PUT_REQUEST_TAG_CREATE_MULTIPART_UPLOAD: {

            /* Create the message to create a new multipart upload. */
            message = aws_s3_create_multipart_upload_message_new(
                meta_request->allocator, meta_request->initial_request_message);

            break;
        }
        case AWS_S3_AUTO_RANGED_PUT_REQUEST_TAG_PART: {

            size_t request_body_size = meta_request->part_size;

            /* Last part--adjust size to match remaining content length. */
            if (request->part_number == auto_ranged_put->synced_data.total_num_parts) {
                size_t content_remainder =
                    (size_t)(auto_ranged_put->content_length % (uint64_t)meta_request->part_size);

                if (content_remainder > 0) {
                    request_body_size = content_remainder;
                }
            }

            if (request->num_times_prepared == 0) {
                aws_byte_buf_init(&request->request_body, meta_request->allocator, request_body_size);

                if (aws_s3_meta_request_read_body(meta_request, &request->request_body)) {
                    goto message_create_failed;
                }
            }

            /* Create a new put-object message to upload a part. */
            message = aws_s3_upload_part_message_new(
                meta_request->allocator,
                meta_request->initial_request_message,
                &request->request_body,
                request->part_number,
<<<<<<< HEAD
                auto_ranged_put->synced_data.upload_id,
                meta_request->should_compute_content_md5);

            if (message == NULL) {
                AWS_LOGF_ERROR(
                    AWS_LS_S3_META_REQUEST,
                    "id=%p Could not allocate message for request with tag %d for auto-ranged-put meta request.",
                    (void *)meta_request,
                    request->request_tag);
                goto message_create_failed;
            }

        } break;
        case AWS_S3_AUTO_RANGED_PUT_REQUEST_TAG_CREATE_MULTIPART_UPLOAD: {

            /* Create the message to create a new multipart upload. */
            message = aws_s3_create_multipart_upload_message_new(
                meta_request->allocator, meta_request->initial_request_message);

            if (message == NULL) {
                AWS_LOGF_ERROR(
                    AWS_LS_S3_META_REQUEST,
                    "id=%p Could not allocate message for request with tag %d for auto-ranged-put meta request.",
                    (void *)meta_request,
                    request->request_tag);
                goto message_create_failed;
            }

=======
                auto_ranged_put->upload_id);
>>>>>>> 651171f2
            break;
        }
        case AWS_S3_AUTO_RANGED_PUT_REQUEST_TAG_COMPLETE_MULTIPART_UPLOAD: {

            if (request->num_times_prepared == 0) {
                aws_byte_buf_init(
                    &request->request_body, meta_request->allocator, s_complete_multipart_upload_init_body_size_bytes);
            } else {
                aws_byte_buf_reset(&request->request_body, false);
            }

            aws_s3_meta_request_lock_synced_data(meta_request);

            AWS_FATAL_ASSERT(auto_ranged_put->upload_id);
            AWS_ASSERT(request->request_body.capacity > 0);
            aws_byte_buf_reset(&request->request_body, false);

            /* Build the message to complete our multipart upload, which includes a payload describing all of our
             * completed parts. */
            message = aws_s3_complete_multipart_message_new(
                meta_request->allocator,
                meta_request->initial_request_message,
                &request->request_body,
                auto_ranged_put->upload_id,
                &auto_ranged_put->synced_data.etag_list);

            aws_s3_meta_request_unlock_synced_data(meta_request);

            break;
        }
        case AWS_S3_AUTO_RANGED_PUT_REQUEST_TAG_ABORT_MULTIPART_UPLOAD: {
            AWS_FATAL_ASSERT(auto_ranged_put->upload_id);
            AWS_LOGF_DEBUG(
                AWS_LS_S3_META_REQUEST,
                "id=%p Abort multipart upload request for upload id %s.",
                (void *)meta_request,
                aws_string_c_str(auto_ranged_put->upload_id));

            if (request->num_times_prepared == 0) {
                aws_byte_buf_init(
                    &request->request_body, meta_request->allocator, s_abort_multipart_upload_init_body_size_bytes);
            } else {
                aws_byte_buf_reset(&request->request_body, false);
            }

            /* Build the message to abort our multipart upload */
            message = aws_s3_abort_multipart_upload_message_new(
                meta_request->allocator, meta_request->initial_request_message, auto_ranged_put->upload_id);

            break;
        }
    }

    if (message == NULL) {
        AWS_LOGF_ERROR(
            AWS_LS_S3_META_REQUEST,
            "id=%p Could not allocate message for request with tag %d for auto-ranged-put meta request.",
            (void *)meta_request,
            request->request_tag);
        goto message_create_failed;
    }

    aws_s3_request_setup_send_data(request, message);

    aws_http_message_release(message);

    AWS_LOGF_DEBUG(
        AWS_LS_S3_META_REQUEST,
        "id=%p: Prepared request %p for part %d",
        (void *)meta_request,
        (void *)request,
        request->part_number);

    return AWS_OP_SUCCESS;

message_create_failed:

    return AWS_OP_ERR;
}

static void s_s3_auto_ranged_put_request_finished(
    struct aws_s3_meta_request *meta_request,
    struct aws_s3_request *request,
    int error_code) {

    AWS_PRECONDITION(meta_request);
    AWS_PRECONDITION(meta_request->impl);
    AWS_PRECONDITION(request);

    struct aws_s3_auto_ranged_put *auto_ranged_put = meta_request->impl;

    switch (request->request_tag) {

        case AWS_S3_AUTO_RANGED_PUT_REQUEST_TAG_CREATE_MULTIPART_UPLOAD: {
            struct aws_http_headers *needed_response_headers = NULL;

            if (error_code == AWS_ERROR_SUCCESS) {
                needed_response_headers = aws_http_headers_new(meta_request->allocator);
                const size_t copy_header_count =
                    sizeof(s_create_multipart_upload_copy_headers) / sizeof(struct aws_byte_cursor);

                /* Copy any headers now that we'll need for the final, transformed headers later. */
                for (size_t header_index = 0; header_index < copy_header_count; ++header_index) {
                    const struct aws_byte_cursor *header_name = &s_create_multipart_upload_copy_headers[header_index];
                    struct aws_byte_cursor header_value;
                    AWS_ZERO_STRUCT(header_value);

                    if (!aws_http_headers_get(request->send_data.response_headers, *header_name, &header_value)) {
                        aws_http_headers_set(needed_response_headers, *header_name, header_value);
                    }
                }

                struct aws_byte_cursor buffer_byte_cursor = aws_byte_cursor_from_buf(&request->send_data.response_body);

                /* Find the upload id for this multipart upload. */
                struct aws_string *upload_id =
                    get_top_level_xml_tag_value(meta_request->allocator, &s_upload_id, &buffer_byte_cursor);

                if (upload_id == NULL) {
                    AWS_LOGF_ERROR(
                        AWS_LS_S3_META_REQUEST,
                        "id=%p Could not find upload-id in create-multipart-upload response",
                        (void *)meta_request);

                    aws_raise_error(AWS_ERROR_S3_MISSING_UPLOAD_ID);
                    error_code = AWS_ERROR_S3_MISSING_UPLOAD_ID;
                } else {
                    /* Store the multipart upload id. */
                    auto_ranged_put->upload_id = upload_id;
                }
            }

            aws_s3_meta_request_lock_synced_data(meta_request);

            AWS_ASSERT(auto_ranged_put->synced_data.needed_response_headers == NULL)
            auto_ranged_put->synced_data.needed_response_headers = needed_response_headers;

            auto_ranged_put->synced_data.create_multipart_upload_completed = true;
            auto_ranged_put->synced_data.create_multipart_upload_error_code = error_code;

            if (error_code != AWS_ERROR_SUCCESS) {
                aws_s3_meta_request_set_fail_synced(meta_request, request, error_code);
            }

            aws_s3_meta_request_unlock_synced_data(meta_request);
            break;
        }

        case AWS_S3_AUTO_RANGED_PUT_REQUEST_TAG_PART: {
            size_t part_number = request->part_number;
            AWS_FATAL_ASSERT(part_number > 0);
            size_t part_index = part_number - 1;
            struct aws_string *etag = NULL;

            if (error_code == AWS_ERROR_SUCCESS) {
                /* Find the ETag header if it exists and cache it. */
                struct aws_byte_cursor etag_within_quotes;

                AWS_ASSERT(request->send_data.response_headers);

                if (aws_http_headers_get(
                        request->send_data.response_headers, g_etag_header_name, &etag_within_quotes)) {
                    AWS_LOGF_ERROR(
                        AWS_LS_S3_META_REQUEST,
                        "id=%p Could not find ETag header for request %p",
                        (void *)meta_request,
                        (void *)request);

                    error_code = AWS_ERROR_S3_MISSING_UPLOAD_ID;
                } else {
                    /* The ETag value arrives in quotes, but we don't want it in quotes when we send it back up
                     * later, so just get rid of the quotes now. */
                    if (etag_within_quotes.len >= 2 && etag_within_quotes.ptr[0] == '"' &&
                        etag_within_quotes.ptr[etag_within_quotes.len - 1] == '"') {

                        aws_byte_cursor_advance(&etag_within_quotes, 1);
                        --etag_within_quotes.len;
                    }

                    etag = aws_string_new_from_cursor(meta_request->allocator, &etag_within_quotes);
                }
            }

            AWS_LOGF_DEBUG(
                AWS_LS_S3_META_REQUEST,
                "id=%p: %d out of %d parts have completed.",
                (void *)meta_request,
                auto_ranged_put->synced_data.num_parts_completed,
                auto_ranged_put->synced_data.total_num_parts);

            aws_s3_meta_request_lock_synced_data(meta_request);

            ++auto_ranged_put->synced_data.num_parts_completed;

            if (error_code == AWS_ERROR_SUCCESS) {
                AWS_ASSERT(etag != NULL);

                ++auto_ranged_put->synced_data.num_parts_successful;

                struct aws_string *null_etag = NULL;

                /* ETags need to be associated with their part number, so we keep the etag indices consistent with
                 * part numbers. This means we may have to add padding to the list in the case that parts finish out
                 * of order. */
                while (aws_array_list_length(&auto_ranged_put->synced_data.etag_list) < part_number) {
                    int push_back_result =
                        aws_array_list_push_back(&auto_ranged_put->synced_data.etag_list, &null_etag);
                    AWS_FATAL_ASSERT(push_back_result == AWS_OP_SUCCESS);
                }

                aws_array_list_set_at(&auto_ranged_put->synced_data.etag_list, &etag, part_index);
            } else {
                ++auto_ranged_put->synced_data.num_parts_failed;
                aws_s3_meta_request_set_fail_synced(meta_request, request, error_code);
            }

            aws_s3_meta_request_unlock_synced_data(meta_request);

            break;
        }

        case AWS_S3_AUTO_RANGED_PUT_REQUEST_TAG_COMPLETE_MULTIPART_UPLOAD: {
            if (error_code == AWS_ERROR_SUCCESS && meta_request->headers_callback != NULL) {
                struct aws_http_headers *final_response_headers = aws_http_headers_new(meta_request->allocator);

                /* Copy all the response headers from this request. */
                copy_http_headers(request->send_data.response_headers, final_response_headers);

                /* Copy over any response headers that we've previously determined are needed for this final
                 * response.
                 */
                aws_s3_meta_request_lock_synced_data(meta_request);
                copy_http_headers(auto_ranged_put->synced_data.needed_response_headers, final_response_headers);
                aws_s3_meta_request_unlock_synced_data(meta_request);

                struct aws_byte_cursor response_body_cursor =
                    aws_byte_cursor_from_buf(&request->send_data.response_body);

                /* Grab the ETag for the entire object, and set it as a header. */
                struct aws_string *etag_header_value =
                    get_top_level_xml_tag_value(meta_request->allocator, &g_etag_header_name, &response_body_cursor);

                if (etag_header_value != NULL) {
                    struct aws_byte_buf etag_header_value_byte_buf;
                    AWS_ZERO_STRUCT(etag_header_value_byte_buf);

                    replace_quote_entities(meta_request->allocator, etag_header_value, &etag_header_value_byte_buf);

                    aws_http_headers_set(
                        final_response_headers,
                        g_etag_header_name,
                        aws_byte_cursor_from_buf(&etag_header_value_byte_buf));

                    aws_string_destroy(etag_header_value);
                    aws_byte_buf_clean_up(&etag_header_value_byte_buf);
                }

                /* Notify the user of the headers. */
                if (meta_request->headers_callback(
                        meta_request,
                        final_response_headers,
                        request->send_data.response_status,
                        meta_request->user_data)) {

                    error_code = aws_last_error_or_unknown();
                }

                aws_http_headers_release(final_response_headers);
            }

            aws_s3_meta_request_lock_synced_data(meta_request);
            auto_ranged_put->synced_data.complete_multipart_upload_completed = true;
            auto_ranged_put->synced_data.complete_multipart_upload_error_code = error_code;

            if (error_code != AWS_ERROR_SUCCESS) {
                aws_s3_meta_request_set_fail_synced(meta_request, request, error_code);
            }
            aws_s3_meta_request_unlock_synced_data(meta_request);

            break;
        }
        case AWS_S3_AUTO_RANGED_PUT_REQUEST_TAG_ABORT_MULTIPART_UPLOAD: {
            aws_s3_meta_request_lock_synced_data(meta_request);
            auto_ranged_put->synced_data.abort_multipart_upload_error_code = error_code;
            auto_ranged_put->synced_data.abort_multipart_upload_completed = true;
            aws_s3_meta_request_unlock_synced_data(meta_request);
            break;
        }
    }
}<|MERGE_RESOLUTION|>--- conflicted
+++ resolved
@@ -370,43 +370,12 @@
             }
 
             /* Create a new put-object message to upload a part. */
-            message = aws_s3_upload_part_message_new(
+            message = aws_s3_put_object_message_new(
                 meta_request->allocator,
                 meta_request->initial_request_message,
                 &request->request_body,
                 request->part_number,
-<<<<<<< HEAD
-                auto_ranged_put->synced_data.upload_id,
-                meta_request->should_compute_content_md5);
-
-            if (message == NULL) {
-                AWS_LOGF_ERROR(
-                    AWS_LS_S3_META_REQUEST,
-                    "id=%p Could not allocate message for request with tag %d for auto-ranged-put meta request.",
-                    (void *)meta_request,
-                    request->request_tag);
-                goto message_create_failed;
-            }
-
-        } break;
-        case AWS_S3_AUTO_RANGED_PUT_REQUEST_TAG_CREATE_MULTIPART_UPLOAD: {
-
-            /* Create the message to create a new multipart upload. */
-            message = aws_s3_create_multipart_upload_message_new(
-                meta_request->allocator, meta_request->initial_request_message);
-
-            if (message == NULL) {
-                AWS_LOGF_ERROR(
-                    AWS_LS_S3_META_REQUEST,
-                    "id=%p Could not allocate message for request with tag %d for auto-ranged-put meta request.",
-                    (void *)meta_request,
-                    request->request_tag);
-                goto message_create_failed;
-            }
-
-=======
                 auto_ranged_put->upload_id);
->>>>>>> 651171f2
             break;
         }
         case AWS_S3_AUTO_RANGED_PUT_REQUEST_TAG_COMPLETE_MULTIPART_UPLOAD: {
