--- conflicted
+++ resolved
@@ -616,6 +616,7 @@
             break;
         }
         case AWS_S3_AUTO_RANGED_PUT_REQUEST_TAG_COMPLETE_MULTIPART_UPLOAD: {
+            int finish_error_code = AWS_ERROR_SUCCESS;
 
             if (meta_request->headers_callback != NULL) {
                 struct aws_http_headers *final_response_headers = aws_http_headers_new(meta_request->allocator);
@@ -623,19 +624,12 @@
                 /* Copy all the response headers from this request. */
                 copy_http_headers(request->send_data.response_headers, final_response_headers);
 
-<<<<<<< HEAD
                 /* Copy over any response headers that we've previously determined are needed for this final response.
                  */
                 s_s3_auto_ranged_put_lock_synced_data(auto_ranged_put);
                 copy_http_headers(
                     request->send_data.response_headers, auto_ranged_put->synced_data.needed_response_headers);
                 s_s3_auto_ranged_put_unlock_synced_data(auto_ranged_put);
-=======
-        int finish_error_code = AWS_ERROR_SUCCESS;
-
-        if (meta_request->headers_callback != NULL) {
-            struct aws_http_headers *final_response_headers = aws_http_headers_new(meta_request->allocator);
->>>>>>> 38f78e4c
 
                 struct aws_byte_cursor response_body_cursor =
                     aws_byte_cursor_from_buf(&request->send_data.response_body);
@@ -660,14 +654,19 @@
                 }
 
                 /* Notify the user of the headers. */
-                meta_request->headers_callback(
-                    meta_request, final_response_headers, request->send_data.response_status, meta_request->user_data);
+                if (meta_request->headers_callback(
+                        meta_request,
+                        final_response_headers,
+                        request->send_data.response_status,
+                        meta_request->user_data)) {
+
+                    finish_error_code = aws_last_error_or_unknown();
+                }
 
                 aws_http_headers_release(final_response_headers);
             }
-
-<<<<<<< HEAD
-            aws_s3_meta_request_finish_default(meta_request, NULL, AWS_S3_RESPONSE_STATUS_SUCCESS, AWS_ERROR_SUCCESS);
+            /* Response of complete multipart upload has received, just finish the request without extra ops */
+            aws_s3_meta_request_finish_default(meta_request, NULL, AWS_S3_RESPONSE_STATUS_SUCCESS, finish_error_code);
             break;
         }
         case AWS_S3_AUTO_RANGED_PUT_REQUEST_TAG_ABORT_MULTIPART_UPLOAD: {
@@ -686,26 +685,6 @@
         }
         default:
             AWS_FATAL_ASSERT(false);
-=======
-            /* Notify the user of the headers. */
-            if (meta_request->headers_callback(
-                    meta_request,
-                    final_response_headers,
-                    request->send_data.response_status,
-                    meta_request->user_data)) {
-
-                finish_error_code = aws_last_error_or_unknown();
-            }
-
-            aws_http_headers_release(final_response_headers);
-        }
-
-        aws_s3_meta_request_finish(meta_request, NULL, AWS_S3_RESPONSE_STATUS_SUCCESS, finish_error_code);
-
-        return (finish_error_code == AWS_ERROR_SUCCESS) ? AWS_OP_SUCCESS : AWS_OP_ERR;
-    } else {
-        AWS_FATAL_ASSERT(false);
->>>>>>> 38f78e4c
     }
 
     return AWS_OP_SUCCESS;
