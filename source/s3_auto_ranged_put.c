/**
 * Copyright Amazon.com, Inc. or its affiliates. All Rights Reserved.
 * SPDX-License-Identifier: Apache-2.0.
 */

#include "aws/s3/private/s3_auto_ranged_put.h"
#include "aws/s3/private/s3_checksums.h"
#include "aws/s3/private/s3_list_parts.h"
#include "aws/s3/private/s3_request_messages.h"
#include "aws/s3/private/s3_util.h"
#include <aws/common/encoding.h>
#include <aws/common/string.h>
#include <aws/io/stream.h>

/* TODO: better logging of steps */

static const struct aws_byte_cursor s_upload_id = AWS_BYTE_CUR_INIT_FROM_STRING_LITERAL("UploadId");
static const size_t s_complete_multipart_upload_init_body_size_bytes = 512;
static const size_t s_abort_multipart_upload_init_body_size_bytes = 512;
/* For unknown length body we no longer know the number of parts. to avoid
 * resizing arrays for etags/checksums too much, those array start out with
 * capacity specified by the constant below. Note: constant has been arbitrary
 * picked to avoid using allocations and using too much memory. might change in future.
 */
static const uint32_t s_unknown_length_default_num_parts = 32;

/* Max number of parts (per meta-request) that can be: "started, but not done reading from stream".
 * Though reads are serial (only 1 part can be reading from stream at a time)
 * we may queue up more to minimize delays between each read.
 *
 * If this number is too low, there could be an avoidable delay between each read
 * (meta-request ready for more work, but client hasn't run update and given it more work yet)
 *
 * If this number is too high, early meta-requests could hog all the "work tokens"
 * (1st meta-request as queue of 100 "work tokens" that it needs to read
 * the stream for, while later meta-requests are doing nothing waiting for work tokens)
 *
 * TODO: this value needs further benchmarking. */
static const uint32_t s_max_parts_pending_read = 5;

static const struct aws_byte_cursor s_create_multipart_upload_copy_headers[] = {
    AWS_BYTE_CUR_INIT_FROM_STRING_LITERAL("x-amz-server-side-encryption-customer-algorithm"),
    AWS_BYTE_CUR_INIT_FROM_STRING_LITERAL("x-amz-server-side-encryption-customer-key-MD5"),
    AWS_BYTE_CUR_INIT_FROM_STRING_LITERAL("x-amz-server-side-encryption-context"),
};

/* Data for aws_s3_auto_ranged_put's async vtable->prepare_request() job */
struct aws_s3_auto_ranged_put_prepare_request_job {
    struct aws_allocator *allocator;
    struct aws_s3_request *request;
    /* async step: prepare type-specific message */
    struct aws_future_http_message *asyncstep_prepare_message;
    /* future to set when this job completes */
    struct aws_future_void *on_complete;
};

/* Data for async preparation of an UploadPart request */
struct aws_s3_prepare_upload_part_job {
    struct aws_allocator *allocator;
    struct aws_s3_request *request;
    /* async step: skip parts from input stream that were previously uploaded */
    struct aws_future_void *asyncstep1_skip_prev_parts;
    /* async step: read this part from input stream */
    struct aws_future_bool *asyncstep2_read_part;
    /* future to set when this job completes */
    struct aws_future_http_message *on_complete;
};

/* Data for async preparation of a CompleteMultipartUpload request */
struct aws_s3_prepare_complete_multipart_upload_job {
    struct aws_allocator *allocator;
    struct aws_s3_request *request;
    /* async step: skip remaining parts from input stream that were previously uploaded */
    struct aws_future_void *asyncstep_skip_remaining_parts;
    /* future to set when this job completes */
    struct aws_future_http_message *on_complete;
};

static void s_s3_meta_request_auto_ranged_put_destroy(struct aws_s3_meta_request *meta_request);

static bool s_s3_auto_ranged_put_update(
    struct aws_s3_meta_request *meta_request,
    uint32_t flags,
    struct aws_s3_request **out_request);

static void s_skip_parts_from_stream_loop(void *user_data);

static struct aws_future_void *s_s3_auto_ranged_put_prepare_request(struct aws_s3_request *request);
static void s_s3_auto_ranged_put_prepare_request_finish(void *user_data);

static struct aws_future_http_message *s_s3_prepare_list_parts(struct aws_s3_request *request);

static struct aws_future_http_message *s_s3_prepare_create_multipart_upload(struct aws_s3_request *request);

static struct aws_future_http_message *s_s3_prepare_upload_part(struct aws_s3_request *request);
static void s_s3_prepare_upload_part_on_skipping_done(void *user_data);
static void s_s3_prepare_upload_part_on_read_done(void *user_data);
static void s_s3_prepare_upload_part_finish(struct aws_s3_prepare_upload_part_job *part_prep, int error_code);

static struct aws_future_http_message *s_s3_prepare_complete_multipart_upload(struct aws_s3_request *request);
static void s_s3_prepare_complete_multipart_upload_on_skipping_done(void *user_data);
static void s_s3_prepare_complete_multipart_upload_finish(
    struct aws_s3_prepare_complete_multipart_upload_job *complete_mpu_prep,
    int error_code);

static struct aws_future_http_message *s_s3_prepare_abort_multipart_upload(struct aws_s3_request *request);

static void s_s3_auto_ranged_put_request_finished(
    struct aws_s3_meta_request *meta_request,
    struct aws_s3_request *request,
    int error_code);

static void s_s3_auto_ranged_put_send_request_finish(
    struct aws_s3_connection *connection,
    struct aws_http_stream *stream,
    int error_code);

static int s_s3_auto_ranged_put_pause(
    struct aws_s3_meta_request *meta_request,
    struct aws_s3_meta_request_resume_token **resume_token);

static bool s_process_part_info(const struct aws_s3_part_info *info, void *user_data) {
    struct aws_s3_auto_ranged_put *auto_ranged_put = user_data;

    struct aws_string *etag = aws_strip_quotes(auto_ranged_put->base.allocator, info->e_tag);

    const struct aws_byte_cursor *checksum_cur = NULL;
    switch (auto_ranged_put->base.checksum_config.checksum_algorithm) {
        case AWS_SCA_CRC32:
            checksum_cur = &info->checksumCRC32;
            break;
        case AWS_SCA_CRC32C:
            checksum_cur = &info->checksumCRC32C;
            break;
        case AWS_SCA_SHA1:
            checksum_cur = &info->checksumSHA1;
            break;
        case AWS_SCA_SHA256:
            checksum_cur = &info->checksumSHA256;
            break;
        case AWS_SCA_NONE:
            break;
        default:
            AWS_ASSERT(false);
            break;
    }

    /* Parts might be out of order or have gaps in them. array list allows
     * setting elements outside of current length, but values between old length
     * and new value will be uninitialized. as a workaround when processing
     * element make sure to init any new elements to zeroed values. */
    size_t current_num_parts = aws_array_list_length(&auto_ranged_put->synced_data.etag_list);
    if (info->part_number > current_num_parts) {
        struct aws_byte_buf *null_buf = NULL;
        struct aws_string *null_etag = NULL;

        /* Note: using 1 based part nums here to avoid dealing with underflow of
        unsigned number in case part 1 was not completed, but other parts were. */
        for (size_t part_num = info->part_number; part_num > current_num_parts; --part_num) {
            aws_array_list_set_at(&auto_ranged_put->synced_data.encoded_checksum_list, &empty_buf, part_num - 1);
            aws_array_list_set_at(&auto_ranged_put->synced_data.etag_list, &null_etag, part_num - 1);
        }
    }

    if (checksum_cur) {
        struct aws_byte_buf *checksum_buf =
            aws_mem_acquire(auto_ranged_put->base.allocator, sizeof(struct aws_byte_buf));
        aws_byte_buf_init_copy_from_cursor(checksum_buf, auto_ranged_put->base.allocator, *checksum_cur);
        aws_array_list_set_at(
            &auto_ranged_put->synced_data.encoded_checksum_list, &checksum_buf, info->part_number - 1);
    }

    aws_array_list_set_at(&auto_ranged_put->synced_data.etag_list, &etag, info->part_number - 1);

    return true;
}

/*
 * Validates token and updates part variables. Noop if token is null.
 */
static int s_try_update_part_info_from_resume_token(
    uint64_t content_length,
    const struct aws_s3_meta_request_resume_token *resume_token,
    size_t *out_part_size,
    uint32_t *out_total_num_parts) {

    if (!resume_token) {
        return AWS_OP_SUCCESS;
    }

    if (resume_token->type != AWS_S3_META_REQUEST_TYPE_PUT_OBJECT) {
        AWS_LOGF_ERROR(AWS_LS_S3_META_REQUEST, "Could not load persisted state. Invalid token type.");
        goto invalid_argument_cleanup;
    }

    if (resume_token->multipart_upload_id == NULL) {
        AWS_LOGF_ERROR(AWS_LS_S3_META_REQUEST, "Could not load persisted state. Multipart upload id missing.");
        goto invalid_argument_cleanup;
    }

    if (resume_token->part_size < g_s3_min_upload_part_size) {
        AWS_LOGF_ERROR(
            AWS_LS_S3_META_REQUEST,
            "Could not create resume auto-ranged-put meta request; part size of %" PRIu64
            " specified in the token is below minimum threshold for multi-part.",
            (uint64_t)resume_token->part_size);

        goto invalid_argument_cleanup;
    }

    if ((uint32_t)resume_token->total_num_parts > g_s3_max_num_upload_parts) {
        AWS_LOGF_ERROR(
            AWS_LS_S3_META_REQUEST,
            "Could not create resume auto-ranged-put meta request; total number of parts %" PRIu32
            " specified in the token is too large for platform.",
            (uint32_t)resume_token->total_num_parts);

        goto invalid_argument_cleanup;
    }

    uint32_t num_parts = (uint32_t)(content_length / resume_token->part_size);

    if ((content_length % resume_token->part_size) > 0) {
        ++num_parts;
    }

    if (resume_token->total_num_parts != num_parts) {
        AWS_LOGF_ERROR(
            AWS_LS_S3_META_REQUEST,
            "Could not create auto-ranged-put meta request; persisted number of parts %zu"
            " does not match expected number of parts based on length of the body.",
            resume_token->total_num_parts);

        return aws_raise_error(AWS_ERROR_INVALID_ARGUMENT);
    }

    *out_part_size = resume_token->part_size;
    *out_total_num_parts = (uint32_t)resume_token->total_num_parts;

    return AWS_OP_SUCCESS;

invalid_argument_cleanup:
    return aws_raise_error(AWS_ERROR_INVALID_ARGUMENT);
}

/**
 * Initializes state necessary to resume upload. Noop if token is null.
 */
static int s_try_init_resume_state_from_persisted_data(
    struct aws_allocator *allocator,
    struct aws_s3_auto_ranged_put *auto_ranged_put,
    const struct aws_s3_meta_request_resume_token *resume_token) {

    if (resume_token == NULL) {
        auto_ranged_put->synced_data.list_parts_operation = NULL;
        auto_ranged_put->synced_data.list_parts_state.completed = true;
        auto_ranged_put->synced_data.list_parts_state.started = true;
        return AWS_OP_SUCCESS;
    }

    AWS_FATAL_ASSERT(auto_ranged_put->has_content_length);

    struct aws_byte_cursor request_path;
    if (aws_http_message_get_request_path(auto_ranged_put->base.initial_request_message, &request_path)) {
        AWS_LOGF_ERROR(AWS_LS_S3_META_REQUEST, "Could not load persisted state. Request path could not be read.");
        return aws_raise_error(AWS_ERROR_INVALID_ARGUMENT);
    }

    auto_ranged_put->synced_data.num_parts_started = 0;
    auto_ranged_put->synced_data.num_parts_completed = 0;
    auto_ranged_put->synced_data.num_parts_noop = 0;
    auto_ranged_put->synced_data.create_multipart_upload_sent = true;
    auto_ranged_put->synced_data.create_multipart_upload_completed = true;
    auto_ranged_put->upload_id = aws_string_clone_or_reuse(allocator, resume_token->multipart_upload_id);

    struct aws_s3_list_parts_params list_parts_params = {
        .key = request_path,
        .upload_id = aws_byte_cursor_from_string(auto_ranged_put->upload_id),
        .on_part = s_process_part_info,
        .user_data = auto_ranged_put,
    };

    auto_ranged_put->synced_data.list_parts_operation = aws_s3_list_parts_operation_new(allocator, &list_parts_params);

    struct aws_http_headers *needed_response_headers = aws_http_headers_new(allocator);
    const size_t copy_header_count = AWS_ARRAY_SIZE(s_create_multipart_upload_copy_headers);
    const struct aws_http_headers *initial_headers =
        aws_http_message_get_headers(auto_ranged_put->base.initial_request_message);

    /* Copy headers that would have been used for create multipart from initial message, since create will never be
     * called in this flow */
    for (size_t header_index = 0; header_index < copy_header_count; ++header_index) {
        const struct aws_byte_cursor *header_name = &s_create_multipart_upload_copy_headers[header_index];
        struct aws_byte_cursor header_value;
        AWS_ZERO_STRUCT(header_value);

        if (aws_http_headers_get(initial_headers, *header_name, &header_value) == AWS_OP_SUCCESS) {
            aws_http_headers_set(needed_response_headers, *header_name, header_value);
        }
    }

    auto_ranged_put->synced_data.needed_response_headers = needed_response_headers;

    return AWS_OP_SUCCESS;
}

static int s_s3_auto_ranged_put_request_type(struct aws_s3_request *request) {
    switch (request->request_tag) {
        case AWS_S3_AUTO_RANGED_PUT_REQUEST_TAG_LIST_PARTS:
            return AWS_S3_REQUEST_TYPE_LIST_PARTS;
        case AWS_S3_AUTO_RANGED_PUT_REQUEST_TAG_CREATE_MULTIPART_UPLOAD:
            return AWS_S3_REQUEST_TYPE_CREATE_MULTIPART_UPLOAD;
        case AWS_S3_AUTO_RANGED_PUT_REQUEST_TAG_PART:
            return AWS_S3_REQUEST_TYPE_UPLOAD_PART;
        case AWS_S3_AUTO_RANGED_PUT_REQUEST_TAG_ABORT_MULTIPART_UPLOAD:
            return AWS_S3_REQUEST_TYPE_ABORT_MULTIPART_UPLOAD;
        case AWS_S3_AUTO_RANGED_PUT_REQUEST_TAG_COMPLETE_MULTIPART_UPLOAD:
            return AWS_S3_REQUEST_TYPE_COMPLETE_MULTIPART_UPLOAD;
    }
    AWS_ASSERT(false);
    return AWS_S3_REQUEST_TYPE_MAX;
}

static struct aws_s3_meta_request_vtable s_s3_auto_ranged_put_vtable = {
    .update = s_s3_auto_ranged_put_update,
    .send_request_finish = s_s3_auto_ranged_put_send_request_finish,
    .prepare_request = s_s3_auto_ranged_put_prepare_request,
    .init_signing_date_time = aws_s3_meta_request_init_signing_date_time_default,
    .sign_request = aws_s3_meta_request_sign_request_default,
    .finished_request = s_s3_auto_ranged_put_request_finished,
    .destroy = s_s3_meta_request_auto_ranged_put_destroy,
    .finish = aws_s3_meta_request_finish_default,
    .pause = s_s3_auto_ranged_put_pause,
    .get_request_type = s_s3_auto_ranged_put_request_type,
};

/* Allocate a new auto-ranged put meta request */
struct aws_s3_meta_request *aws_s3_meta_request_auto_ranged_put_new(
    struct aws_allocator *allocator,
    struct aws_s3_client *client,
    size_t part_size,
    bool has_content_length,
    uint64_t content_length,
    uint32_t num_parts,
    const struct aws_s3_meta_request_options *options) {

    /* These should already have been validated by the caller. */
    AWS_PRECONDITION(allocator);
    AWS_PRECONDITION(client);
    AWS_PRECONDITION(options);
    AWS_PRECONDITION(options->message);

    if (s_try_update_part_info_from_resume_token(content_length, options->resume_token, &part_size, &num_parts)) {
        return NULL;
    }

    struct aws_s3_auto_ranged_put *auto_ranged_put =
        aws_mem_calloc(allocator, 1, sizeof(struct aws_s3_auto_ranged_put));

    if (aws_s3_meta_request_init_base(
            allocator,
            client,
            part_size,
            client->compute_content_md5 == AWS_MR_CONTENT_MD5_ENABLED ||
                aws_http_headers_has(aws_http_message_get_headers(options->message), g_content_md5_header_name),
            options,
            auto_ranged_put,
            &s_s3_auto_ranged_put_vtable,
            &auto_ranged_put->base)) {
        aws_mem_release(allocator, auto_ranged_put);
        return NULL;
    }

    auto_ranged_put->has_content_length = has_content_length;
    auto_ranged_put->content_length = has_content_length ? content_length : 0;
    auto_ranged_put->total_num_parts_from_content_length = has_content_length ? num_parts : 0;
    auto_ranged_put->upload_id = NULL;
    auto_ranged_put->resume_token = options->resume_token;

    aws_s3_meta_request_resume_token_acquire(auto_ranged_put->resume_token);

    auto_ranged_put->threaded_update_data.next_part_number = 1;
    auto_ranged_put->prepare_data.part_index_for_skipping = 0;
    auto_ranged_put->synced_data.is_body_stream_at_end = false;

    uint32_t initial_num_parts = auto_ranged_put->has_content_length ? num_parts : s_unknown_length_default_num_parts;

    aws_array_list_init_dynamic(
        &auto_ranged_put->synced_data.etag_list, allocator, initial_num_parts, sizeof(struct aws_string *));
    aws_array_list_init_dynamic(
        &auto_ranged_put->synced_data.encoded_checksum_list,
        allocator,
        initial_num_parts,
        sizeof(struct aws_byte_buf *));

    if (s_try_init_resume_state_from_persisted_data(allocator, auto_ranged_put, options->resume_token)) {
        goto error_clean_up;
    }

    AWS_LOGF_DEBUG(
        AWS_LS_S3_META_REQUEST, "id=%p Created new Auto-Ranged Put Meta Request.", (void *)&auto_ranged_put->base);

    return &auto_ranged_put->base;

error_clean_up:
    aws_s3_meta_request_release(&auto_ranged_put->base);
    return NULL;
}

/* Destroy our auto-ranged put meta request */
static void s_s3_meta_request_auto_ranged_put_destroy(struct aws_s3_meta_request *meta_request) {
    AWS_PRECONDITION(meta_request);
    AWS_PRECONDITION(meta_request->impl);

    struct aws_s3_auto_ranged_put *auto_ranged_put = meta_request->impl;

    aws_string_destroy(auto_ranged_put->upload_id);
    auto_ranged_put->upload_id = NULL;

    auto_ranged_put->resume_token = aws_s3_meta_request_resume_token_release(auto_ranged_put->resume_token);

    aws_s3_paginated_operation_release(auto_ranged_put->synced_data.list_parts_operation);

    for (size_t etag_index = 0; etag_index < aws_array_list_length(&auto_ranged_put->synced_data.etag_list);
         ++etag_index) {
        struct aws_string *etag = NULL;

        aws_array_list_get_at(&auto_ranged_put->synced_data.etag_list, &etag, etag_index);
        aws_string_destroy(etag);
    }

    aws_string_destroy(auto_ranged_put->synced_data.list_parts_continuation_token);

    for (size_t checksum_index = 0;
         checksum_index < aws_array_list_length(&auto_ranged_put->synced_data.encoded_checksum_list);
         ++checksum_index) {

        struct aws_byte_buf *checksum_buf;
        aws_array_list_get_at(&auto_ranged_put->synced_data.encoded_checksum_list, &checksum_buf, checksum_index);
        if (checksum_buf) {
            aws_byte_buf_clean_up(checksum_buf);
            aws_mem_release(meta_request->allocator, checksum_buf);
        }
    }
    aws_array_list_clean_up(&auto_ranged_put->synced_data.etag_list);
    aws_array_list_clean_up(&auto_ranged_put->synced_data.encoded_checksum_list);
    aws_http_headers_release(auto_ranged_put->synced_data.needed_response_headers);
    aws_mem_release(meta_request->allocator, auto_ranged_put);
}

/* Check flags and corresponding conditions to see if any more parts can be
 * scheduled during this pass. */
static bool s_should_skip_scheduling_more_parts_based_on_flags(
    const struct aws_s3_auto_ranged_put *auto_ranged_put,
    uint32_t flags) {

    /* If the stream is actually async, only allow 1 pending-read.
     * We need to wait for async read() to complete before calling it again. */
    if (auto_ranged_put->base.request_body_async_stream != NULL) {
        return auto_ranged_put->synced_data.num_parts_pending_read > 0;
    }

    /* If this is the conservative pass, only allow 1 pending-read.
     * Reads are serial anyway, so queuing up a whole bunch isn't necessarily a speedup. */
    if ((flags & AWS_S3_META_REQUEST_UPDATE_FLAG_CONSERVATIVE) != 0) {
        return auto_ranged_put->synced_data.num_parts_pending_read > 0;
    }

    /* In all other cases, cap the number of pending-reads to something reasonable */
    return auto_ranged_put->synced_data.num_parts_pending_read >= s_max_parts_pending_read;
}

static bool s_s3_auto_ranged_put_update(
    struct aws_s3_meta_request *meta_request,
    uint32_t flags,
    struct aws_s3_request **out_request) {
    AWS_PRECONDITION(meta_request);
    AWS_PRECONDITION(out_request);

    struct aws_s3_request *request = NULL;
    bool work_remaining = false;

    struct aws_s3_auto_ranged_put *auto_ranged_put = meta_request->impl;

    /* BEGIN CRITICAL SECTION */
    {
        aws_s3_meta_request_lock_synced_data(meta_request);

        if (!aws_s3_meta_request_has_finish_result_synced(meta_request)) {
            /* If resuming and list part has not been sent, do it now. */
            if (!auto_ranged_put->synced_data.list_parts_state.started) {
                request = aws_s3_request_new(
                    meta_request,
                    AWS_S3_AUTO_RANGED_PUT_REQUEST_TAG_LIST_PARTS,
                    0,
                    AWS_S3_REQUEST_FLAG_RECORD_RESPONSE_HEADERS);

                auto_ranged_put->synced_data.list_parts_state.started = true;

                goto has_work_remaining;
            }

            if (auto_ranged_put->synced_data.list_parts_state.continues) {
                /* If list parts need to continue, send another list parts request. */
                AWS_ASSERT(auto_ranged_put->synced_data.list_parts_continuation_token != NULL);
                request = aws_s3_request_new(
                    meta_request,
                    AWS_S3_AUTO_RANGED_PUT_REQUEST_TAG_LIST_PARTS,
                    0,
                    AWS_S3_REQUEST_FLAG_RECORD_RESPONSE_HEADERS);
                auto_ranged_put->synced_data.list_parts_state.continues = false;
                goto has_work_remaining;
            }

            if (!auto_ranged_put->synced_data.list_parts_state.completed) {
                /* waiting on list parts to finish. */
                goto has_work_remaining;
            }

            /* If we haven't already sent a create-multipart-upload message, do so now. */
            if (!auto_ranged_put->synced_data.create_multipart_upload_sent) {
                request = aws_s3_request_new(
                    meta_request,
                    AWS_S3_AUTO_RANGED_PUT_REQUEST_TAG_CREATE_MULTIPART_UPLOAD,
                    0,
                    AWS_S3_REQUEST_FLAG_RECORD_RESPONSE_HEADERS);

                auto_ranged_put->synced_data.create_multipart_upload_sent = true;

                goto has_work_remaining;
            }

            /* If the create-multipart-upload message hasn't been completed, then there is still additional work to do,
             * but it can't be done yet. */
            if (!auto_ranged_put->synced_data.create_multipart_upload_completed) {
                goto has_work_remaining;
            }

            bool should_create_next_part_request = false;
            if (auto_ranged_put->has_content_length && (auto_ranged_put->synced_data.num_parts_started <
                                                        auto_ranged_put->total_num_parts_from_content_length)) {

                /* Check if the etag/checksum list has the result already */
                int part_index = auto_ranged_put->threaded_update_data.next_part_number - 1;
                for (size_t etag_index = part_index;
                     etag_index < aws_array_list_length(&auto_ranged_put->synced_data.etag_list);
                     ++etag_index) {
                    struct aws_string *etag = NULL;

                    if (!aws_array_list_get_at(&auto_ranged_put->synced_data.etag_list, &etag, etag_index) && etag) {
                        /* part already downloaded, skip it here and prepare will take care of adjusting the buffer */
                        ++auto_ranged_put->threaded_update_data.next_part_number;

                    } else {
                        // incomplete part found. break out and create request for it.
                        break;
                    }
                }

                // Something went really wrong. we still have parts to send, but have etags for all parts
                AWS_FATAL_ASSERT(
                    auto_ranged_put->threaded_update_data.next_part_number <=
                    auto_ranged_put->total_num_parts_from_content_length);

                if (s_should_skip_scheduling_more_parts_based_on_flags(auto_ranged_put, flags)) {
                    goto has_work_remaining;
                }

                should_create_next_part_request = true;

            } else if (!auto_ranged_put->has_content_length && !auto_ranged_put->synced_data.is_body_stream_at_end) {

                if (s_should_skip_scheduling_more_parts_based_on_flags(auto_ranged_put, flags)) {
                    goto has_work_remaining;
                }

                should_create_next_part_request = true;
            }

            if (should_create_next_part_request) {

                /* Allocate a request for another part. */
                request = aws_s3_request_new(
                    meta_request,
                    AWS_S3_AUTO_RANGED_PUT_REQUEST_TAG_PART,
                    0,
                    AWS_S3_REQUEST_FLAG_RECORD_RESPONSE_HEADERS);

                request->part_number = auto_ranged_put->threaded_update_data.next_part_number;

                ++auto_ranged_put->threaded_update_data.next_part_number;
                ++auto_ranged_put->synced_data.num_parts_started;
                ++auto_ranged_put->synced_data.num_parts_pending_read;

                AWS_LOGF_DEBUG(
                    AWS_LS_S3_META_REQUEST,
                    "id=%p: Returning request %p for part %d",
                    (void *)meta_request,
                    (void *)request,
                    request->part_number);

                goto has_work_remaining;
            }

            /* There is one more request to send after all the parts (the complete-multipart-upload) but it can't be
             * done until all the parts have been completed.*/
            if (auto_ranged_put->has_content_length) {
                if (auto_ranged_put->synced_data.num_parts_completed !=
                    auto_ranged_put->total_num_parts_from_content_length) {
                    goto has_work_remaining;
                }
            } else {
                if ((!auto_ranged_put->synced_data.is_body_stream_at_end) ||
                    auto_ranged_put->synced_data.num_parts_completed !=
                        auto_ranged_put->synced_data.num_parts_started) {
                    goto has_work_remaining;
                }
            }

            /* If the complete-multipart-upload request hasn't been set yet, then send it now. */
            if (!auto_ranged_put->synced_data.complete_multipart_upload_sent) {
                request = aws_s3_request_new(
                    meta_request,
                    AWS_S3_AUTO_RANGED_PUT_REQUEST_TAG_COMPLETE_MULTIPART_UPLOAD,
                    0,
                    AWS_S3_REQUEST_FLAG_RECORD_RESPONSE_HEADERS);

                auto_ranged_put->synced_data.complete_multipart_upload_sent = true;

                goto has_work_remaining;
            }

            /* Wait for the complete-multipart-upload request to finish. */
            if (!auto_ranged_put->synced_data.complete_multipart_upload_completed) {
                goto has_work_remaining;
            }

            goto no_work_remaining;
        } else {

            /* If the create multipart upload hasn't been sent, then there is nothing left to do when canceling. */
            if (!auto_ranged_put->synced_data.create_multipart_upload_sent) {
                goto no_work_remaining;
            }

            /* If the create-multipart-upload request is still in flight, wait for it to finish. */
            if (!auto_ranged_put->synced_data.create_multipart_upload_completed) {
                goto has_work_remaining;
            }

            /* If the number of parts completed is less than the number of parts sent, then we need to wait until all of
             * those parts are done sending before aborting. */
            if (auto_ranged_put->synced_data.num_parts_completed < auto_ranged_put->synced_data.num_parts_started) {
                goto has_work_remaining;
            }

            /* If the complete-multipart-upload is already in flight, then we can't necessarily send an abort. */
            if (auto_ranged_put->synced_data.complete_multipart_upload_sent &&
                !auto_ranged_put->synced_data.complete_multipart_upload_completed) {
                goto has_work_remaining;
            }

            /* If the upload was paused or resume failed, we don't abort the multipart upload. */
            if (meta_request->synced_data.finish_result.error_code == AWS_ERROR_S3_PAUSED ||
                meta_request->synced_data.finish_result.error_code == AWS_ERROR_S3_RESUME_FAILED) {
                goto no_work_remaining;
            }

            /* If the complete-multipart-upload completed successfully, then there is nothing to abort since the
             * transfer has already finished. */
            if (auto_ranged_put->synced_data.complete_multipart_upload_completed &&
                auto_ranged_put->synced_data.complete_multipart_upload_error_code == AWS_ERROR_SUCCESS) {
                goto no_work_remaining;
            }

            /* If we made it here, and the abort-multipart-upload message hasn't been sent yet, then do so now. */
            if (!auto_ranged_put->synced_data.abort_multipart_upload_sent) {
                if (auto_ranged_put->upload_id == NULL) {
                    goto no_work_remaining;
                }
                if (auto_ranged_put->base.synced_data.finish_result.error_code == AWS_ERROR_SUCCESS) {
                    /* Not sending abort when success even if we haven't sent complete MPU, in case we resume after MPU
                     * already completed. */
                    goto no_work_remaining;
                }

                request = aws_s3_request_new(
                    meta_request,
                    AWS_S3_AUTO_RANGED_PUT_REQUEST_TAG_ABORT_MULTIPART_UPLOAD,
                    0,
                    AWS_S3_REQUEST_FLAG_RECORD_RESPONSE_HEADERS | AWS_S3_REQUEST_FLAG_ALWAYS_SEND);

                auto_ranged_put->synced_data.abort_multipart_upload_sent = true;

                goto has_work_remaining;
            }

            /* Wait for the multipart upload to be completed. */
            if (!auto_ranged_put->synced_data.abort_multipart_upload_completed) {
                goto has_work_remaining;
            }

            goto no_work_remaining;
        }

    has_work_remaining:
        work_remaining = true;

    no_work_remaining:

        if (!work_remaining) {
            aws_s3_meta_request_set_success_synced(meta_request, AWS_S3_RESPONSE_STATUS_SUCCESS);
        }

        aws_s3_meta_request_unlock_synced_data(meta_request);
    }
    /* END CRITICAL SECTION */

    if (work_remaining) {
        *out_request = request;
    } else {
        AWS_ASSERT(request == NULL);

        aws_s3_meta_request_finish(meta_request);
    }

    return work_remaining;
}

/**
 * Helper to compute request body size.
 * Basically returns either part size or if content is not equally divisible into parts, the size of the remaining last
 * part.
 */
static size_t s_compute_request_body_size(const struct aws_s3_meta_request *meta_request, uint32_t part_number) {
    AWS_PRECONDITION(meta_request);

    const struct aws_s3_auto_ranged_put *auto_ranged_put = meta_request->impl;

    size_t request_body_size = meta_request->part_size;
    /* Last part--adjust size to match remaining content length. */
    if (auto_ranged_put->has_content_length && part_number == auto_ranged_put->total_num_parts_from_content_length) {
        size_t content_remainder = (size_t)(auto_ranged_put->content_length % (uint64_t)meta_request->part_size);

        if (content_remainder > 0) {
            request_body_size = content_remainder;
        }
    }

    return request_body_size;
}

static int s_verify_part_matches_checksum(
    struct aws_allocator *allocator,
    struct aws_byte_cursor body_cur,
    enum aws_s3_checksum_algorithm algorithm,
    struct aws_byte_cursor part_checksum) {
    AWS_PRECONDITION(allocator);

    if (algorithm == AWS_SCA_NONE) {
        return AWS_OP_SUCCESS;
    }

    struct aws_byte_buf checksum;
    if (aws_byte_buf_init(&checksum, allocator, aws_get_digest_size_from_algorithm(algorithm))) {
        return AWS_OP_ERR;
    }

    struct aws_byte_buf encoded_checksum = {0};

    int return_status = AWS_OP_SUCCESS;

    size_t encoded_len = 0;
    if (aws_base64_compute_encoded_len(aws_get_digest_size_from_algorithm(algorithm), &encoded_len)) {
        AWS_LOGF_ERROR(
            AWS_LS_S3_META_REQUEST, "Failed to resume upload. Unable to determine length of encoded checksum.");
        return_status = aws_raise_error(AWS_ERROR_S3_RESUME_FAILED);
        goto on_done;
    }

    if (aws_checksum_compute(allocator, algorithm, &body_cur, &checksum, 0)) {
        AWS_LOGF_ERROR(
            AWS_LS_S3_META_REQUEST, "Failed to resume upload. Unable to compute checksum for the skipped part.");
        return_status = aws_raise_error(AWS_ERROR_S3_RESUME_FAILED);
        goto on_done;
    }

    if (aws_byte_buf_init(&encoded_checksum, allocator, encoded_len)) {
        AWS_LOGF_ERROR(
            AWS_LS_S3_META_REQUEST, "Failed to resume upload. Unable to allocate buffer for encoded checksum.");
        return_status = aws_raise_error(AWS_ERROR_S3_RESUME_FAILED);
        goto on_done;
    }

    struct aws_byte_cursor checksum_cur = aws_byte_cursor_from_buf(&checksum);
    if (aws_base64_encode(&checksum_cur, &encoded_checksum)) {
        AWS_LOGF_ERROR(AWS_LS_S3_META_REQUEST, "Failed to resume upload. Unable to encode checksum.");
        return_status = aws_raise_error(AWS_ERROR_S3_RESUME_FAILED);
        goto on_done;
    }

    if (!aws_byte_cursor_eq_byte_buf(&part_checksum, &encoded_checksum)) {
        AWS_LOGF_ERROR(
            AWS_LS_S3_META_REQUEST, "Failed to resume upload. Checksum for previously uploaded part does not match");
        return_status = aws_raise_error(AWS_ERROR_S3_RESUMED_PART_CHECKSUM_MISMATCH);
        goto on_done;
    }

on_done:
    aws_byte_buf_clean_up(&checksum);
    aws_byte_buf_clean_up(&encoded_checksum);
    return return_status;
}

/* Data for the async skip-parts-from-stream job */
struct aws_s3_skip_parts_from_stream_job {
    struct aws_allocator *allocator;
    struct aws_s3_meta_request *meta_request;
    uint32_t part_index;
    uint32_t skip_until_part_number;
    struct aws_byte_buf temp_body_buf;
    /* repeated async step: read each part we're skipping */
    struct aws_future_bool *asyncstep_read_each_part;
    /* future to set when this job completes */
    struct aws_future_void *on_complete;
};

/**
 * Async function that skips parts from input stream that were previously uploaded.
 * Assumes input stream has part_index_for_skipping specifying which part stream is on
 * and will read into temp buffer until it gets to skip_until_part_number (i.e. skipping does include
 * that part). If checksum is set on the request and parts with checksums were uploaded before, checksum will be
 * verified.
 *
 * Note: If there's no content_length, pause/resume is not supported, so skipping parts will be noop.
 */
static struct aws_future_void *s_skip_parts_from_stream(
    struct aws_s3_meta_request *meta_request,
    uint32_t num_parts_read_from_stream,
    uint32_t skip_until_part_number) {

    AWS_PRECONDITION(meta_request);

    const struct aws_s3_auto_ranged_put *auto_ranged_put = meta_request->impl;
    (void)auto_ranged_put;

    struct aws_future_void *skip_future = aws_future_void_new(meta_request->allocator);
    if (num_parts_read_from_stream == skip_until_part_number || !auto_ranged_put->has_content_length) {
        aws_future_void_set_result(skip_future);
        return skip_future;
    }

    AWS_PRECONDITION(num_parts_read_from_stream <= skip_until_part_number);
    AWS_PRECONDITION(skip_until_part_number <= auto_ranged_put->total_num_parts_from_content_length);

    /* Store data for async job */
    struct aws_s3_skip_parts_from_stream_job *skip_job =
        aws_mem_calloc(meta_request->allocator, 1, sizeof(struct aws_s3_skip_parts_from_stream_job));
    skip_job->allocator = meta_request->allocator;
    skip_job->meta_request = meta_request;
    skip_job->part_index = num_parts_read_from_stream;
    skip_job->skip_until_part_number = skip_until_part_number;
    skip_job->on_complete = aws_future_void_acquire(skip_future);

    AWS_LOGF_DEBUG(
        AWS_LS_S3_META_REQUEST,
        "id=%p: Skipping parts %d through %d",
        (void *)meta_request,
        num_parts_read_from_stream,
        skip_until_part_number);

    /* Kick off async work loop */
    s_skip_parts_from_stream_loop(skip_job);

    return skip_future;
}

/* Async work loop for reading over skipped parts.
 * In a loop, try to read each part. If the read completes immediately then keep looping.
 * Otherwise, register this same function as the completion callback and bail out,
 * we'll resume the loop when the callback fires.
 *
 * It would have been simpler to always set a completion callback,
 * but this risks the call stack growing very large (if there are many parts
 * to skip and the reads all complete immediately). */
static void s_skip_parts_from_stream_loop(void *user_data) {
    struct aws_s3_skip_parts_from_stream_job *skip_job = user_data;
    struct aws_s3_meta_request *meta_request = skip_job->meta_request;
    struct aws_s3_auto_ranged_put *auto_ranged_put = meta_request->impl;
    struct aws_byte_buf *temp_body_buf = &skip_job->temp_body_buf;

    int error_code = AWS_ERROR_SUCCESS;

    for (; skip_job->part_index < skip_job->skip_until_part_number; ++skip_job->part_index) {

        /* kick off an async read if none are pending */
        if (skip_job->asyncstep_read_each_part == NULL) {
            size_t request_body_size = s_compute_request_body_size(meta_request, skip_job->part_index + 1);

            if (temp_body_buf->capacity != request_body_size) {
                // reinit with correct size
                aws_byte_buf_clean_up(temp_body_buf);
                aws_byte_buf_init(temp_body_buf, meta_request->allocator, request_body_size);
            } else {
                // reuse buffer
                aws_byte_buf_reset(temp_body_buf, false);
            }

            skip_job->asyncstep_read_each_part = aws_s3_meta_request_read_body(skip_job->meta_request, temp_body_buf);

            /* the read may or may not complete immediately */
            if (aws_future_bool_register_callback_if_not_done(
                    skip_job->asyncstep_read_each_part, s_skip_parts_from_stream_loop, skip_job)) {

                /* read is pending, we'll resume this loop when callback fires */
                return;
            }
        }

        /* read is complete, check results */
        error_code = aws_future_bool_get_error(skip_job->asyncstep_read_each_part);
        skip_job->asyncstep_read_each_part =
            aws_future_bool_release(skip_job->asyncstep_read_each_part); /* release and set NULL */

        if (error_code != AWS_ERROR_SUCCESS) {
            AWS_LOGF_ERROR(
                AWS_LS_S3_META_REQUEST,
                "id=%p: Failed resuming upload, error reading request body %d (%s)",
                (void *)meta_request,
                error_code,
                aws_error_str(error_code));
            goto on_done;
        }

        if (temp_body_buf->len < temp_body_buf->capacity) {
            AWS_LOGF_ERROR(
                AWS_LS_S3_META_REQUEST,
                "id=%p: Failed resuming upload, request body smaller than 'Content-Length' header said it would be.",
                (void *)meta_request);
            error_code = AWS_ERROR_S3_INCORRECT_CONTENT_LENGTH;
            goto on_done;
        }

        struct aws_byte_buf *checksum_buf;
        aws_array_list_get_at(&auto_ranged_put->synced_data.encoded_checksum_list, &checksum_buf, skip_job->part_index);

<<<<<<< HEAD
        // compare skipped checksum to previously uploaded checksum
        if (checksum_buf && checksum_buf->len > 0 &&
            s_verify_part_matches_checksum(
                meta_request->allocator,
                aws_byte_cursor_from_buf(temp_body_buf),
                meta_request->checksum_config.checksum_algorithm,
                aws_byte_cursor_from_buf(checksum_buf))) {
=======
        // if previously uploaded part had a checksum, compare it to what we just skipped
        if (checksum_buf && s_verify_part_matches_checksum(
                                meta_request->allocator,
                                *temp_body_buf,
                                meta_request->checksum_config.checksum_algorithm,
                                checksum_buf)) {
>>>>>>> 9877b6cb
            error_code = aws_last_error_or_unknown();
            goto on_done;
        }
    }

on_done:
    aws_byte_buf_clean_up(&skip_job->temp_body_buf);
    if (error_code == AWS_ERROR_SUCCESS) {
        aws_future_void_set_result(skip_job->on_complete);
    } else {
        aws_future_void_set_error(skip_job->on_complete, error_code);
    }
    aws_future_void_release(skip_job->on_complete);
    aws_mem_release(skip_job->allocator, skip_job);
}

/* Given a request, prepare it for sending based on its description. */
static struct aws_future_void *s_s3_auto_ranged_put_prepare_request(struct aws_s3_request *request) {

    struct aws_future_void *asyncstep_prepare_request = aws_future_void_new(request->allocator);

    /* Store data for async job */
    struct aws_s3_auto_ranged_put_prepare_request_job *request_prep =
        aws_mem_calloc(request->allocator, 1, sizeof(struct aws_s3_auto_ranged_put_prepare_request_job));
    request_prep->allocator = request->allocator;
    request_prep->on_complete = aws_future_void_acquire(asyncstep_prepare_request);
    request_prep->request = request;

    /* Each type of request prepares an aws_http_message in its own way, which maybe require async substeps */
    switch (request->request_tag) {
        case AWS_S3_AUTO_RANGED_PUT_REQUEST_TAG_LIST_PARTS:
            request_prep->asyncstep_prepare_message = s_s3_prepare_list_parts(request);
            break;
        case AWS_S3_AUTO_RANGED_PUT_REQUEST_TAG_CREATE_MULTIPART_UPLOAD:
            request_prep->asyncstep_prepare_message = s_s3_prepare_create_multipart_upload(request);
            break;
        case AWS_S3_AUTO_RANGED_PUT_REQUEST_TAG_PART:
            request_prep->asyncstep_prepare_message = s_s3_prepare_upload_part(request);
            break;
        case AWS_S3_AUTO_RANGED_PUT_REQUEST_TAG_COMPLETE_MULTIPART_UPLOAD:
            request_prep->asyncstep_prepare_message = s_s3_prepare_complete_multipart_upload(request);
            break;
        case AWS_S3_AUTO_RANGED_PUT_REQUEST_TAG_ABORT_MULTIPART_UPLOAD:
            request_prep->asyncstep_prepare_message = s_s3_prepare_abort_multipart_upload(request);
            break;
        default:
            AWS_FATAL_ASSERT(0);
            break;
    }

    /* When the specific type of message is ready, finish common preparation steps */
    aws_future_http_message_register_callback(
        request_prep->asyncstep_prepare_message, s_s3_auto_ranged_put_prepare_request_finish, request_prep);

    return asyncstep_prepare_request;
}

/* Prepare a ListParts request.
 * Currently, this is actually synchronous. */
static struct aws_future_http_message *s_s3_prepare_list_parts(struct aws_s3_request *request) {
    struct aws_s3_meta_request *meta_request = request->meta_request;
    struct aws_s3_auto_ranged_put *auto_ranged_put = meta_request->impl;

    struct aws_http_message *message = NULL;
    int message_creation_result = AWS_OP_ERR;
    /* BEGIN CRITICAL SECTION */
    {
        aws_s3_meta_request_lock_synced_data(meta_request);

        if (auto_ranged_put->synced_data.list_parts_continuation_token) {
            AWS_LOGF_DEBUG(
                AWS_LS_S3_META_REQUEST,
                "id=%p ListParts for Multi-part Upload, with ID:%s, continues with token:%s.",
                (void *)meta_request,
                aws_string_c_str(auto_ranged_put->upload_id),
                aws_string_c_str(auto_ranged_put->synced_data.list_parts_continuation_token));
            struct aws_byte_cursor continuation_cur =
                aws_byte_cursor_from_string(auto_ranged_put->synced_data.list_parts_continuation_token);
            message_creation_result = aws_s3_construct_next_paginated_request_http_message(
                auto_ranged_put->synced_data.list_parts_operation, &continuation_cur, &message);
        } else {
            message_creation_result = aws_s3_construct_next_paginated_request_http_message(
                auto_ranged_put->synced_data.list_parts_operation, NULL, &message);
        }

        aws_s3_meta_request_unlock_synced_data(meta_request);
    }
    /* END CRITICAL SECTION */
    /* ListPart will not fail to create the next message `s_construct_next_request_http_message` */
    AWS_FATAL_ASSERT(message_creation_result == AWS_OP_SUCCESS);
    if (meta_request->checksum_config.checksum_algorithm == AWS_SCA_NONE) {
        /* We don't need to worry about the pre-calculated checksum from user as for multipart upload, only way
         * to calculate checksum for multipart upload is from client. */
        aws_s3_message_util_copy_headers(
            meta_request->initial_request_message,
            message,
            g_s3_list_parts_excluded_headers,
            g_s3_list_parts_excluded_headers_count,
            true);
    } else {
        aws_s3_message_util_copy_headers(
            meta_request->initial_request_message,
            message,
            g_s3_list_parts_with_checksum_excluded_headers,
            g_s3_list_parts_with_checksum_excluded_headers_count,
            true);
    }
    AWS_ASSERT(message);
    struct aws_future_http_message *future = aws_future_http_message_new(request->allocator);
    aws_future_http_message_set_result_by_move(future, &message);

    return future;
}

/* Prepare a CreateMultipartUpload request.
 * Currently, this is actually synchronous. */
struct aws_future_http_message *s_s3_prepare_create_multipart_upload(struct aws_s3_request *request) {
    struct aws_s3_meta_request *meta_request = request->meta_request;

    /* Create the message to create a new multipart upload. */
    struct aws_http_message *message = aws_s3_create_multipart_upload_message_new(
        meta_request->allocator,
        meta_request->initial_request_message,
        meta_request->checksum_config.checksum_algorithm);

    struct aws_future_http_message *future = aws_future_http_message_new(request->allocator);
    if (message != NULL) {
        aws_future_http_message_set_result_by_move(future, &message);
    } else {
        aws_future_http_message_set_error(future, aws_last_error_or_unknown());
    }
    return future;
}
/* Prepare an UploadPart request */
struct aws_future_http_message *s_s3_prepare_upload_part(struct aws_s3_request *request) {
    struct aws_s3_meta_request *meta_request = request->meta_request;
    struct aws_s3_auto_ranged_put *auto_ranged_put = meta_request->impl;
    struct aws_allocator *allocator = request->allocator;

    struct aws_future_http_message *message_future = aws_future_http_message_new(allocator);

    struct aws_s3_prepare_upload_part_job *part_prep =
        aws_mem_calloc(allocator, 1, sizeof(struct aws_s3_prepare_upload_part_job));
    part_prep->allocator = allocator;
    part_prep->request = request;
    part_prep->on_complete = aws_future_http_message_acquire(message_future);

    if (request->num_times_prepared == 0) {
        /* Preparing request for the first time.
         * Next async step: read through the body stream until we've
         * skipped over parts that were already uploaded (in case we're resuming
         * from an upload that had been paused) */
        part_prep->asyncstep1_skip_prev_parts = s_skip_parts_from_stream(
            meta_request, auto_ranged_put->prepare_data.part_index_for_skipping, request->part_number - 1);
        aws_future_void_register_callback(
            part_prep->asyncstep1_skip_prev_parts, s_s3_prepare_upload_part_on_skipping_done, part_prep);
    } else {
        /* Not the first time preparing request (e.g. retry).
         * We can skip over the async steps that read the body stream */
        s_s3_prepare_upload_part_finish(part_prep, AWS_ERROR_SUCCESS);
    }

    return message_future;
}

/* Completion callback for skipping over parts that were previously uploaded. */
static void s_s3_prepare_upload_part_on_skipping_done(void *user_data) {
    struct aws_s3_prepare_upload_part_job *part_prep = user_data;
    struct aws_s3_request *request = part_prep->request;
    struct aws_s3_meta_request *meta_request = request->meta_request;

    int error_code = aws_future_void_get_error(part_prep->asyncstep1_skip_prev_parts);

    /* If skipping failed, the prepare-upload-part job has failed. */
    if (error_code) {
        s_s3_prepare_upload_part_finish(part_prep, error_code);
        return;
    }

    /* Skipping succeeded.
     * Next async step: read body stream for this part into a buffer */

    size_t request_body_size = s_compute_request_body_size(meta_request, request->part_number);
    aws_byte_buf_init(&request->request_body, meta_request->allocator, request_body_size);

    part_prep->asyncstep2_read_part = aws_s3_meta_request_read_body(meta_request, &request->request_body);
    aws_future_bool_register_callback(
        part_prep->asyncstep2_read_part, s_s3_prepare_upload_part_on_read_done, part_prep);
}

/* Completion callback for reading this part's chunk of the body stream */
static void s_s3_prepare_upload_part_on_read_done(void *user_data) {
    struct aws_s3_prepare_upload_part_job *part_prep = user_data;
    struct aws_s3_request *request = part_prep->request;
    struct aws_s3_meta_request *meta_request = request->meta_request;
    struct aws_s3_auto_ranged_put *auto_ranged_put = meta_request->impl;
    bool has_content_length = auto_ranged_put->has_content_length != 0;

    int error_code = aws_future_bool_get_error(part_prep->asyncstep2_read_part);

    /* If reading failed, the prepare-upload-part job has failed */
    if (error_code != AWS_ERROR_SUCCESS) {
        AWS_LOGF_ERROR(
            AWS_LS_S3_META_REQUEST,
            "id=%p: Failed reading request body, error %d (%s)",
            (void *)meta_request,
            error_code,
            aws_error_str(error_code));
        goto on_done;
    }

    /* Reading succeeded. */
    bool is_body_stream_at_end = aws_future_bool_get_result(part_prep->asyncstep2_read_part);
    request->is_noop = request->request_body.len == 0;

    /* If Content-Length is defined, check that we read the expected amount */
    if (has_content_length && (request->request_body.len < request->request_body.capacity)) {
        error_code = AWS_ERROR_S3_INCORRECT_CONTENT_LENGTH;
        AWS_LOGF_ERROR(
            AWS_LS_S3_META_REQUEST,
            "id=%p: Request body is smaller than 'Content-Length' header said it would be",
            (void *)meta_request);
        goto on_done;
    }

    /* BEGIN CRITICAL SECTION */
    {
        aws_s3_meta_request_lock_synced_data(meta_request);

        --auto_ranged_put->synced_data.num_parts_pending_read;

        auto_ranged_put->synced_data.is_body_stream_at_end = is_body_stream_at_end;

        if (!request->is_noop) {
            auto_ranged_put->prepare_data.part_index_for_skipping = request->part_number;

            /* Reset values for corresponding checksum and etag.
             * Note: During resume flow this might cause the values to be
             * reset twice (if we are preparing part in between
             * previously completed parts). */
            struct aws_byte_buf *null_buf = NULL;
            aws_array_list_set_at(
                &auto_ranged_put->synced_data.encoded_checksum_list, &checksum_buf, request->part_number - 1);

            struct aws_string *null_etag = NULL;
            aws_array_list_set_at(&auto_ranged_put->synced_data.etag_list, &null_etag, request->part_number - 1);
        }

        aws_s3_meta_request_unlock_synced_data(meta_request);
    }
    /* END CRITICAL SECTION */

    /* We throttle the number of parts that can be "pending read"
     * (e.g. only 1 at a time if reading from async-stream).
     * Now that read is complete, poke the client to see if it can give us more work.
     *
     * Poking now gives measurable speedup (1%) for async streaming,
     * vs waiting until all the part-prep steps are complete (still need to sign, etc) */
    aws_s3_client_schedule_process_work(meta_request->client);

on_done:
    s_s3_prepare_upload_part_finish(part_prep, error_code);
}

/* Finish async preparation of an UploadPart request */
static void s_s3_prepare_upload_part_finish(struct aws_s3_prepare_upload_part_job *part_prep, int error_code) {
    struct aws_s3_request *request = part_prep->request;
    struct aws_s3_meta_request *meta_request = request->meta_request;
    struct aws_s3_auto_ranged_put *auto_ranged_put = meta_request->impl;

    if (error_code != AWS_ERROR_SUCCESS) {
        aws_future_http_message_set_error(part_prep->on_complete, error_code);
        goto on_done;
    }

    struct aws_byte_buf *checksum_buf = NULL;
    if (request->is_noop) {
        AWS_LOGF_DEBUG(
            AWS_LS_S3_META_REQUEST,
            "id=%p UploadPart with part num %u for Multi-part Upload, with ID:%s"
            "is noop due to encountering end of stream",
            (void *)meta_request,
            request->part_number,
            aws_string_c_str(auto_ranged_put->upload_id));

    } else {

        /* BEGIN CRITICAL SECTION */
        {
            aws_s3_meta_request_lock_synced_data(meta_request);
            struct aws_byte_buf **checksum_buf_pointer = NULL;
            aws_array_list_get_at_ptr(
                &auto_ranged_put->synced_data.encoded_checksum_list,
                (void **)&checksum_buf_pointer,
                request->part_number - 1);
            /* Clean up the buffer in case of it's initialized before and retry happens. */
            checksum_buf = *checksum_buf_pointer;
            if (checksum_buf) {
                aws_byte_buf_clean_up(checksum_buf);
            } else {
                checksum_buf = aws_mem_calloc(meta_request->allocator, 1, sizeof(struct aws_byte_buf));
                *checksum_buf_pointer = checksum_buf;
            }
            aws_s3_meta_request_unlock_synced_data(meta_request);
        }
        /* END CRITICAL SECTION */

        AWS_LOGF_DEBUG(
            AWS_LS_S3_META_REQUEST,
            "id=%p UploadPart for Multi-part Upload, with ID:%s",
            (void *)meta_request,
            aws_string_c_str(auto_ranged_put->upload_id));
    }

    /* Create a new put-object message to upload a part. */
    struct aws_http_message *message = aws_s3_upload_part_message_new(
        meta_request->allocator,
        meta_request->initial_request_message,
        &request->request_body,
        request->part_number,
        auto_ranged_put->upload_id,
        meta_request->should_compute_content_md5,
        &meta_request->checksum_config,
        checksum_buf);
    if (message == NULL) {
        aws_future_http_message_set_error(part_prep->on_complete, aws_last_error());
        goto on_done;
    }

    /* Success! */
    aws_future_http_message_set_result_by_move(part_prep->on_complete, &message);

on_done:
    AWS_FATAL_ASSERT(aws_future_http_message_is_done(part_prep->on_complete));
    aws_future_void_release(part_prep->asyncstep1_skip_prev_parts);
    aws_future_bool_release(part_prep->asyncstep2_read_part);
    aws_future_http_message_release(part_prep->on_complete);
    aws_mem_release(part_prep->allocator, part_prep);
}

/* Prepare a CompleteMultipartUpload request. */
static struct aws_future_http_message *s_s3_prepare_complete_multipart_upload(struct aws_s3_request *request) {
    struct aws_s3_meta_request *meta_request = request->meta_request;
    struct aws_s3_auto_ranged_put *auto_ranged_put = meta_request->impl;
    struct aws_allocator *allocator = request->allocator;

    struct aws_future_http_message *message_future = aws_future_http_message_new(allocator);

    aws_s3_meta_request_lock_synced_data(meta_request);
    size_t etag_list_length = aws_array_list_length(&auto_ranged_put->synced_data.etag_list);
    aws_s3_meta_request_unlock_synced_data(meta_request);

    /* Note: completeMPU fails if no parts are provided. We could
     * workaround it by uploading an empty part at the cost of
     * complicating flow logic for dealing with noop parts, but that
     * arguably adds a lot of complexity for little benefit.
     * Pre-buffering parts to determine whether mpu is needed will
     * resolve this issue.
     */
    if (!auto_ranged_put->has_content_length && etag_list_length == 0) {
        AWS_LOGF_ERROR(
            AWS_LS_S3_META_REQUEST,
            "id=%p 0 byte meta requests without Content-Length header are currently not supported. Set "
            "Content-Length header to 0 to upload empty object",
            (void *)meta_request);
        aws_future_http_message_set_error(message_future, AWS_ERROR_UNSUPPORTED_OPERATION);
        return message_future;
    }

    struct aws_s3_prepare_complete_multipart_upload_job *complete_mpu_prep =
        aws_mem_calloc(allocator, 1, sizeof(struct aws_s3_prepare_complete_multipart_upload_job));
    complete_mpu_prep->allocator = allocator;
    complete_mpu_prep->request = request;
    complete_mpu_prep->on_complete = aws_future_http_message_acquire(message_future);

    if (request->num_times_prepared == 0) {

        /* Corner case of last part being previously uploaded during resume.
         * Read it from input stream and potentially verify checksum */
        complete_mpu_prep->asyncstep_skip_remaining_parts = s_skip_parts_from_stream(
            meta_request,
            auto_ranged_put->prepare_data.part_index_for_skipping,
            auto_ranged_put->total_num_parts_from_content_length);

        aws_future_void_register_callback(
            complete_mpu_prep->asyncstep_skip_remaining_parts,
            s_s3_prepare_complete_multipart_upload_on_skipping_done,
            complete_mpu_prep);
    } else {
        /* Not the first time preparing request (e.g. retry).
         * We can skip over the async steps. */
        s_s3_prepare_complete_multipart_upload_finish(complete_mpu_prep, AWS_ERROR_SUCCESS);
    }

    return message_future;
}

/* Completion callback for skipping over parts that were previously uploaded. */
static void s_s3_prepare_complete_multipart_upload_on_skipping_done(void *user_data) {

    struct aws_s3_prepare_complete_multipart_upload_job *complete_mpu_prep = user_data;
    struct aws_s3_request *request = complete_mpu_prep->request;
    struct aws_s3_meta_request *meta_request = request->meta_request;

    int error_code = aws_future_void_get_error(complete_mpu_prep->asyncstep_skip_remaining_parts);
    if (error_code != AWS_ERROR_SUCCESS) {
        s_s3_prepare_complete_multipart_upload_finish(complete_mpu_prep, error_code);
        return;
    }

    aws_byte_buf_init(
        &request->request_body, meta_request->allocator, s_complete_multipart_upload_init_body_size_bytes);

    /* Async steps complete, finish up job */
    s_s3_prepare_complete_multipart_upload_finish(complete_mpu_prep, AWS_ERROR_SUCCESS);
}

/* Finish async preparation of a CompleteMultipartUpload request */
static void s_s3_prepare_complete_multipart_upload_finish(
    struct aws_s3_prepare_complete_multipart_upload_job *complete_mpu_prep,
    int error_code) {

    struct aws_s3_request *request = complete_mpu_prep->request;
    struct aws_s3_meta_request *meta_request = request->meta_request;
    struct aws_s3_auto_ranged_put *auto_ranged_put = meta_request->impl;

    if (error_code != AWS_ERROR_SUCCESS) {
        aws_future_http_message_set_error(complete_mpu_prep->on_complete, error_code);
        goto on_done;
    }

    AWS_FATAL_ASSERT(auto_ranged_put->upload_id);
    AWS_ASSERT(request->request_body.capacity > 0);
    aws_byte_buf_reset(&request->request_body, false);

    /* BEGIN CRITICAL SECTION */
    aws_s3_meta_request_lock_synced_data(meta_request);

    /* Build the message to complete our multipart upload, which includes a payload describing all of
     * our completed parts. */
    struct aws_http_message *message = aws_s3_complete_multipart_message_new(
        meta_request->allocator,
        meta_request->initial_request_message,
        &request->request_body,
        auto_ranged_put->upload_id,
        &auto_ranged_put->synced_data.etag_list,
        &auto_ranged_put->synced_data.encoded_checksum_list,
        meta_request->checksum_config.checksum_algorithm);

    aws_s3_meta_request_unlock_synced_data(meta_request);
    /* END CRITICAL SECTION */

    if (message == NULL) {
        aws_future_http_message_set_error(complete_mpu_prep->on_complete, aws_last_error());
        goto on_done;
    }

    /* Success! */
    aws_future_http_message_set_result_by_move(complete_mpu_prep->on_complete, &message);

on_done:
    AWS_FATAL_ASSERT(aws_future_http_message_is_done(complete_mpu_prep->on_complete));
    aws_future_void_release(complete_mpu_prep->asyncstep_skip_remaining_parts);
    aws_future_http_message_release(complete_mpu_prep->on_complete);
    aws_mem_release(complete_mpu_prep->allocator, complete_mpu_prep);
}

/* Prepare an AbortMultipartUpload request.
 * Currently, this is actually synchronous. */
struct aws_future_http_message *s_s3_prepare_abort_multipart_upload(struct aws_s3_request *request) {
    struct aws_s3_meta_request *meta_request = request->meta_request;
    struct aws_s3_auto_ranged_put *auto_ranged_put = meta_request->impl;

    AWS_FATAL_ASSERT(auto_ranged_put->upload_id);
    AWS_LOGF_DEBUG(
        AWS_LS_S3_META_REQUEST,
        "id=%p Abort multipart upload request for upload id %s.",
        (void *)meta_request,
        aws_string_c_str(auto_ranged_put->upload_id));

    if (request->num_times_prepared == 0) {
        aws_byte_buf_init(
            &request->request_body, meta_request->allocator, s_abort_multipart_upload_init_body_size_bytes);
    } else {
        aws_byte_buf_reset(&request->request_body, false);
    }

    /* Build the message to abort our multipart upload */
    struct aws_http_message *message = aws_s3_abort_multipart_upload_message_new(
        meta_request->allocator, meta_request->initial_request_message, auto_ranged_put->upload_id);

    struct aws_future_http_message *future = aws_future_http_message_new(request->allocator);
    if (message != NULL) {
        aws_future_http_message_set_result_by_move(future, &message);
    } else {
        aws_future_http_message_set_error(future, aws_last_error_or_unknown());
    }
    return future;
}

/* Finish the vtable->prepare_request() job */
static void s_s3_auto_ranged_put_prepare_request_finish(void *user_data) {
    struct aws_s3_auto_ranged_put_prepare_request_job *request_prep = user_data;
    struct aws_s3_request *request = request_prep->request;
    struct aws_s3_meta_request *meta_request = request->meta_request;

    /* Did we successfully create the type-specific HTTP message? */
    int error_code = aws_future_http_message_get_error(request_prep->asyncstep_prepare_message);
    if (error_code != AWS_ERROR_SUCCESS) {
        AWS_LOGF_ERROR(
            AWS_LS_S3_META_REQUEST,
            "id=%p Could not allocate message for request with tag %d for auto-ranged-put meta request.",
            (void *)meta_request,
            request->request_tag);

        goto on_done;
    }

    /* Success! Apply aws_http_message to aws_s3_request */
    struct aws_http_message *message =
        aws_future_http_message_get_result_by_move(request_prep->asyncstep_prepare_message);
    aws_s3_request_setup_send_data(request, message);
    aws_http_message_release(message);

    AWS_LOGF_DEBUG(
        AWS_LS_S3_META_REQUEST,
        "id=%p: Prepared request %p for part %d",
        (void *)meta_request,
        (void *)request,
        request->part_number);

on_done:
    if (error_code == AWS_ERROR_SUCCESS) {
        aws_future_void_set_result(request_prep->on_complete);
    } else {
        aws_future_void_set_error(request_prep->on_complete, error_code);
    }

    aws_future_http_message_release(request_prep->asyncstep_prepare_message);
    aws_future_void_release(request_prep->on_complete);
    aws_mem_release(request_prep->allocator, request_prep);
}

/* Invoked before retry */
static void s_s3_auto_ranged_put_send_request_finish(
    struct aws_s3_connection *connection,
    struct aws_http_stream *stream,
    int error_code) {

    const struct aws_s3_request *request = connection->request;
    AWS_PRECONDITION(request);

    /* Request tag is different from different type of meta requests */
    switch (request->request_tag) {

        case AWS_S3_AUTO_RANGED_PUT_REQUEST_TAG_COMPLETE_MULTIPART_UPLOAD: {
            /* For complete multipart upload, the server may return async error. */
            aws_s3_meta_request_send_request_finish_handle_async_error(connection, stream, error_code);
            break;
        }

        default:
            aws_s3_meta_request_send_request_finish_default(connection, stream, error_code);
            break;
    }
}

/* Invoked when no-retry will happen */
static void s_s3_auto_ranged_put_request_finished(
    struct aws_s3_meta_request *meta_request,
    struct aws_s3_request *request,
    int error_code) {

    AWS_PRECONDITION(meta_request);
    AWS_PRECONDITION(meta_request->impl);
    AWS_PRECONDITION(request);

    struct aws_s3_auto_ranged_put *auto_ranged_put = meta_request->impl;

    switch (request->request_tag) {

        case AWS_S3_AUTO_RANGED_PUT_REQUEST_TAG_LIST_PARTS: {
            /* BEGIN CRITICAL SECTION */
            {
                aws_s3_meta_request_lock_synced_data(meta_request);

                bool has_more_results = false;

                if (error_code == AWS_ERROR_SUCCESS) {

                    struct aws_byte_cursor body_cursor = aws_byte_cursor_from_buf(&request->send_data.response_body);
                    /* Clear the token before */
                    aws_string_destroy(auto_ranged_put->synced_data.list_parts_continuation_token);
                    auto_ranged_put->synced_data.list_parts_continuation_token = NULL;
                    if (aws_s3_paginated_operation_on_response(
                            auto_ranged_put->synced_data.list_parts_operation,
                            &body_cursor,
                            &auto_ranged_put->synced_data.list_parts_continuation_token,
                            &has_more_results)) {
                        AWS_LOGF_ERROR(
                            AWS_LS_S3_META_REQUEST, "id=%p Failed to parse list parts response.", (void *)meta_request);
                        error_code = AWS_ERROR_S3_LIST_PARTS_PARSE_FAILED;
                    } else if (!has_more_results) {
                        for (size_t etag_index = 0;
                             etag_index < aws_array_list_length(&auto_ranged_put->synced_data.etag_list);
                             etag_index++) {
                            struct aws_string *etag = NULL;
                            aws_array_list_get_at(&auto_ranged_put->synced_data.etag_list, &etag, etag_index);
                            if (etag != NULL) {
                                /* Update the number of parts sent/completed previously */
                                ++auto_ranged_put->synced_data.num_parts_started;
                                ++auto_ranged_put->synced_data.num_parts_completed;
                            }
                        }

                        AWS_LOGF_DEBUG(
                            AWS_LS_S3_META_REQUEST,
                            "id=%p: Resuming PutObject. %d out of %d parts have completed during previous request.",
                            (void *)meta_request,
                            auto_ranged_put->synced_data.num_parts_completed,
                            auto_ranged_put->total_num_parts_from_content_length);
                    }
                }

                if (has_more_results) {
                    /* If list parts has more result, make sure list parts continues */
                    auto_ranged_put->synced_data.list_parts_state.continues = true;
                    auto_ranged_put->synced_data.list_parts_state.completed = false;
                } else {
                    /* No more result, complete the list parts */
                    auto_ranged_put->synced_data.list_parts_state.continues = false;
                    auto_ranged_put->synced_data.list_parts_state.completed = true;
                }
                auto_ranged_put->synced_data.list_parts_error_code = error_code;

                if (error_code != AWS_ERROR_SUCCESS) {
                    if (request->send_data.response_status == AWS_HTTP_STATUS_CODE_404_NOT_FOUND &&
                        auto_ranged_put->resume_token->num_parts_completed ==
                            auto_ranged_put->resume_token->total_num_parts) {
                        AWS_LOGF_DEBUG(
                            AWS_LS_S3_META_REQUEST,
                            "id=%p: Resuming PutObject ended early, since there is nothing to resume"
                            "(request finished prior to being paused?)",
                            (void *)meta_request);

                        aws_s3_meta_request_set_success_synced(meta_request, AWS_S3_RESPONSE_STATUS_SUCCESS);
                    } else {
                        aws_s3_meta_request_set_fail_synced(meta_request, request, error_code);
                    }
                }

                aws_s3_meta_request_unlock_synced_data(meta_request);
            }
            /* END CRITICAL SECTION */
            break;
        }

        case AWS_S3_AUTO_RANGED_PUT_REQUEST_TAG_CREATE_MULTIPART_UPLOAD: {
            struct aws_http_headers *needed_response_headers = NULL;

            if (error_code == AWS_ERROR_SUCCESS) {
                needed_response_headers = aws_http_headers_new(meta_request->allocator);
                const size_t copy_header_count = AWS_ARRAY_SIZE(s_create_multipart_upload_copy_headers);

                /* Copy any headers now that we'll need for the final, transformed headers later. */
                for (size_t header_index = 0; header_index < copy_header_count; ++header_index) {
                    const struct aws_byte_cursor *header_name = &s_create_multipart_upload_copy_headers[header_index];
                    struct aws_byte_cursor header_value;
                    AWS_ZERO_STRUCT(header_value);

                    if (aws_http_headers_get(request->send_data.response_headers, *header_name, &header_value) ==
                        AWS_OP_SUCCESS) {
                        aws_http_headers_set(needed_response_headers, *header_name, header_value);
                    }
                }

                struct aws_byte_cursor buffer_byte_cursor = aws_byte_cursor_from_buf(&request->send_data.response_body);

                /* Find the upload id for this multipart upload. */
                struct aws_string *upload_id =
                    aws_xml_get_top_level_tag(meta_request->allocator, &s_upload_id, &buffer_byte_cursor);

                if (upload_id == NULL) {
                    AWS_LOGF_ERROR(
                        AWS_LS_S3_META_REQUEST,
                        "id=%p Could not find upload-id in create-multipart-upload response",
                        (void *)meta_request);

                    aws_raise_error(AWS_ERROR_S3_MISSING_UPLOAD_ID);
                    error_code = AWS_ERROR_S3_MISSING_UPLOAD_ID;
                } else {
                    /* Store the multipart upload id. */
                    auto_ranged_put->upload_id = upload_id;
                }
            }

            /* BEGIN CRITICAL SECTION */
            {
                aws_s3_meta_request_lock_synced_data(meta_request);

                AWS_ASSERT(auto_ranged_put->synced_data.needed_response_headers == NULL);
                auto_ranged_put->synced_data.needed_response_headers = needed_response_headers;

                auto_ranged_put->synced_data.create_multipart_upload_completed = true;
                auto_ranged_put->synced_data.list_parts_error_code = error_code;

                if (error_code != AWS_ERROR_SUCCESS) {
                    aws_s3_meta_request_set_fail_synced(meta_request, request, error_code);
                }

                aws_s3_meta_request_unlock_synced_data(meta_request);
            }
            /* END CRITICAL SECTION */
            break;
        }

        case AWS_S3_AUTO_RANGED_PUT_REQUEST_TAG_PART: {
            size_t part_number = request->part_number;
            AWS_FATAL_ASSERT(part_number > 0);
            size_t part_index = part_number - 1;
            struct aws_string *etag = NULL;
            bool request_is_noop = request->is_noop != 0;

            if (!request_is_noop) {
                if (error_code == AWS_ERROR_SUCCESS) {
                    /* Find the ETag header if it exists and cache it. */
                    struct aws_byte_cursor etag_within_quotes;

                    AWS_ASSERT(request->send_data.response_headers);

                    if (aws_http_headers_get(
                            request->send_data.response_headers, g_etag_header_name, &etag_within_quotes) !=
                        AWS_OP_SUCCESS) {
                        AWS_LOGF_ERROR(
                            AWS_LS_S3_META_REQUEST,
                            "id=%p Could not find ETag header for request %p",
                            (void *)meta_request,
                            (void *)request);

                        error_code = AWS_ERROR_S3_MISSING_ETAG;
                    } else {
                        /* The ETag value arrives in quotes, but we don't want it in quotes when we send it back up
                         * later, so just get rid of the quotes now. */
                        etag = aws_strip_quotes(meta_request->allocator, etag_within_quotes);
                    }
                }
                if (error_code == AWS_ERROR_SUCCESS && meta_request->progress_callback != NULL) {
                    struct aws_s3_meta_request_progress progress = {
                        .bytes_transferred = request->request_body.len,
                        .content_length = auto_ranged_put->content_length,
                    };
                    meta_request->progress_callback(meta_request, &progress, meta_request->user_data);
                }
            }

            /* BEGIN CRITICAL SECTION */
            {
                aws_s3_meta_request_lock_synced_data(meta_request);

                ++auto_ranged_put->synced_data.num_parts_completed;

                if (request_is_noop) {
                    ++auto_ranged_put->synced_data.num_parts_noop;
                }

                if (auto_ranged_put->has_content_length) {
                    AWS_LOGF_DEBUG(
                        AWS_LS_S3_META_REQUEST,
                        "id=%p: %d out of %d parts have completed.",
                        (void *)meta_request,
                        auto_ranged_put->synced_data.num_parts_completed,
                        auto_ranged_put->total_num_parts_from_content_length);
                } else {
                    AWS_LOGF_DEBUG(
                        AWS_LS_S3_META_REQUEST,
                        "id=%p: %d parts have completed.",
                        (void *)meta_request,
                        auto_ranged_put->synced_data.num_parts_completed);
                }

                if (!request_is_noop) {
                    if (error_code == AWS_ERROR_SUCCESS) {
                        AWS_ASSERT(etag != NULL);

                        ++auto_ranged_put->synced_data.num_parts_successful;

                        /* ETags need to be associated with their part number, so we keep the etag indices
                         * consistent with part numbers. This means we may have to add padding to the list in the
                         * case that parts finish out of order. */
                        aws_array_list_set_at(&auto_ranged_put->synced_data.etag_list, &etag, part_index);
                    } else {
                        ++auto_ranged_put->synced_data.num_parts_failed;
                        aws_s3_meta_request_set_fail_synced(meta_request, request, error_code);
                    }
                }

                aws_s3_meta_request_unlock_synced_data(meta_request);
            }
            /* END CRITICAL SECTION */

            break;
        }

        case AWS_S3_AUTO_RANGED_PUT_REQUEST_TAG_COMPLETE_MULTIPART_UPLOAD: {
            if (error_code == AWS_ERROR_SUCCESS && meta_request->headers_callback != NULL) {
                struct aws_http_headers *final_response_headers = aws_http_headers_new(meta_request->allocator);

                /* Copy all the response headers from this request. */
                copy_http_headers(request->send_data.response_headers, final_response_headers);

                /* Copy over any response headers that we've previously determined are needed for this final
                 * response.
                 */

                /* BEGIN CRITICAL SECTION */
                {
                    aws_s3_meta_request_lock_synced_data(meta_request);
                    copy_http_headers(auto_ranged_put->synced_data.needed_response_headers, final_response_headers);
                    aws_s3_meta_request_unlock_synced_data(meta_request);
                }
                /* END CRITICAL SECTION */

                struct aws_byte_cursor response_body_cursor =
                    aws_byte_cursor_from_buf(&request->send_data.response_body);

                /**
                 * TODO: The body of the response can be ERROR, check Error specified in body part from
                 * https://docs.aws.amazon.com/AmazonS3/latest/API/API_CompleteMultipartUpload.html#AmazonS3-CompleteMultipartUpload-response-CompleteMultipartUploadOutput
                 * We need to handle this case.
                 * TODO: the checksum returned within the response of complete multipart upload need to be exposed?
                 */

                /* Grab the ETag for the entire object, and set it as a header. */
                struct aws_string *etag_header_value =
                    aws_xml_get_top_level_tag(meta_request->allocator, &g_etag_header_name, &response_body_cursor);

                if (etag_header_value != NULL) {
                    struct aws_byte_buf etag_header_value_byte_buf;
                    AWS_ZERO_STRUCT(etag_header_value_byte_buf);

                    aws_replace_quote_entities(meta_request->allocator, etag_header_value, &etag_header_value_byte_buf);

                    aws_http_headers_set(
                        final_response_headers,
                        g_etag_header_name,
                        aws_byte_cursor_from_buf(&etag_header_value_byte_buf));

                    aws_string_destroy(etag_header_value);
                    aws_byte_buf_clean_up(&etag_header_value_byte_buf);
                }

                /* Notify the user of the headers. */
                if (meta_request->headers_callback(
                        meta_request,
                        final_response_headers,
                        request->send_data.response_status,
                        meta_request->user_data)) {

                    error_code = aws_last_error_or_unknown();
                }
                meta_request->headers_callback = NULL;

                aws_http_headers_release(final_response_headers);
            }

            /* BEGIN CRITICAL SECTION */
            {
                aws_s3_meta_request_lock_synced_data(meta_request);
                auto_ranged_put->synced_data.complete_multipart_upload_completed = true;
                auto_ranged_put->synced_data.complete_multipart_upload_error_code = error_code;

                if (error_code != AWS_ERROR_SUCCESS) {
                    aws_s3_meta_request_set_fail_synced(meta_request, request, error_code);
                }
                aws_s3_meta_request_unlock_synced_data(meta_request);
            }
            /* END CRITICAL SECTION */

            break;
        }
        case AWS_S3_AUTO_RANGED_PUT_REQUEST_TAG_ABORT_MULTIPART_UPLOAD: {
            /* BEGIN CRITICAL SECTION */
            {
                aws_s3_meta_request_lock_synced_data(meta_request);
                auto_ranged_put->synced_data.abort_multipart_upload_error_code = error_code;
                auto_ranged_put->synced_data.abort_multipart_upload_completed = true;
                aws_s3_meta_request_unlock_synced_data(meta_request);
            }
            /* END CRITICAL SECTION */
            break;
        }
    }
}

static int s_s3_auto_ranged_put_pause(
    struct aws_s3_meta_request *meta_request,
    struct aws_s3_meta_request_resume_token **out_resume_token) {

    *out_resume_token = NULL;

    struct aws_s3_auto_ranged_put *auto_ranged_put = meta_request->impl;
    if (!auto_ranged_put->has_content_length) {
        AWS_LOGF_ERROR(
            AWS_LS_S3_META_REQUEST, "id=%p: Failed to pause request with unknown content length", (void *)meta_request);
        return aws_raise_error(AWS_ERROR_UNSUPPORTED_OPERATION);
    }

    /* lock */
    aws_s3_meta_request_lock_synced_data(meta_request);

    AWS_LOGF_DEBUG(
        AWS_LS_S3_META_REQUEST,
        "id=%p: Pausing request with %u out of %u parts have completed.",
        (void *)meta_request,
        auto_ranged_put->synced_data.num_parts_completed,
        auto_ranged_put->total_num_parts_from_content_length);

    /* upload can be in one of several states:
     * - not started, i.e. we didn't even call crete mpu yet - return success,
     *   token is NULL and cancel the upload
     * - in the middle of upload - return success, create token and cancel
     *     upload
     * - complete MPU started - return success, generate token and try to cancel
     *   complete MPU
     */
    if (auto_ranged_put->synced_data.create_multipart_upload_completed) {

        *out_resume_token = aws_s3_meta_request_resume_token_new(meta_request->allocator);

        (*out_resume_token)->type = AWS_S3_META_REQUEST_TYPE_PUT_OBJECT;
        (*out_resume_token)->multipart_upload_id =
            aws_string_clone_or_reuse(meta_request->allocator, auto_ranged_put->upload_id);
        (*out_resume_token)->part_size = meta_request->part_size;
        (*out_resume_token)->total_num_parts = auto_ranged_put->total_num_parts_from_content_length;
        (*out_resume_token)->num_parts_completed = auto_ranged_put->synced_data.num_parts_completed;
    }

    /**
     * Cancels the meta request using the PAUSED flag to avoid deletion of uploaded parts.
     * This allows the client to resume the upload later, setting the persistable state in the meta request options.
     */
    aws_s3_meta_request_set_fail_synced(meta_request, NULL, AWS_ERROR_S3_PAUSED);

    /* unlock */
    aws_s3_meta_request_unlock_synced_data(meta_request);

    return AWS_OP_SUCCESS;
}<|MERGE_RESOLUTION|>--- conflicted
+++ resolved
@@ -944,22 +944,13 @@
         struct aws_byte_buf *checksum_buf;
         aws_array_list_get_at(&auto_ranged_put->synced_data.encoded_checksum_list, &checksum_buf, skip_job->part_index);
 
-<<<<<<< HEAD
-        // compare skipped checksum to previously uploaded checksum
+        // if previously uploaded part had a checksum, compare it to what we just skipped
         if (checksum_buf && checksum_buf->len > 0 &&
             s_verify_part_matches_checksum(
                 meta_request->allocator,
                 aws_byte_cursor_from_buf(temp_body_buf),
                 meta_request->checksum_config.checksum_algorithm,
                 aws_byte_cursor_from_buf(checksum_buf))) {
-=======
-        // if previously uploaded part had a checksum, compare it to what we just skipped
-        if (checksum_buf && s_verify_part_matches_checksum(
-                                meta_request->allocator,
-                                *temp_body_buf,
-                                meta_request->checksum_config.checksum_algorithm,
-                                checksum_buf)) {
->>>>>>> 9877b6cb
             error_code = aws_last_error_or_unknown();
             goto on_done;
         }
