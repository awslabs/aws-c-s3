--- conflicted
+++ resolved
@@ -166,13 +166,10 @@
     }
     auto_ranged_put->synced_data.error_code = error_code;
     auto_ranged_put->synced_data.failed_request = failed_request;
-<<<<<<< HEAD
-=======
     /* Keep the failed request alive until we are done with the gracefully finish */
     if (failed_request) {
         aws_s3_request_acquire(failed_request);
     }
->>>>>>> 6833e67e
     auto_ranged_put->synced_data.finish_status_code = status_code;
     aws_s3_meta_request_unlock_synced_data(meta_request);
     /* state of meta request has been set now, and the state of auto ranged put will set properly by the task */
@@ -205,10 +202,7 @@
                 *out_request = NULL;
                 /* meta request not active before everything gets started, just finish the meta request */
                 aws_s3_meta_request_finish_default(meta_request, failed_request, status_code, error_code);
-<<<<<<< HEAD
-=======
                 aws_s3_request_release(failed_request);
->>>>>>> 6833e67e
                 return result;
             }
 
@@ -611,7 +605,6 @@
                 auto_ranged_put->synced_data.state = AWS_S3_AUTO_RANGED_PUT_STATE_SEND_COMPLETE;
                 notify_work_available = true;
             }
-<<<<<<< HEAD
 
             AWS_LOGF_DEBUG(
                 AWS_LS_S3_META_REQUEST,
@@ -629,26 +622,6 @@
         }
         case AWS_S3_AUTO_RANGED_PUT_REQUEST_TAG_COMPLETE_MULTIPART_UPLOAD: {
             int finish_error_code = AWS_ERROR_SUCCESS;
-
-=======
-
-            AWS_LOGF_DEBUG(
-                AWS_LS_S3_META_REQUEST,
-                "id=%p: %d out of %d parts have completed.",
-                (void *)meta_request,
-                auto_ranged_put->synced_data.num_parts_completed,
-                auto_ranged_put->synced_data.total_num_parts);
-
-            s_s3_auto_ranged_put_unlock_synced_data(auto_ranged_put);
-
-            if (notify_work_available) {
-                aws_s3_meta_request_push_to_client(meta_request);
-            }
-            break;
-        }
-        case AWS_S3_AUTO_RANGED_PUT_REQUEST_TAG_COMPLETE_MULTIPART_UPLOAD: {
-            int finish_error_code = AWS_ERROR_SUCCESS;
->>>>>>> 6833e67e
             if (meta_request->headers_callback != NULL) {
                 struct aws_http_headers *final_response_headers = aws_http_headers_new(meta_request->allocator);
 
@@ -696,13 +669,10 @@
 
                 aws_http_headers_release(final_response_headers);
             }
-<<<<<<< HEAD
-=======
             s_s3_auto_ranged_put_lock_synced_data(auto_ranged_put);
             /* In case other thread called finish with some failed request after sending the complete multipart */
             aws_s3_request_release(auto_ranged_put->synced_data.failed_request);
             s_s3_auto_ranged_put_unlock_synced_data(auto_ranged_put);
->>>>>>> 6833e67e
             /* Response of complete multipart upload has received, just finish the request without extra ops */
             aws_s3_meta_request_finish_default(meta_request, NULL, AWS_S3_RESPONSE_STATUS_SUCCESS, finish_error_code);
             break;
@@ -719,10 +689,7 @@
             s_s3_auto_ranged_put_unlock_synced_data(auto_ranged_put);
             aws_s3_meta_request_finish_default(
                 meta_request, failed_request, request->send_data.response_status, error_code);
-<<<<<<< HEAD
-=======
             aws_s3_request_release(failed_request);
->>>>>>> 6833e67e
             break;
         }
         default:
