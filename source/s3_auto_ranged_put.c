--- conflicted
+++ resolved
@@ -1239,7 +1239,6 @@
     }
 
     /* Create a new put-object message to upload a part. */
-<<<<<<< HEAD
     struct aws_http_message *message = NULL;
     if (request->parallel) {
         message = aws_s3_upload_part_message_new_streaming(
@@ -1257,19 +1256,8 @@
             request->part_number,
             auto_ranged_put->upload_id,
             meta_request->should_compute_content_md5,
-            &meta_request->checksum_config,
-            checksum_buf);
-    }
-=======
-    struct aws_http_message *message = aws_s3_upload_part_message_new(
-        meta_request->allocator,
-        meta_request->initial_request_message,
-        &request->request_body,
-        request->part_number,
-        auto_ranged_put->upload_id,
-        meta_request->should_compute_content_md5,
-        checksum_context);
->>>>>>> c27e8295
+            checksum_context);
+    }
     if (message == NULL) {
         aws_future_http_message_set_error(part_prep->on_complete, aws_last_error());
         goto on_done;
