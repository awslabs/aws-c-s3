/**
 * Copyright Amazon.com, Inc. or its affiliates. All Rights Reserved.
 * SPDX-License-Identifier: Apache-2.0.
 */

#include "aws/s3/private/s3_auto_ranged_get.h"
#include "aws/s3/private/s3_client_impl.h"
#include "aws/s3/private/s3_meta_request_impl.h"
#include "aws/s3/private/s3_request_messages.h"
#include "aws/s3/private/s3_util.h"
#include <aws/common/string.h>
#include <inttypes.h>

const uint32_t s_conservative_max_requests_in_flight = 8;
const struct aws_byte_cursor g_application_xml_value = AWS_BYTE_CUR_INIT_FROM_STRING_LITERAL("application/xml");

static void s_s3_meta_request_auto_ranged_get_destroy(struct aws_s3_meta_request *meta_request);

static bool s_s3_auto_ranged_get_update(
    struct aws_s3_meta_request *meta_request,
    uint32_t flags,
    struct aws_s3_request **out_request);

static struct aws_future_void *s_s3_auto_ranged_get_prepare_request(struct aws_s3_request *request);

static void s_s3_auto_ranged_get_request_finished(
    struct aws_s3_meta_request *meta_request,
    struct aws_s3_request *request,
    int error_code);

static struct aws_s3_meta_request_vtable s_s3_auto_ranged_get_vtable = {
    .update = s_s3_auto_ranged_get_update,
    .send_request_finish = aws_s3_meta_request_send_request_finish_default,
    .prepare_request = s_s3_auto_ranged_get_prepare_request,
    .init_signing_date_time = aws_s3_meta_request_init_signing_date_time_default,
    .sign_request = aws_s3_meta_request_sign_request_default,
    .finished_request = s_s3_auto_ranged_get_request_finished,
    .destroy = s_s3_meta_request_auto_ranged_get_destroy,
    .finish = aws_s3_meta_request_finish_default,
};

static int s_s3_auto_ranged_get_success_status(struct aws_s3_meta_request *meta_request) {
    AWS_PRECONDITION(meta_request);

    struct aws_s3_auto_ranged_get *auto_ranged_get = meta_request->impl;
    AWS_PRECONDITION(auto_ranged_get);

    if (auto_ranged_get->initial_message_has_range_header) {
        return AWS_HTTP_STATUS_CODE_206_PARTIAL_CONTENT;
    }

    return AWS_HTTP_STATUS_CODE_200_OK;
}

/* Allocate a new auto-ranged-get meta request. */
struct aws_s3_meta_request *aws_s3_meta_request_auto_ranged_get_new(
    struct aws_allocator *allocator,
    struct aws_s3_client *client,
    size_t part_size,
    const struct aws_s3_meta_request_options *options) {
    AWS_PRECONDITION(allocator);
    AWS_PRECONDITION(client);
    AWS_PRECONDITION(options);
    AWS_PRECONDITION(options->message);

    struct aws_s3_auto_ranged_get *auto_ranged_get =
        aws_mem_calloc(allocator, 1, sizeof(struct aws_s3_auto_ranged_get));

    /* Try to initialize the base type. */
    if (aws_s3_meta_request_init_base(
            allocator,
            client,
            part_size,
            false,
            options,
            auto_ranged_get,
            &s_s3_auto_ranged_get_vtable,
            &auto_ranged_get->base)) {

        AWS_LOGF_ERROR(
            AWS_LS_S3_META_REQUEST,
            "id=%p Could not initialize base type for Auto-Ranged-Get Meta Request.",
            (void *)auto_ranged_get);
        aws_mem_release(allocator, auto_ranged_get);
        return NULL;
    }

    struct aws_http_headers *headers = aws_http_message_get_headers(auto_ranged_get->base.initial_request_message);
    AWS_ASSERT(headers != NULL);

    if (aws_http_headers_has(headers, g_range_header_name)) {
        auto_ranged_get->initial_message_has_range_header = true;
        if (aws_s3_parse_request_range_header(
                headers,
                &auto_ranged_get->initial_message_has_start_range,
                &auto_ranged_get->initial_message_has_end_range,
                &auto_ranged_get->initial_range_start,
                &auto_ranged_get->initial_range_end)) {
            AWS_LOGF_ERROR(
                AWS_LS_S3_META_REQUEST,
                "id=%p Could not parse Range header for Auto-Ranged-Get Meta Request.",
                (void *)auto_ranged_get);
            goto on_error;
        }
    }
    auto_ranged_get->initial_message_has_if_match_header = aws_http_headers_has(headers, g_if_match_header_name);
    auto_ranged_get->synced_data.first_part_size = auto_ranged_get->base.part_size;
    if (options->object_size_hint != NULL) {
        auto_ranged_get->object_size_hint_available = true;
        auto_ranged_get->object_size_hint = *options->object_size_hint;
    }
    AWS_LOGF_DEBUG(
        AWS_LS_S3_META_REQUEST, "id=%p Created new Auto-Ranged Get Meta Request.", (void *)&auto_ranged_get->base);

    return &auto_ranged_get->base;

on_error:
    /* This will also clean up the auto_ranged_get */
    aws_s3_meta_request_release(&(auto_ranged_get->base));
    return NULL;
}

static void s_s3_meta_request_auto_ranged_get_destroy(struct aws_s3_meta_request *meta_request) {
    AWS_PRECONDITION(meta_request);
    AWS_PRECONDITION(meta_request->impl);

    struct aws_s3_auto_ranged_get *auto_ranged_get = meta_request->impl;
    aws_string_destroy(auto_ranged_get->etag);
    aws_mem_release(meta_request->allocator, auto_ranged_get);
}

/*
 * This function returns the type of first request which we will also use to discover overall object size.
 */
static enum aws_s3_auto_ranged_get_request_type s_s3_get_request_type_for_discovering_object_size(
    const struct aws_s3_meta_request *meta_request) {
    AWS_PRECONDITION(meta_request);
    struct aws_s3_auto_ranged_get *auto_ranged_get = meta_request->impl;
    AWS_ASSERT(auto_ranged_get);

    /*
     * When we attempt to download an empty file using the `AWS_S3_AUTO_RANGE_GET_REQUEST_TYPE_GET_OBJECT_WITH_RANGE`
     * request type, the request fails with an empty file error. We then reset `object_range_known`
     * (`object_range_empty` is set to true) and try to download the file again with
     * `AWS_S3_AUTO_RANGE_GET_REQUEST_TYPE_GET_OBJECT_WITH_PART_NUMBER_1`. We send another request, even though there is
     * no body, to provide successful response headers to the user. If the file is still empty, successful response
     * headers will be provided to the users. Otherwise, the newer version of the file will be downloaded.
     */
    if (auto_ranged_get->synced_data.object_range_empty != 0) {
        auto_ranged_get->synced_data.object_range_empty = 0;
        return AWS_S3_AUTO_RANGE_GET_REQUEST_TYPE_GET_OBJECT_WITH_PART_NUMBER_1;
    }

    /*
     * If a range header exists but has no start-range (i.e. Range: bytes=-100), we perform a HeadRequest. If the
     * start-range is unknown, we could potentially execute a request from the end-range and keep that request around
     * until the meta request finishes. However, this approach involves the complexity of managing backpressure. For
     * simplicity, we execute a HeadRequest if the start-range is not specified.
     */
    if (auto_ranged_get->initial_message_has_range_header != 0) {
        return auto_ranged_get->initial_message_has_start_range
                   ? AWS_S3_AUTO_RANGE_GET_REQUEST_TYPE_GET_OBJECT_WITH_RANGE
                   : AWS_S3_AUTO_RANGE_GET_REQUEST_TYPE_HEAD_OBJECT;
    }

    /* If we don't need checksum validation, then discover the size of the object while trying to get the first part. */
    if (!meta_request->checksum_config.validate_response_checksum) {
        return AWS_S3_AUTO_RANGE_GET_REQUEST_TYPE_GET_OBJECT_WITH_RANGE;
    }

    /* If the object_size_hint indicates that it is a small one part file, then try to get the file directly
     * TODO: Bypass memory limiter so that we don't overallocate memory for small files
     */
    if (auto_ranged_get->object_size_hint_available && auto_ranged_get->object_size_hint <= meta_request->part_size) {
        return AWS_S3_AUTO_RANGE_GET_REQUEST_TYPE_GET_OBJECT_WITH_PART_NUMBER_1;
    }

    /* Otherwise, do a headObject so that we can validate checksum if the file was uploaded as a single part */
    return AWS_S3_AUTO_RANGE_GET_REQUEST_TYPE_HEAD_OBJECT;
}

static bool s_s3_auto_ranged_get_update(
    struct aws_s3_meta_request *meta_request,
    uint32_t flags,
    struct aws_s3_request **out_request) {
    AWS_PRECONDITION(meta_request);
    AWS_PRECONDITION(out_request);

    struct aws_s3_auto_ranged_get *auto_ranged_get = meta_request->impl;
    struct aws_s3_request *request = NULL;
    bool work_remaining = false;

    /* BEGIN CRITICAL SECTION */
    {
        aws_s3_meta_request_lock_synced_data(meta_request);

        /* If nothing has set the "finish result" then this meta request is still in progress, and we can potentially
         * send additional requests. */
        if (!aws_s3_meta_request_has_finish_result_synced(meta_request)) {

            if ((flags & AWS_S3_META_REQUEST_UPDATE_FLAG_CONSERVATIVE) != 0) {
                uint32_t num_requests_in_flight =
                    (auto_ranged_get->synced_data.num_parts_requested -
                     auto_ranged_get->synced_data.num_parts_completed) +
                    (uint32_t)aws_priority_queue_size(&meta_request->synced_data.pending_body_streaming_requests);

                /* auto-ranged-gets make use of body streaming, which will hold onto response bodies if parts earlier in
                 * the file haven't arrived yet. This can potentially create a lot of backed up requests, causing us to
                 * hit our global request limit. To help mitigate this, when the "conservative" flag is passed in, we
                 * only allow the total amount of requests being sent/streamed to be inside a set limit.  */
                if (num_requests_in_flight > s_conservative_max_requests_in_flight) {
                    goto has_work_remaining;
                }
            }

            /* If the overall range of the object that we are trying to retrieve isn't known yet, then we need to send a
             * request to figure that out. */
            if (!auto_ranged_get->synced_data.object_range_known) {
                if (auto_ranged_get->synced_data.head_object_sent ||
                    auto_ranged_get->synced_data.num_parts_requested > 0) {
                    goto has_work_remaining;
                }
                struct aws_s3_buffer_pool_ticket *ticket = NULL;
                switch (s_s3_get_request_type_for_discovering_object_size(meta_request)) {
                    case AWS_S3_AUTO_RANGE_GET_REQUEST_TYPE_HEAD_OBJECT:
                        AWS_LOGF_INFO(
                            AWS_LS_S3_META_REQUEST,
                            "id=%p: Doing a HeadObject to discover the size of the object",
                            (void *)meta_request);
                        request = aws_s3_request_new(
                            meta_request,
                            AWS_S3_AUTO_RANGE_GET_REQUEST_TYPE_HEAD_OBJECT,
                            AWS_S3_REQUEST_TYPE_HEAD_OBJECT,
                            0 /*part_number*/,
                            AWS_S3_REQUEST_FLAG_RECORD_RESPONSE_HEADERS);
                        auto_ranged_get->synced_data.head_object_sent = true;
                        break;
                    case AWS_S3_AUTO_RANGE_GET_REQUEST_TYPE_GET_OBJECT_WITH_PART_NUMBER_1:
                        AWS_LOGF_INFO(
                            AWS_LS_S3_META_REQUEST,
                            "id=%p: Doing a getPart to discover the size of the object and get the first part",
                            (void *)meta_request);
                        ticket = aws_s3_buffer_pool_reserve(meta_request->client->buffer_pool, meta_request->part_size);

                        if (ticket == NULL) {
                            goto has_work_remaining;
                        }

                        request = aws_s3_request_new(
                            meta_request,
                            AWS_S3_AUTO_RANGE_GET_REQUEST_TYPE_GET_OBJECT_WITH_PART_NUMBER_1,
                            AWS_S3_REQUEST_TYPE_GET_OBJECT,
                            1 /*part_number*/,
                            AWS_S3_REQUEST_FLAG_RECORD_RESPONSE_HEADERS | AWS_S3_REQUEST_FLAG_PART_SIZE_RESPONSE_BODY);
                        request->ticket = ticket;
                        ++auto_ranged_get->synced_data.num_parts_requested;

                        break;
                    case AWS_S3_AUTO_RANGE_GET_REQUEST_TYPE_GET_OBJECT_WITH_RANGE:
                        AWS_LOGF_INFO(
                            AWS_LS_S3_META_REQUEST,
                            "id=%p: Doing a getObject with range to discover the size of the object",
                            (void *)meta_request);

                        uint64_t part_range_start = 0;
                        uint64_t first_part_size = meta_request->part_size;
                        if (auto_ranged_get->initial_message_has_range_header) {
                            /*
                             * Currently, we only discover the size of the object when the initial range header includes
                             * a start-range. If we ever implement skipping the HeadRequest for a Range request without
                             * a start-range, this will need to update.
                             */
                            AWS_ASSERT(auto_ranged_get->initial_message_has_start_range);
                            part_range_start = auto_ranged_get->initial_range_start;

                            if (auto_ranged_get->initial_message_has_end_range) {
                                first_part_size = aws_min_u64(
                                    first_part_size,
                                    auto_ranged_get->initial_range_end - auto_ranged_get->initial_range_start + 1);
                            }

                            auto_ranged_get->synced_data.first_part_size = first_part_size;
                        }
                        AWS_LOGF_INFO(
                            AWS_LS_S3_META_REQUEST,
                            "id=%p: Doing a ranged get to discover the size of the object and get the first part",
                            (void *)meta_request);
                        ticket = aws_s3_buffer_pool_reserve(meta_request->client->buffer_pool, (size_t)first_part_size);

                        if (ticket == NULL) {
                            goto has_work_remaining;
                        }

                        request = aws_s3_request_new(
                            meta_request,
                            AWS_S3_AUTO_RANGE_GET_REQUEST_TYPE_GET_OBJECT_WITH_RANGE,
                            AWS_S3_REQUEST_TYPE_GET_OBJECT,
                            1 /*part_number*/,
                            AWS_S3_REQUEST_FLAG_RECORD_RESPONSE_HEADERS | AWS_S3_REQUEST_FLAG_PART_SIZE_RESPONSE_BODY);
                        request->ticket = ticket;
                        request->part_range_start = part_range_start;
                        request->part_range_end = part_range_start + first_part_size - 1; /* range-end is inclusive */
                        ++auto_ranged_get->synced_data.num_parts_requested;
                        break;
                    default:
                        AWS_FATAL_ASSERT(
                            0 && "s_s3_get_request_type_for_discovering_object_size returned unexpected discover "
                                 "object size request type");
                }
                request->discovers_object_size = true;
                goto has_work_remaining;
            }

            /* If there are still more parts to be requested */
            if (auto_ranged_get->synced_data.num_parts_requested < auto_ranged_get->synced_data.total_num_parts) {

                if (meta_request->client->enable_read_backpressure) {
                    /* Don't start a part until we have enough window to send bytes to the user.
                     *
                     * Note that we start a part once we have enough window to deliver ANY of its bytes.
                     * If we waited until the window was large enough for the WHOLE part,
                     * we could end up stuck in a situation where the user is
                     * waiting for more bytes before they'll open the window,
                     * and this implementation is waiting for more window before it will send more parts. */
                    uint64_t read_data_requested =
                        auto_ranged_get->synced_data.num_parts_requested * meta_request->part_size;
                    if (read_data_requested >= meta_request->synced_data.read_window_running_total) {

                        /* Avoid spamming users with this DEBUG message */
                        if (auto_ranged_get->synced_data.read_window_warning_issued == 0) {
                            auto_ranged_get->synced_data.read_window_warning_issued = 1;

                            AWS_LOGF_DEBUG(
                                AWS_LS_S3_META_REQUEST,
                                "id=%p: Download paused because read window is zero. "
                                "You must increment to window to continue.",
                                (void *)meta_request);
                        }

                        goto has_work_remaining;
                    }

                    auto_ranged_get->synced_data.read_window_warning_issued = 0;
                }

                struct aws_s3_buffer_pool_ticket *ticket =
                    aws_s3_buffer_pool_reserve(meta_request->client->buffer_pool, meta_request->part_size);

                if (ticket == NULL) {
                    goto has_work_remaining;
                }

                request = aws_s3_request_new(
                    meta_request,
                    AWS_S3_AUTO_RANGE_GET_REQUEST_TYPE_GET_OBJECT_WITH_RANGE,
                    AWS_S3_REQUEST_TYPE_GET_OBJECT,
                    auto_ranged_get->synced_data.num_parts_requested + 1 /*part_number*/,
                    AWS_S3_REQUEST_FLAG_PART_SIZE_RESPONSE_BODY);

                request->ticket = ticket;

                aws_s3_calculate_auto_ranged_get_part_range(
                    auto_ranged_get->synced_data.object_range_start,
                    auto_ranged_get->synced_data.object_range_end,
                    meta_request->part_size,
                    auto_ranged_get->synced_data.first_part_size,
                    request->part_number,
                    &request->part_range_start,
                    &request->part_range_end);

                ++auto_ranged_get->synced_data.num_parts_requested;
                goto has_work_remaining;
            }

            /* If there are parts that have not attempted delivery to the caller, then there is still work being done.
             */
            if (meta_request->synced_data.num_parts_delivery_completed < auto_ranged_get->synced_data.total_num_parts) {
                goto has_work_remaining;
            }
        } else {
            /* Else, if there is a finish result set, make sure that all work-in-progress winds down before the meta
             * request completely exits. */

            if (auto_ranged_get->synced_data.head_object_sent && !auto_ranged_get->synced_data.head_object_completed) {
                goto has_work_remaining;
            }

            /* Wait for all requests to complete (successfully or unsuccessfully) before finishing.*/
            if (auto_ranged_get->synced_data.num_parts_completed < auto_ranged_get->synced_data.num_parts_requested) {
                goto has_work_remaining;
            }

            /* If some parts are still being delivered to the caller, then wait for those to finish. */
            if (meta_request->synced_data.num_parts_delivery_completed <
                meta_request->synced_data.num_parts_delivery_sent) {
                goto has_work_remaining;
            }
        }

        goto no_work_remaining;

    has_work_remaining:
        work_remaining = true;

        if (request != NULL) {
            AWS_LOGF_DEBUG(
                AWS_LS_S3_META_REQUEST,
                "id=%p: Returning request %p for part %d of %d",
                (void *)meta_request,
                (void *)request,
                request->part_number,
                auto_ranged_get->synced_data.total_num_parts);
        }

    no_work_remaining:
        /* If some events are still being delivered to caller, then wait for those to finish */
        if (!work_remaining && aws_s3_meta_request_are_events_out_for_delivery_synced(meta_request)) {
            work_remaining = true;
        }

        if (!work_remaining) {
            aws_s3_meta_request_set_success_synced(meta_request, s_s3_auto_ranged_get_success_status(meta_request));
            if (auto_ranged_get->synced_data.num_parts_checksum_validated ==
                auto_ranged_get->synced_data.num_parts_requested) {
                /* If we have validated the checksum for every part, we set the meta request level checksum validation
                 * result.*/
                meta_request->synced_data.finish_result.did_validate = true;
                meta_request->synced_data.finish_result.validation_algorithm = auto_ranged_get->validation_algorithm;
            }
        }

        aws_s3_meta_request_unlock_synced_data(meta_request);
    }
    /* END CRITICAL SECTION */

    if (work_remaining) {
        *out_request = request;
    } else {
        AWS_ASSERT(request == NULL);
        aws_s3_meta_request_finish(meta_request);
    }

    return work_remaining;
}

/* Given a request, prepare it for sending based on its description.
 * Currently, this is actually synchronous. */
static struct aws_future_void *s_s3_auto_ranged_get_prepare_request(struct aws_s3_request *request) {
    AWS_PRECONDITION(request);
    struct aws_s3_meta_request *meta_request = request->meta_request;

    /* Generate a new ranged get request based on the original message. */
    struct aws_http_message *message = NULL;
    struct aws_s3_auto_ranged_get *auto_ranged_get = meta_request->impl;

    bool success = false;

    switch (request->request_tag) {
        case AWS_S3_AUTO_RANGE_GET_REQUEST_TYPE_HEAD_OBJECT:
            /* A head object will be a copy of the original headers but with a HEAD request method. */
            message = aws_s3_message_util_copy_http_message_no_body_all_headers(
                meta_request->allocator, meta_request->initial_request_message);
            if (message) {
                aws_http_message_set_request_method(message, g_head_method);
            }
            break;
        case AWS_S3_AUTO_RANGE_GET_REQUEST_TYPE_GET_OBJECT_WITH_RANGE:
            message = aws_s3_ranged_get_object_message_new(
                meta_request->allocator,
                meta_request->initial_request_message,
                request->part_range_start,
                request->part_range_end);
            break;
        case AWS_S3_AUTO_RANGE_GET_REQUEST_TYPE_GET_OBJECT_WITH_PART_NUMBER_1:
            message = aws_s3_message_util_copy_http_message_no_body_all_headers(
                meta_request->allocator, meta_request->initial_request_message);
            if (message) {
                aws_s3_message_util_set_multipart_request_path(
                    meta_request->allocator, NULL, request->part_number, false, message);
            }
            break;
    }

    if (message == NULL) {
        AWS_LOGF_ERROR(
            AWS_LS_S3_META_REQUEST,
            "id=%p Could not create message for request with tag %d for auto-ranged-get meta request.",
            (void *)meta_request,
            request->request_tag);
        goto finish;
    }
    if (meta_request->checksum_config.validate_response_checksum) {
        aws_http_headers_set(aws_http_message_get_headers(message), g_request_validation_mode, g_enabled);
    }
    if (!auto_ranged_get->initial_message_has_if_match_header && auto_ranged_get->etag) {
        /* Add the if_match to the request */
        AWS_LOGF_DEBUG(
            AWS_LS_S3_META_REQUEST,
            "id=%p: Added the If-Match header to request %p for part %d",
            (void *)meta_request,
            (void *)request,
            request->part_number);
        aws_http_headers_set(
            aws_http_message_get_headers(message),
            g_if_match_header_name,
            aws_byte_cursor_from_string(auto_ranged_get->etag));
    }

    aws_s3_request_setup_send_data(request, message);
    aws_http_message_release(message);

    /* Success! */
    AWS_LOGF_DEBUG(
        AWS_LS_S3_META_REQUEST,
        "id=%p: Created request %p for part %d part sized %d",
        (void *)meta_request,
        (void *)request,
        request->part_number,
        request->has_part_size_response_body);

    success = true;

finish:;
    struct aws_future_void *future = aws_future_void_new(meta_request->allocator);
    if (success) {
        aws_future_void_set_result(future);
    } else {
        aws_future_void_set_error(future, aws_last_error_or_unknown());
    }
    return future;
}

/* Check the finish result of meta request.
 * Return true if the request failed because it downloaded an empty file.
 * Return false if the request failed for any other reason */
static bool s_check_empty_file_download_error(struct aws_s3_request *failed_request) {
    struct aws_http_headers *failed_headers = failed_request->send_data.response_headers;
    struct aws_byte_buf failed_body = failed_request->send_data.response_body;
    if (failed_headers && failed_body.capacity > 0) {
        struct aws_byte_cursor content_type;
        AWS_ZERO_STRUCT(content_type);
        if (!aws_http_headers_get(failed_headers, g_content_type_header_name, &content_type)) {
            /* Content type found */
            if (aws_byte_cursor_eq_ignore_case(&content_type, &g_application_xml_value)) {
                /* XML response */
                struct aws_byte_cursor xml_doc = aws_byte_cursor_from_buf(&failed_body);
                const char *path_to_size[] = {"Error", "ActualObjectSize", NULL};
                struct aws_byte_cursor size = {0};
                aws_xml_get_body_at_path(failed_request->allocator, xml_doc, path_to_size, &size);
                if (aws_byte_cursor_eq_c_str(&size, "0")) {
                    return true;
                }
            }
        }
    }
    return false;
}

static int s_discover_object_range_and_size(
    struct aws_s3_meta_request *meta_request,
    struct aws_s3_request *request,
    int error_code,
    uint64_t *out_object_range_start,
    uint64_t *out_object_range_end,
    uint64_t *out_object_size,
    uint64_t *out_first_part_size,
<<<<<<< HEAD
    bool *empty_file_error) {
    AWS_PRECONDITION(out_object_size);
=======
    bool *out_empty_file_error) {
    AWS_PRECONDITION(out_total_content_length);
>>>>>>> cfc395b7
    AWS_PRECONDITION(out_object_range_start);
    AWS_PRECONDITION(out_object_range_end);
    AWS_PRECONDITION(out_first_part_size);

    int result = AWS_OP_ERR;

    uint64_t content_length = 0;
    uint64_t object_size = 0;
    uint64_t object_range_start = 0;
    uint64_t object_range_end = 0;
    uint64_t first_part_size = 0;

    AWS_ASSERT(request->discovers_object_size);
    struct aws_s3_auto_ranged_get *auto_ranged_get = meta_request->impl;
    switch (request->request_tag) {
        case AWS_S3_AUTO_RANGE_GET_REQUEST_TYPE_HEAD_OBJECT:
            if (error_code != AWS_ERROR_SUCCESS) {
                /* If the head request failed, there's nothing we can do, so resurface the error code. */
                aws_raise_error(error_code);
                break;
            }

            /* There should be a Content-Length header that indicates the total size of the range.*/
            if (aws_s3_parse_content_length_response_header(
                    meta_request->allocator, request->send_data.response_headers, &content_length)) {

                AWS_LOGF_ERROR(
                    AWS_LS_S3_META_REQUEST,
                    "id=%p Could not find content-length header for request %p",
                    (void *)meta_request,
                    (void *)request);
                break;
            }

            /* if the inital message had a ranged header, there should also be a Content-Range header that specifies the
             * object range and total object size. Otherwise, the size and range should be equal to the
             * total_content_length. */
            if (!auto_ranged_get->initial_message_has_range_header) {
<<<<<<< HEAD
                object_size = content_length;
                if (content_length > 0) {
                    object_range_end = content_length - 1; /* range-end is inclusive */
=======
                if (total_content_length > 0) {
                    object_range_end = total_content_length - 1; /* range-end is inclusive */
>>>>>>> cfc395b7
                }
            } else if (aws_s3_parse_content_range_response_header(
                           meta_request->allocator,
                           request->send_data.response_headers,
                           &object_range_start,
                           &object_range_end,
                           &object_size)) {

                AWS_LOGF_ERROR(
                    AWS_LS_S3_META_REQUEST,
                    "id=%p Could not find content-range header for request %p",
                    (void *)meta_request,
                    (void *)request);
                break;
            }

            result = AWS_OP_SUCCESS;
            break;
        case AWS_S3_AUTO_RANGE_GET_REQUEST_TYPE_GET_OBJECT_WITH_PART_NUMBER_1:
            AWS_ASSERT(request->part_number == 1);
            AWS_ASSERT(request->send_data.response_headers != NULL);
            /* There should be a Content-Length header that indicates the size of first part. */
            if (aws_s3_parse_content_length_response_header(
                    meta_request->allocator, request->send_data.response_headers, &content_length)) {

                AWS_LOGF_ERROR(
                    AWS_LS_S3_META_REQUEST,
                    "id=%p Could not find content-length header for request %p",
                    (void *)meta_request,
                    (void *)request);
                break;
            }
            first_part_size = content_length;

            if (first_part_size > 0) {
                /* Parse the object size from the part response. */
                if (aws_s3_parse_content_range_response_header(
                        meta_request->allocator, request->send_data.response_headers, NULL, NULL, &object_size)) {

                    AWS_LOGF_ERROR(
                        AWS_LS_S3_META_REQUEST,
                        "id=%p Could not find content-range header for request %p",
                        (void *)meta_request,
                        (void *)request);
                    break;
                }
                /* When discovering the object size via GET_OBJECT_WITH_PART_NUMBER_1, the object range is the entire
                 * object. */
                object_range_start = 0;
                object_range_end = object_size - 1; /* range-end is inclusive */
            }

            result = AWS_OP_SUCCESS;
            break;
        case AWS_S3_AUTO_RANGE_GET_REQUEST_TYPE_GET_OBJECT_WITH_RANGE:
            AWS_ASSERT(request->part_number == 1);

            if (error_code != AWS_ERROR_SUCCESS) {
                /* If we hit an empty file while trying to discover the object-size via part, then this request
                failure
                 * is as designed. */
                if (!auto_ranged_get->initial_message_has_range_header && s_check_empty_file_download_error(request)) {
                    AWS_LOGF_DEBUG(
                        AWS_LS_S3_META_REQUEST,
                        "id=%p Detected empty file with request %p. Sending new request without range header.",
                        (void *)meta_request,
                        (void *)request);

<<<<<<< HEAD
                    object_size = 0ULL;
                    *empty_file_error = true;
=======
                    total_content_length = 0ULL;
                    *out_empty_file_error = true;
>>>>>>> cfc395b7
                    result = AWS_OP_SUCCESS;
                } else {
                    /* Otherwise, resurface the error code. */
                    aws_raise_error(error_code);
                }
                break;
            }

            AWS_ASSERT(request->send_data.response_headers != NULL);

            /* Parse the object size from the part response. */
            if (aws_s3_parse_content_range_response_header(
                    meta_request->allocator,
                    request->send_data.response_headers,
                    &object_range_start,
                    &object_range_end,
                    &object_size)) {

                AWS_LOGF_ERROR(
                    AWS_LS_S3_META_REQUEST,
                    "id=%p Could not find content-range header for request %p",
                    (void *)meta_request,
                    (void *)request);

                break;
            }
            if (auto_ranged_get->initial_message_has_range_header) {
                if (auto_ranged_get->initial_message_has_end_range) {
                    object_range_end = aws_min_u64(object_size - 1, auto_ranged_get->initial_range_end);
                } else {
                    object_range_end = object_size - 1;
                }
            } else {
                /* When discovering the object size via GET_OBJECT_WITH_RANGE, the object range is the entire object. */
                object_range_start = 0;
                object_range_end = object_size - 1; /* range-end is inclusive */
            }
            result = AWS_OP_SUCCESS;
            break;
        default:
            AWS_ASSERT(false);
            break;
    }

    if (result == AWS_OP_SUCCESS) {
        *out_object_size = object_size;
        *out_object_range_start = object_range_start;
        *out_object_range_end = object_range_end;
        *out_first_part_size = first_part_size;
    }

    return result;
}

static void s_s3_auto_ranged_get_request_finished(
    struct aws_s3_meta_request *meta_request,
    struct aws_s3_request *request,
    int error_code) {
    AWS_PRECONDITION(meta_request);
    AWS_PRECONDITION(meta_request->impl);
    AWS_PRECONDITION(request);

    struct aws_s3_auto_ranged_get *auto_ranged_get = meta_request->impl;
    AWS_PRECONDITION(auto_ranged_get);

    uint64_t object_range_start = 0ULL;
    uint64_t object_range_end = 0ULL;
    uint64_t object_size = 0ULL;
    uint64_t first_part_size = 0ULL;

    bool found_object_size = false;
    bool request_failed = error_code != AWS_ERROR_SUCCESS;
    bool first_part_size_mismatch = (error_code == AWS_ERROR_S3_INTERNAL_PART_SIZE_MISMATCH_RETRYING_WITH_RANGE);
    bool empty_file_error = false;

    if (request->discovers_object_size) {
        /* Try to discover the object-range and object-size.*/
        if (s_discover_object_range_and_size(
                meta_request,
                request,
                error_code,
                &object_range_start,
                &object_range_end,
                &object_size,
                &first_part_size,
                &empty_file_error)) {

            error_code = aws_last_error_or_unknown();

            goto update_synced_data;
        }
        if ((!request_failed || first_part_size_mismatch) && !auto_ranged_get->initial_message_has_if_match_header) {
            AWS_ASSERT(auto_ranged_get->etag == NULL);
            struct aws_byte_cursor etag_header_value;

            if (aws_http_headers_get(request->send_data.response_headers, g_etag_header_name, &etag_header_value)) {
                aws_raise_error(AWS_ERROR_S3_MISSING_ETAG);
                error_code = AWS_ERROR_S3_MISSING_ETAG;
                goto update_synced_data;
            }

            AWS_LOGF_TRACE(
                AWS_LS_S3_META_REQUEST,
                "id=%p Etag received for the meta request. value is: " PRInSTR "",
                (void *)meta_request,
                AWS_BYTE_CURSOR_PRI(etag_header_value));
            auto_ranged_get->etag = aws_string_new_from_cursor(auto_ranged_get->base.allocator, &etag_header_value);
        }

        /* If we were able to discover the object-range/content length successfully, then any error code that was passed
         * into this function is being handled and does not indicate an overall failure.*/
        error_code = AWS_ERROR_SUCCESS;
        found_object_size = true;

        if (!empty_file_error && meta_request->headers_callback != NULL) {
            struct aws_http_headers *response_headers = aws_http_headers_new(meta_request->allocator);

            copy_http_headers(request->send_data.response_headers, response_headers);

            if (request->request_tag == AWS_S3_AUTO_RANGE_GET_REQUEST_TYPE_GET_OBJECT_WITH_RANGE ||
                request->request_tag == AWS_S3_AUTO_RANGE_GET_REQUEST_TYPE_GET_OBJECT_WITH_PART_NUMBER_1) {

                if (auto_ranged_get->initial_message_has_range_header) {
                    /* Populate the header with object_range */
                    char content_range_buffer[64] = "";
                    snprintf(
                        content_range_buffer,
                        sizeof(content_range_buffer),
                        "bytes %" PRIu64 "-%" PRIu64 "/%" PRIu64,
                        object_range_start,
                        object_range_end,
                        object_size);
                    aws_http_headers_set(
                        response_headers,
                        g_content_range_header_name,
                        aws_byte_cursor_from_c_str(content_range_buffer));
                } else {
                    /* content range isn't applicable. */
                    aws_http_headers_erase(response_headers, g_content_range_header_name);
                }
            }

            uint64_t content_length = object_size ? object_range_end - object_range_start + 1 : 0;
            char content_length_buffer[64] = "";
            snprintf(content_length_buffer, sizeof(content_length_buffer), "%" PRIu64, content_length);
            aws_http_headers_set(
                response_headers, g_content_length_header_name, aws_byte_cursor_from_c_str(content_length_buffer));

            if (meta_request->headers_callback(
                    meta_request,
                    response_headers,
                    s_s3_auto_ranged_get_success_status(meta_request),
                    meta_request->user_data)) {

                error_code = aws_last_error_or_unknown();
            }
            meta_request->headers_callback = NULL;

            aws_http_headers_release(response_headers);
        }
    }

update_synced_data:

    /* BEGIN CRITICAL SECTION */
    {
        aws_s3_meta_request_lock_synced_data(meta_request);
        bool finishing_metrics = true;

        /* If the object range was found, then record it. */
        if (found_object_size) {
            AWS_ASSERT(!auto_ranged_get->synced_data.object_range_known);
            auto_ranged_get->synced_data.object_range_known = true;
            auto_ranged_get->synced_data.object_range_empty = (object_size == 0);
            auto_ranged_get->synced_data.object_range_start = object_range_start;
            auto_ranged_get->synced_data.object_range_end = object_range_end;
            if (!first_part_size_mismatch && first_part_size) {
                auto_ranged_get->synced_data.first_part_size = first_part_size;
            }
            if (auto_ranged_get->synced_data.object_range_empty == 0) {
                auto_ranged_get->synced_data.total_num_parts = aws_s3_calculate_auto_ranged_get_num_parts(
                    meta_request->part_size,
                    auto_ranged_get->synced_data.first_part_size,
                    object_range_start,
                    object_range_end);
            }
        }

        switch (request->request_tag) {
            case AWS_S3_AUTO_RANGE_GET_REQUEST_TYPE_HEAD_OBJECT:
                auto_ranged_get->synced_data.head_object_completed = true;
                AWS_LOGF_DEBUG(AWS_LS_S3_META_REQUEST, "id=%p Head object completed.", (void *)meta_request);
                break;
            case AWS_S3_AUTO_RANGE_GET_REQUEST_TYPE_GET_OBJECT_WITH_PART_NUMBER_1:
                AWS_LOGF_DEBUG(AWS_LS_S3_META_REQUEST, "id=%p Get Part Number completed.", (void *)meta_request);
                if (first_part_size_mismatch && found_object_size) {
                    /* We canceled GET_OBJECT_WITH_PART_NUMBER_1 request because the Content-Length was bigger than
                     * part_size. Try to fetch the first part again as a ranged get */
                    auto_ranged_get->synced_data.num_parts_requested = 0;
                    break;
                }
                /* fall through */
            case AWS_S3_AUTO_RANGE_GET_REQUEST_TYPE_GET_OBJECT_WITH_RANGE:
                if (empty_file_error) {
                    /*
                     * Try to download the object again using GET_OBJECT_WITH_PART_NUMBER_1. If the file is still
                     * empty, successful response headers will be provided to users. If not, the newer version of the
                     * file will be downloaded.
                     */
                    auto_ranged_get->synced_data.num_parts_requested = 0;
                    auto_ranged_get->synced_data.object_range_known = 0;
                    break;
                }

                ++auto_ranged_get->synced_data.num_parts_completed;

                if (!request_failed) {

                    /* Record the number of parts that checksum has been validated */
                    if (request->did_validate) {
                        if (auto_ranged_get->validation_algorithm == AWS_SCA_NONE) {
                            auto_ranged_get->validation_algorithm = request->validation_algorithm;
                        }
                        /* They should be the same. */
                        AWS_ASSERT(auto_ranged_get->validation_algorithm == request->validation_algorithm);
                        ++auto_ranged_get->synced_data.num_parts_checksum_validated;
                    }
                    ++auto_ranged_get->synced_data.num_parts_successful;

                    /* Send progress_callback for delivery on io_event_loop thread */
                    if (meta_request->progress_callback != NULL) {
                        struct aws_s3_meta_request_event event = {.type = AWS_S3_META_REQUEST_EVENT_PROGRESS};
                        event.u.progress.info.bytes_transferred = request->send_data.response_body.len;
                        if (auto_ranged_get->synced_data.object_range_empty) {
                            event.u.progress.info.content_length = 0;
                        } else {
                            /* Note that range-end is inclusive */
                            event.u.progress.info.content_length = auto_ranged_get->synced_data.object_range_end + 1 -
                                                                   auto_ranged_get->synced_data.object_range_start;
                        }
                        aws_s3_meta_request_add_event_for_delivery_synced(meta_request, &event);
                    }

                    aws_s3_meta_request_stream_response_body_synced(meta_request, request);
                    /* The body of the request is queued to be streamed, don't finish the metrics yet. */
                    finishing_metrics = false;

                    AWS_LOGF_DEBUG(
                        AWS_LS_S3_META_REQUEST,
                        "id=%p: %d out of %d parts have completed.",
                        (void *)meta_request,
                        (auto_ranged_get->synced_data.num_parts_successful +
                         auto_ranged_get->synced_data.num_parts_failed),
                        auto_ranged_get->synced_data.total_num_parts);
                } else {
                    ++auto_ranged_get->synced_data.num_parts_failed;
                }
                break;
        }

        if (error_code != AWS_ERROR_SUCCESS) {
            if (error_code == AWS_ERROR_S3_INVALID_RESPONSE_STATUS &&
                request->send_data.response_status == AWS_HTTP_STATUS_CODE_412_PRECONDITION_FAILED &&
                !auto_ranged_get->initial_message_has_if_match_header) {
                /* Use more clear error code as we added the if-match header under the hood. */
                error_code = AWS_ERROR_S3_OBJECT_MODIFIED;
            }
            aws_s3_meta_request_set_fail_synced(meta_request, request, error_code);
            if (error_code == AWS_ERROR_S3_RESPONSE_CHECKSUM_MISMATCH) {
                /* It's a mismatch of checksum, tell user that we validated the checksum and the algorithm we validated
                 */
                meta_request->synced_data.finish_result.did_validate = true;
                meta_request->synced_data.finish_result.validation_algorithm = request->validation_algorithm;
            }
        }
        if (finishing_metrics) {
            aws_s3_request_finish_up_metrics_synced(request, meta_request);
        }
        aws_s3_meta_request_unlock_synced_data(meta_request);
    }
    /* END CRITICAL SECTION */
}<|MERGE_RESOLUTION|>--- conflicted
+++ resolved
@@ -564,13 +564,9 @@
     uint64_t *out_object_range_end,
     uint64_t *out_object_size,
     uint64_t *out_first_part_size,
-<<<<<<< HEAD
-    bool *empty_file_error) {
+    bool *out_empty_file_error) {
+
     AWS_PRECONDITION(out_object_size);
-=======
-    bool *out_empty_file_error) {
-    AWS_PRECONDITION(out_total_content_length);
->>>>>>> cfc395b7
     AWS_PRECONDITION(out_object_range_start);
     AWS_PRECONDITION(out_object_range_end);
     AWS_PRECONDITION(out_first_part_size);
@@ -609,14 +605,9 @@
              * object range and total object size. Otherwise, the size and range should be equal to the
              * total_content_length. */
             if (!auto_ranged_get->initial_message_has_range_header) {
-<<<<<<< HEAD
                 object_size = content_length;
                 if (content_length > 0) {
                     object_range_end = content_length - 1; /* range-end is inclusive */
-=======
-                if (total_content_length > 0) {
-                    object_range_end = total_content_length - 1; /* range-end is inclusive */
->>>>>>> cfc395b7
                 }
             } else if (aws_s3_parse_content_range_response_header(
                            meta_request->allocator,
@@ -685,13 +676,8 @@
                         (void *)meta_request,
                         (void *)request);
 
-<<<<<<< HEAD
                     object_size = 0ULL;
-                    *empty_file_error = true;
-=======
-                    total_content_length = 0ULL;
                     *out_empty_file_error = true;
->>>>>>> cfc395b7
                     result = AWS_OP_SUCCESS;
                 } else {
                     /* Otherwise, resurface the error code. */
