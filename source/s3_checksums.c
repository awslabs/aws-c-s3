--- conflicted
+++ resolved
@@ -6,29 +6,6 @@
 #define AWS_CRC32_LEN sizeof(uint32_t)
 #define AWS_CRC32C_LEN sizeof(uint32_t)
 #define AWS_CRC64_LEN sizeof(uint64_t)
-<<<<<<< HEAD
-
-const struct aws_byte_cursor s_crc64nvme_algorithm_value = AWS_BYTE_CUR_INIT_FROM_STRING_LITERAL("CRC64NVME");
-const struct aws_byte_cursor s_crc32c_algorithm_value = AWS_BYTE_CUR_INIT_FROM_STRING_LITERAL("CRC32C");
-const struct aws_byte_cursor s_crc32_algorithm_value = AWS_BYTE_CUR_INIT_FROM_STRING_LITERAL("CRC32");
-const struct aws_byte_cursor s_sha1_algorithm_value = AWS_BYTE_CUR_INIT_FROM_STRING_LITERAL("SHA1");
-const struct aws_byte_cursor s_sha256_algorithm_value = AWS_BYTE_CUR_INIT_FROM_STRING_LITERAL("SHA256");
-
-const struct aws_byte_cursor s_crc64nvme_header_name =
-    AWS_BYTE_CUR_INIT_FROM_STRING_LITERAL("x-amz-checksum-crc64nvme");
-const struct aws_byte_cursor s_crc32c_header_name = AWS_BYTE_CUR_INIT_FROM_STRING_LITERAL("x-amz-checksum-crc32c");
-const struct aws_byte_cursor s_crc32_header_name = AWS_BYTE_CUR_INIT_FROM_STRING_LITERAL("x-amz-checksum-crc32");
-const struct aws_byte_cursor s_sha1_header_name = AWS_BYTE_CUR_INIT_FROM_STRING_LITERAL("x-amz-checksum-sha1");
-const struct aws_byte_cursor s_sha256_header_name = AWS_BYTE_CUR_INIT_FROM_STRING_LITERAL("x-amz-checksum-sha256");
-
-const struct aws_byte_cursor s_crc64nvme_completed_part_name =
-    AWS_BYTE_CUR_INIT_FROM_STRING_LITERAL("ChecksumCRC64NVME");
-const struct aws_byte_cursor s_crc32c_completed_part_name = AWS_BYTE_CUR_INIT_FROM_STRING_LITERAL("ChecksumCRC32C");
-const struct aws_byte_cursor s_crc32_completed_part_name = AWS_BYTE_CUR_INIT_FROM_STRING_LITERAL("ChecksumCRC32");
-const struct aws_byte_cursor s_sha1_completed_part_name = AWS_BYTE_CUR_INIT_FROM_STRING_LITERAL("ChecksumSHA1");
-const struct aws_byte_cursor s_sha256_completed_part_name = AWS_BYTE_CUR_INIT_FROM_STRING_LITERAL("ChecksumSHA256");
-=======
->>>>>>> 529e02d8
 
 static const struct aws_byte_cursor s_crc64nvme_algorithm_value = AWS_BYTE_CUR_INIT_FROM_STRING_LITERAL("CRC64NVME");
 static const struct aws_byte_cursor s_crc32c_algorithm_value = AWS_BYTE_CUR_INIT_FROM_STRING_LITERAL("CRC32C");
@@ -79,17 +56,6 @@
 struct aws_byte_cursor aws_get_http_header_name_from_checksum_algorithm(enum aws_s3_checksum_algorithm algorithm) {
     switch (algorithm) {
         case AWS_SCA_CRC64NVME:
-<<<<<<< HEAD
-            return &s_crc64nvme_header_name;
-        case AWS_SCA_CRC32C:
-            return &s_crc32c_header_name;
-        case AWS_SCA_CRC32:
-            return &s_crc32_header_name;
-        case AWS_SCA_SHA1:
-            return &s_sha1_header_name;
-        case AWS_SCA_SHA256:
-            return &s_sha256_header_name;
-=======
             return s_crc64nvme_header_name;
         case AWS_SCA_CRC32C:
             return s_crc32c_header_name;
@@ -99,26 +65,11 @@
             return s_sha1_header_name;
         case AWS_SCA_SHA256:
             return s_sha256_header_name;
->>>>>>> 529e02d8
         default:
             return s_empty_cursor;
     }
 }
 
-<<<<<<< HEAD
-const struct aws_byte_cursor *aws_get_algorithm_value_from_algorithm(enum aws_s3_checksum_algorithm algorithm) {
-    switch (algorithm) {
-        case AWS_SCA_CRC64NVME:
-            return &s_crc64nvme_algorithm_value;
-        case AWS_SCA_CRC32C:
-            return &s_crc32c_algorithm_value;
-        case AWS_SCA_CRC32:
-            return &s_crc32_algorithm_value;
-        case AWS_SCA_SHA1:
-            return &s_sha1_algorithm_value;
-        case AWS_SCA_SHA256:
-            return &s_sha256_algorithm_value;
-=======
 struct aws_byte_cursor aws_get_checksum_algorithm_name(enum aws_s3_checksum_algorithm algorithm) {
     switch (algorithm) {
         case AWS_SCA_CRC64NVME:
@@ -131,26 +82,11 @@
             return s_sha1_algorithm_value;
         case AWS_SCA_SHA256:
             return s_sha256_algorithm_value;
->>>>>>> 529e02d8
         default:
             return s_empty_cursor;
     }
 }
 
-<<<<<<< HEAD
-const struct aws_byte_cursor *aws_get_completed_part_name_from_algorithm(enum aws_s3_checksum_algorithm algorithm) {
-    switch (algorithm) {
-        case AWS_SCA_CRC64NVME:
-            return &s_crc64nvme_completed_part_name;
-        case AWS_SCA_CRC32C:
-            return &s_crc32c_completed_part_name;
-        case AWS_SCA_CRC32:
-            return &s_crc32_completed_part_name;
-        case AWS_SCA_SHA1:
-            return &s_sha1_completed_part_name;
-        case AWS_SCA_SHA256:
-            return &s_sha256_completed_part_name;
-=======
 struct aws_byte_cursor aws_get_completed_part_name_from_checksum_algorithm(enum aws_s3_checksum_algorithm algorithm) {
     switch (algorithm) {
         case AWS_SCA_CRC64NVME:
@@ -163,7 +99,6 @@
             return s_sha1_completed_part_name;
         case AWS_SCA_SHA256:
             return s_sha256_completed_part_name;
->>>>>>> 529e02d8
         default:
             return s_empty_cursor;
     }
@@ -184,15 +119,7 @@
     return aws_hash_finalize(checksum->impl.hash, output, 0);
 }
 
-<<<<<<< HEAD
-static int s_crc_finalize_helper(
-    struct aws_s3_checksum *checksum,
-    struct aws_byte_buf *out,
-    size_t truncate_to,
-    bool is_32bit) {
-=======
 static int s_crc_finalize_helper(struct aws_s3_checksum *checksum, struct aws_byte_buf *out) {
->>>>>>> 529e02d8
     AWS_PRECONDITION(aws_byte_buf_is_valid(out));
 
     if (!checksum->good) {
@@ -200,22 +127,6 @@
     }
     checksum->good = false;
     size_t len = checksum->digest_size;
-<<<<<<< HEAD
-    if (truncate_to && truncate_to < len) {
-        len = truncate_to;
-    }
-    if (out->capacity - out->len < len) {
-        return aws_raise_error(AWS_ERROR_SHORT_BUFFER);
-    }
-    if (is_32bit) {
-        uint32_t tmp = aws_hton32(*(uint32_t *)checksum->impl);
-        if (aws_byte_buf_write(out, (uint8_t *)&tmp, len)) {
-            return AWS_OP_SUCCESS;
-        }
-    } else {
-        uint64_t tmp = aws_hton64(*(uint64_t *)checksum->impl);
-        if (aws_byte_buf_write(out, (uint8_t *)&tmp, len)) {
-=======
     if (out->capacity - out->len < len) {
         return aws_raise_error(AWS_ERROR_SHORT_BUFFER);
     }
@@ -225,28 +136,12 @@
         }
     } else {
         if (aws_byte_buf_write_be64(out, checksum->impl.crc_val_64bit)) {
->>>>>>> 529e02d8
             return AWS_OP_SUCCESS;
         }
     }
     return aws_raise_error(AWS_ERROR_INVALID_BUFFER_SIZE);
 }
 
-<<<<<<< HEAD
-int aws_crc32_finalize(struct aws_s3_checksum *checksum, struct aws_byte_buf *out, size_t truncate_to) {
-    return s_crc_finalize_helper(checksum, out, truncate_to, true);
-}
-
-int aws_crc64_finalize(struct aws_s3_checksum *checksum, struct aws_byte_buf *out, size_t truncate_to) {
-    return s_crc_finalize_helper(checksum, out, truncate_to, false);
-}
-
-int aws_crc32_checksum_update(struct aws_s3_checksum *checksum, const struct aws_byte_cursor *buf) {
-    if (!checksum->good) {
-        return aws_raise_error(AWS_ERROR_INVALID_STATE);
-    }
-    *(uint32_t *)checksum->impl = aws_checksums_crc32_ex(buf->ptr, buf->len, *(uint32_t *)checksum->impl);
-=======
 static int s_crc32_finalize(struct aws_s3_checksum *checksum, struct aws_byte_buf *out) {
     return s_crc_finalize_helper(checksum, out);
 }
@@ -268,7 +163,6 @@
         return aws_raise_error(AWS_ERROR_INVALID_STATE);
     }
     checksum->impl.crc_val_32bit = aws_checksums_crc32c_ex(buf->ptr, buf->len, checksum->impl.crc_val_32bit);
->>>>>>> 529e02d8
     return AWS_OP_SUCCESS;
 }
 
@@ -276,27 +170,11 @@
     if (!checksum->good) {
         return aws_raise_error(AWS_ERROR_INVALID_STATE);
     }
-<<<<<<< HEAD
-    *(uint32_t *)checksum->impl = aws_checksums_crc32c_ex(buf->ptr, buf->len, *(uint32_t *)checksum->impl);
-    return AWS_OP_SUCCESS;
-}
-
-int aws_crc64nvme_checksum_update(struct aws_s3_checksum *checksum, const struct aws_byte_cursor *buf) {
-    if (!checksum->good) {
-        return aws_raise_error(AWS_ERROR_INVALID_STATE);
-    }
-    *(uint64_t *)checksum->impl = aws_checksums_crc64nvme_ex(buf->ptr, buf->len, *(uint64_t *)checksum->impl);
-    return AWS_OP_SUCCESS;
-}
-
-void aws_crc_destroy(struct aws_s3_checksum *checksum) {
-=======
     checksum->impl.crc_val_64bit = aws_checksums_crc64nvme_ex(buf->ptr, buf->len, checksum->impl.crc_val_64bit);
     return AWS_OP_SUCCESS;
 }
 
 static void s_crc_destroy(struct aws_s3_checksum *checksum) {
->>>>>>> 529e02d8
     aws_mem_release(checksum->allocator, checksum);
 }
 
@@ -307,21 +185,6 @@
 };
 
 static struct aws_checksum_vtable crc32_vtable = {
-<<<<<<< HEAD
-    .update = aws_crc32_checksum_update,
-    .finalize = aws_crc32_finalize,
-    .destroy = aws_crc_destroy,
-};
-static struct aws_checksum_vtable crc32c_vtable = {
-    .update = aws_crc32c_checksum_update,
-    .finalize = aws_crc32_finalize,
-    .destroy = aws_crc_destroy,
-};
-static struct aws_checksum_vtable crc64nvme_vtable = {
-    .update = aws_crc64nvme_checksum_update,
-    .finalize = aws_crc64_finalize,
-    .destroy = aws_crc_destroy,
-=======
     .update = s_crc32_checksum_update,
     .finalize = s_crc32_finalize,
     .destroy = s_crc_destroy,
@@ -335,7 +198,6 @@
     .update = s_crc64nvme_checksum_update,
     .finalize = s_crc64_finalize,
     .destroy = s_crc_destroy,
->>>>>>> 529e02d8
 };
 
 struct aws_s3_checksum *aws_hash_new(struct aws_allocator *allocator, aws_hash_new_fn hash_fn) {
@@ -354,65 +216,32 @@
     return checksum;
 }
 
-<<<<<<< HEAD
-struct aws_s3_checksum *aws_crc32_checksum_new(struct aws_allocator *allocator) {
-    struct aws_s3_checksum *checksum = NULL;
-    uint32_t *crc32_val = NULL;
-    aws_mem_acquire_many(allocator, 2, &checksum, sizeof(struct aws_s3_checksum), &crc32_val, sizeof(uint32_t));
-    *crc32_val = 0;
-    checksum->vtable = &crc32_vtable;
-    checksum->allocator = allocator;
-    checksum->impl = crc32_val;
-=======
 static struct aws_s3_checksum *s_crc32_checksum_new(struct aws_allocator *allocator) {
     struct aws_s3_checksum *checksum = aws_mem_calloc(allocator, 1, sizeof(struct aws_s3_checksum));
     checksum->vtable = &crc32_vtable;
     checksum->allocator = allocator;
     checksum->impl.crc_val_32bit = 0;
->>>>>>> 529e02d8
     checksum->good = true;
     checksum->digest_size = AWS_CRC32_LEN;
 
     return checksum;
 }
 
-<<<<<<< HEAD
-struct aws_s3_checksum *aws_crc32c_checksum_new(struct aws_allocator *allocator) {
-    struct aws_s3_checksum *checksum = NULL;
-    uint32_t *crc32_val = NULL;
-    aws_mem_acquire_many(allocator, 2, &checksum, sizeof(struct aws_s3_checksum), &crc32_val, sizeof(uint32_t));
-    *crc32_val = 0;
-    checksum->vtable = &crc32c_vtable;
-    checksum->allocator = allocator;
-    checksum->impl = crc32_val;
-=======
 static struct aws_s3_checksum *s_crc32c_checksum_new(struct aws_allocator *allocator) {
     struct aws_s3_checksum *checksum = aws_mem_calloc(allocator, 1, sizeof(struct aws_s3_checksum));
     checksum->vtable = &crc32c_vtable;
     checksum->allocator = allocator;
     checksum->impl.crc_val_32bit = 0;
->>>>>>> 529e02d8
     checksum->good = true;
     checksum->digest_size = AWS_CRC32C_LEN;
     return checksum;
 }
 
-<<<<<<< HEAD
-struct aws_s3_checksum *aws_crc64nvme_checksum_new(struct aws_allocator *allocator) {
-    struct aws_s3_checksum *checksum = NULL;
-    uint64_t *crc64_val = NULL;
-    aws_mem_acquire_many(allocator, 2, &checksum, sizeof(struct aws_s3_checksum), &crc64_val, sizeof(uint64_t));
-    *crc64_val = 0;
-    checksum->vtable = &crc64nvme_vtable;
-    checksum->allocator = allocator;
-    checksum->impl = crc64_val;
-=======
 static struct aws_s3_checksum *s_crc64nvme_checksum_new(struct aws_allocator *allocator) {
     struct aws_s3_checksum *checksum = aws_mem_calloc(allocator, 1, sizeof(struct aws_s3_checksum));
     checksum->vtable = &crc64nvme_vtable;
     checksum->allocator = allocator;
     checksum->impl.crc_val_64bit = 0;
->>>>>>> 529e02d8
     checksum->good = true;
     checksum->digest_size = AWS_CRC64_LEN;
     return checksum;
@@ -422,11 +251,7 @@
     struct aws_s3_checksum *checksum = NULL;
     switch (algorithm) {
         case AWS_SCA_CRC64NVME:
-<<<<<<< HEAD
-            checksum = aws_crc64nvme_checksum_new(allocator);
-=======
             checksum = s_crc64nvme_checksum_new(allocator);
->>>>>>> 529e02d8
             break;
         case AWS_SCA_CRC32C:
             checksum = s_crc32c_checksum_new(allocator);
@@ -493,15 +318,9 @@
         case AWS_SCA_SHA1:
             return aws_sha1_compute(allocator, input, output, 0);
         case AWS_SCA_SHA256:
-<<<<<<< HEAD
-            return aws_sha256_compute(allocator, input, output, truncate_to);
-        case AWS_SCA_CRC64NVME:
-            return aws_checksum_compute_fn(allocator, input, output, aws_crc64nvme_checksum_new, truncate_to);
-=======
             return aws_sha256_compute(allocator, input, output, 0);
         case AWS_SCA_CRC64NVME:
             return s_checksum_compute_fn(allocator, input, output, s_crc64nvme_checksum_new);
->>>>>>> 529e02d8
         case AWS_SCA_CRC32:
             return s_checksum_compute_fn(allocator, input, output, s_crc32_checksum_new);
         case AWS_SCA_CRC32C:
