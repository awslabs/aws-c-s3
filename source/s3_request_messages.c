--- conflicted
+++ resolved
@@ -74,12 +74,8 @@
     AWS_PRECONDITION(base_message);
 
     /* For multipart upload, sse related headers should only be shown in create-multipart request */
-<<<<<<< HEAD
     uint32_t flag = part_number > 0 ? AWS_S3_COPY_MESSAGE_WITHOUT_ACL : 0;
     struct aws_http_message *message = aws_s3_message_util_copy_http_message(allocator, base_message, flag);
-=======
-    struct aws_http_message *message = aws_s3_message_util_copy_http_message(allocator, base_message, 0);
->>>>>>> 935cc6cb
 
     if (message == NULL) {
         goto error_clean_up;
@@ -394,14 +390,11 @@
     struct aws_http_message *message = aws_http_message_new_request(allocator);
     uint32_t sse_included = (flags & AWS_S3_COPY_MESSAGE_INCLUDE_SSE) != 0;
     uint32_t multipart_upload_ops = (flags & AWS_S3_COPY_MESSAGE_MULTIPART_UPLOAD_OPS) != 0;
-<<<<<<< HEAD
     uint32_t no_acl = (flags & AWS_S3_COPY_MESSAGE_WITHOUT_ACL) != 0;
-=======
 
     if (message == NULL) {
         return NULL;
     }
->>>>>>> 935cc6cb
 
     struct aws_byte_cursor request_method;
     if (aws_http_message_get_request_method(base_message, &request_method)) {
@@ -442,15 +435,11 @@
         }
 
         /* For SSE upload, the sse related headers should only be shown in the create_multipart_upload.*/
-<<<<<<< HEAD
         if (!sse_included && aws_byte_cursor_eq_c_str_ignore_case(&header.name, "x-amz-server-side-encryption")) {
             continue;
         }
 
         if (no_acl && aws_byte_cursor_eq_c_str_ignore_case(&header.name, "x-amz-acl")) {
-=======
-        if (aws_byte_cursor_eq_c_str_ignore_case(&header.name, "x-amz-server-side-encryption") && !sse_included) {
->>>>>>> 935cc6cb
             continue;
         }
 
