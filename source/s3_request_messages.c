/**
 * Copyright Amazon.com, Inc. or its affiliates. All Rights Reserved.
 * SPDX-License-Identifier: Apache-2.0.
 */

#include "aws/s3/private/s3_request_messages.h"
#include "aws/s3/private/s3_meta_request_impl.h"
#include "aws/s3/private/s3_util.h"
#include <aws/cal/hash.h>
#include <aws/common/byte_buf.h>
#include <aws/common/encoding.h>
#include <aws/common/string.h>
#include <aws/http/request_response.h>
#include <aws/io/async_stream.h>
#include <aws/io/stream.h>
#include <inttypes.h>

const struct aws_byte_cursor g_s3_create_multipart_upload_excluded_headers[] = {
    AWS_BYTE_CUR_INIT_FROM_STRING_LITERAL("Content-Length"),
    AWS_BYTE_CUR_INIT_FROM_STRING_LITERAL("Content-MD5"),
    AWS_BYTE_CUR_INIT_FROM_STRING_LITERAL("x-amz-copy-source"),
    AWS_BYTE_CUR_INIT_FROM_STRING_LITERAL("x-amz-copy-source-range"),
    AWS_BYTE_CUR_INIT_FROM_STRING_LITERAL("x-amz-checksum-crc64nvme"),
    AWS_BYTE_CUR_INIT_FROM_STRING_LITERAL("x-amz-checksum-crc32c"),
    AWS_BYTE_CUR_INIT_FROM_STRING_LITERAL("x-amz-checksum-crc32"),
    AWS_BYTE_CUR_INIT_FROM_STRING_LITERAL("x-amz-checksum-sha1"),
    AWS_BYTE_CUR_INIT_FROM_STRING_LITERAL("x-amz-checksum-sha256"),
};

const size_t g_s3_create_multipart_upload_excluded_headers_count =
    AWS_ARRAY_SIZE(g_s3_create_multipart_upload_excluded_headers);

const struct aws_byte_cursor g_s3_upload_part_excluded_headers[] = {
    AWS_BYTE_CUR_INIT_FROM_STRING_LITERAL("x-amz-acl"),
    AWS_BYTE_CUR_INIT_FROM_STRING_LITERAL("Cache-Control"),
    AWS_BYTE_CUR_INIT_FROM_STRING_LITERAL("Content-Disposition"),
    AWS_BYTE_CUR_INIT_FROM_STRING_LITERAL("Content-Encoding"),
    AWS_BYTE_CUR_INIT_FROM_STRING_LITERAL("Content-Language"),
    AWS_BYTE_CUR_INIT_FROM_STRING_LITERAL("Content-Length"),
    AWS_BYTE_CUR_INIT_FROM_STRING_LITERAL("Content-MD5"),
    AWS_BYTE_CUR_INIT_FROM_STRING_LITERAL("Content-Type"),
    AWS_BYTE_CUR_INIT_FROM_STRING_LITERAL("Expires"),
    AWS_BYTE_CUR_INIT_FROM_STRING_LITERAL("x-amz-grant-full-control"),
    AWS_BYTE_CUR_INIT_FROM_STRING_LITERAL("x-amz-grant-read"),
    AWS_BYTE_CUR_INIT_FROM_STRING_LITERAL("x-amz-grant-read-acp"),
    AWS_BYTE_CUR_INIT_FROM_STRING_LITERAL("x-amz-grant-write-acp"),
    AWS_BYTE_CUR_INIT_FROM_STRING_LITERAL("x-amz-server-side-encryption"),
    AWS_BYTE_CUR_INIT_FROM_STRING_LITERAL("x-amz-storage-class"),
    AWS_BYTE_CUR_INIT_FROM_STRING_LITERAL("x-amz-website-redirect-location"),
    AWS_BYTE_CUR_INIT_FROM_STRING_LITERAL("x-amz-server-side-encryption-aws-kms-key-id"),
    AWS_BYTE_CUR_INIT_FROM_STRING_LITERAL("x-amz-server-side-encryption-context"),
    AWS_BYTE_CUR_INIT_FROM_STRING_LITERAL("x-amz-server-side-encryption-bucket-key-enabled"),
    AWS_BYTE_CUR_INIT_FROM_STRING_LITERAL("x-amz-tagging"),
    AWS_BYTE_CUR_INIT_FROM_STRING_LITERAL("x-amz-object-lock-mode"),
    AWS_BYTE_CUR_INIT_FROM_STRING_LITERAL("x-amz-object-lock-retain-until-date"),
    AWS_BYTE_CUR_INIT_FROM_STRING_LITERAL("x-amz-object-lock-legal-hold"),
    AWS_BYTE_CUR_INIT_FROM_STRING_LITERAL("x-amz-checksum-crc64nvme"),
    AWS_BYTE_CUR_INIT_FROM_STRING_LITERAL("x-amz-checksum-crc32c"),
    AWS_BYTE_CUR_INIT_FROM_STRING_LITERAL("x-amz-checksum-crc32"),
    AWS_BYTE_CUR_INIT_FROM_STRING_LITERAL("x-amz-checksum-sha1"),
    AWS_BYTE_CUR_INIT_FROM_STRING_LITERAL("x-amz-checksum-sha256"),
};

const size_t g_s3_upload_part_excluded_headers_count = AWS_ARRAY_SIZE(g_s3_upload_part_excluded_headers);

const struct aws_byte_cursor g_s3_complete_multipart_upload_excluded_headers[] = {
    AWS_BYTE_CUR_INIT_FROM_STRING_LITERAL("x-amz-acl"),
    AWS_BYTE_CUR_INIT_FROM_STRING_LITERAL("Cache-Control"),
    AWS_BYTE_CUR_INIT_FROM_STRING_LITERAL("Content-Disposition"),
    AWS_BYTE_CUR_INIT_FROM_STRING_LITERAL("Content-Encoding"),
    AWS_BYTE_CUR_INIT_FROM_STRING_LITERAL("Content-Language"),
    AWS_BYTE_CUR_INIT_FROM_STRING_LITERAL("Content-Length"),
    AWS_BYTE_CUR_INIT_FROM_STRING_LITERAL("Content-MD5"),
    AWS_BYTE_CUR_INIT_FROM_STRING_LITERAL("Content-Type"),
    AWS_BYTE_CUR_INIT_FROM_STRING_LITERAL("Expires"),
    AWS_BYTE_CUR_INIT_FROM_STRING_LITERAL("x-amz-grant-full-control"),
    AWS_BYTE_CUR_INIT_FROM_STRING_LITERAL("x-amz-grant-read"),
    AWS_BYTE_CUR_INIT_FROM_STRING_LITERAL("x-amz-grant-read-acp"),
    AWS_BYTE_CUR_INIT_FROM_STRING_LITERAL("x-amz-grant-write-acp"),
    AWS_BYTE_CUR_INIT_FROM_STRING_LITERAL("x-amz-server-side-encryption"),
    AWS_BYTE_CUR_INIT_FROM_STRING_LITERAL("x-amz-storage-class"),
    AWS_BYTE_CUR_INIT_FROM_STRING_LITERAL("x-amz-website-redirect-location"),
    AWS_BYTE_CUR_INIT_FROM_STRING_LITERAL("x-amz-server-side-encryption-customer-algorithm"),
    AWS_BYTE_CUR_INIT_FROM_STRING_LITERAL("x-amz-server-side-encryption-customer-key"),
    AWS_BYTE_CUR_INIT_FROM_STRING_LITERAL("x-amz-server-side-encryption-customer-key-MD5"),
    AWS_BYTE_CUR_INIT_FROM_STRING_LITERAL("x-amz-server-side-encryption-aws-kms-key-id"),
    AWS_BYTE_CUR_INIT_FROM_STRING_LITERAL("x-amz-server-side-encryption-context"),
    AWS_BYTE_CUR_INIT_FROM_STRING_LITERAL("x-amz-server-side-encryption-bucket-key-enabled"),
    AWS_BYTE_CUR_INIT_FROM_STRING_LITERAL("x-amz-tagging"),
    AWS_BYTE_CUR_INIT_FROM_STRING_LITERAL("x-amz-object-lock-mode"),
    AWS_BYTE_CUR_INIT_FROM_STRING_LITERAL("x-amz-object-lock-retain-until-date"),
    AWS_BYTE_CUR_INIT_FROM_STRING_LITERAL("x-amz-object-lock-legal-hold"),
    AWS_BYTE_CUR_INIT_FROM_STRING_LITERAL("x-amz-copy-source"),
    AWS_BYTE_CUR_INIT_FROM_STRING_LITERAL("x-amz-copy-source-range"),
    AWS_BYTE_CUR_INIT_FROM_STRING_LITERAL("x-amz-mp-object-size"),
};

const size_t g_s3_complete_multipart_upload_excluded_headers_count =
    AWS_ARRAY_SIZE(g_s3_complete_multipart_upload_excluded_headers);

/* The server-side encryption (SSE) is needed only when the object was created using a checksum algorithm for complete
 * multipart upload.  */
const struct aws_byte_cursor g_s3_complete_multipart_upload_with_checksum_excluded_headers[] = {
    AWS_BYTE_CUR_INIT_FROM_STRING_LITERAL("x-amz-acl"),
    AWS_BYTE_CUR_INIT_FROM_STRING_LITERAL("Cache-Control"),
    AWS_BYTE_CUR_INIT_FROM_STRING_LITERAL("Content-Disposition"),
    AWS_BYTE_CUR_INIT_FROM_STRING_LITERAL("Content-Encoding"),
    AWS_BYTE_CUR_INIT_FROM_STRING_LITERAL("Content-Language"),
    AWS_BYTE_CUR_INIT_FROM_STRING_LITERAL("Content-Length"),
    AWS_BYTE_CUR_INIT_FROM_STRING_LITERAL("Content-MD5"),
    AWS_BYTE_CUR_INIT_FROM_STRING_LITERAL("Content-Type"),
    AWS_BYTE_CUR_INIT_FROM_STRING_LITERAL("Expires"),
    AWS_BYTE_CUR_INIT_FROM_STRING_LITERAL("x-amz-grant-full-control"),
    AWS_BYTE_CUR_INIT_FROM_STRING_LITERAL("x-amz-grant-read"),
    AWS_BYTE_CUR_INIT_FROM_STRING_LITERAL("x-amz-grant-read-acp"),
    AWS_BYTE_CUR_INIT_FROM_STRING_LITERAL("x-amz-grant-write-acp"),
    AWS_BYTE_CUR_INIT_FROM_STRING_LITERAL("x-amz-server-side-encryption"),
    AWS_BYTE_CUR_INIT_FROM_STRING_LITERAL("x-amz-storage-class"),
    AWS_BYTE_CUR_INIT_FROM_STRING_LITERAL("x-amz-website-redirect-location"),
    AWS_BYTE_CUR_INIT_FROM_STRING_LITERAL("x-amz-server-side-encryption-aws-kms-key-id"),
    AWS_BYTE_CUR_INIT_FROM_STRING_LITERAL("x-amz-server-side-encryption-context"),
    AWS_BYTE_CUR_INIT_FROM_STRING_LITERAL("x-amz-server-side-encryption-bucket-key-enabled"),
    AWS_BYTE_CUR_INIT_FROM_STRING_LITERAL("x-amz-tagging"),
    AWS_BYTE_CUR_INIT_FROM_STRING_LITERAL("x-amz-object-lock-mode"),
    AWS_BYTE_CUR_INIT_FROM_STRING_LITERAL("x-amz-object-lock-retain-until-date"),
    AWS_BYTE_CUR_INIT_FROM_STRING_LITERAL("x-amz-object-lock-legal-hold"),
    AWS_BYTE_CUR_INIT_FROM_STRING_LITERAL("x-amz-copy-source"),
    AWS_BYTE_CUR_INIT_FROM_STRING_LITERAL("x-amz-copy-source-range"),
    AWS_BYTE_CUR_INIT_FROM_STRING_LITERAL("x-amz-sdk-checksum-algorithm"),
    AWS_BYTE_CUR_INIT_FROM_STRING_LITERAL("x-amz-mp-object-size"),
};

const struct aws_byte_cursor g_s3_list_parts_excluded_headers[] = {
    AWS_BYTE_CUR_INIT_FROM_STRING_LITERAL("x-amz-acl"),
    AWS_BYTE_CUR_INIT_FROM_STRING_LITERAL("Cache-Control"),
    AWS_BYTE_CUR_INIT_FROM_STRING_LITERAL("Content-Disposition"),
    AWS_BYTE_CUR_INIT_FROM_STRING_LITERAL("Content-Encoding"),
    AWS_BYTE_CUR_INIT_FROM_STRING_LITERAL("Content-Language"),
    AWS_BYTE_CUR_INIT_FROM_STRING_LITERAL("Content-Length"),
    AWS_BYTE_CUR_INIT_FROM_STRING_LITERAL("Content-MD5"),
    AWS_BYTE_CUR_INIT_FROM_STRING_LITERAL("Content-Type"),
    AWS_BYTE_CUR_INIT_FROM_STRING_LITERAL("Expires"),
    AWS_BYTE_CUR_INIT_FROM_STRING_LITERAL("x-amz-grant-full-control"),
    AWS_BYTE_CUR_INIT_FROM_STRING_LITERAL("x-amz-grant-read"),
    AWS_BYTE_CUR_INIT_FROM_STRING_LITERAL("x-amz-grant-read-acp"),
    AWS_BYTE_CUR_INIT_FROM_STRING_LITERAL("x-amz-grant-write-acp"),
    AWS_BYTE_CUR_INIT_FROM_STRING_LITERAL("x-amz-server-side-encryption"),
    AWS_BYTE_CUR_INIT_FROM_STRING_LITERAL("x-amz-storage-class"),
    AWS_BYTE_CUR_INIT_FROM_STRING_LITERAL("x-amz-website-redirect-location"),
    AWS_BYTE_CUR_INIT_FROM_STRING_LITERAL("x-amz-server-side-encryption-customer-algorithm"),
    AWS_BYTE_CUR_INIT_FROM_STRING_LITERAL("x-amz-server-side-encryption-customer-key"),
    AWS_BYTE_CUR_INIT_FROM_STRING_LITERAL("x-amz-server-side-encryption-customer-key-MD5"),
    AWS_BYTE_CUR_INIT_FROM_STRING_LITERAL("x-amz-server-side-encryption-aws-kms-key-id"),
    AWS_BYTE_CUR_INIT_FROM_STRING_LITERAL("x-amz-server-side-encryption-context"),
    AWS_BYTE_CUR_INIT_FROM_STRING_LITERAL("x-amz-server-side-encryption-bucket-key-enabled"),
    AWS_BYTE_CUR_INIT_FROM_STRING_LITERAL("x-amz-tagging"),
    AWS_BYTE_CUR_INIT_FROM_STRING_LITERAL("x-amz-object-lock-mode"),
    AWS_BYTE_CUR_INIT_FROM_STRING_LITERAL("x-amz-object-lock-retain-until-date"),
    AWS_BYTE_CUR_INIT_FROM_STRING_LITERAL("x-amz-object-lock-legal-hold"),
    AWS_BYTE_CUR_INIT_FROM_STRING_LITERAL("x-amz-copy-source"),
    AWS_BYTE_CUR_INIT_FROM_STRING_LITERAL("x-amz-copy-source-range"),
};

const size_t g_s3_list_parts_excluded_headers_count = AWS_ARRAY_SIZE(g_s3_list_parts_excluded_headers);

const struct aws_byte_cursor g_s3_list_parts_with_checksum_excluded_headers[] = {
    AWS_BYTE_CUR_INIT_FROM_STRING_LITERAL("x-amz-acl"),
    AWS_BYTE_CUR_INIT_FROM_STRING_LITERAL("Cache-Control"),
    AWS_BYTE_CUR_INIT_FROM_STRING_LITERAL("Content-Disposition"),
    AWS_BYTE_CUR_INIT_FROM_STRING_LITERAL("Content-Encoding"),
    AWS_BYTE_CUR_INIT_FROM_STRING_LITERAL("Content-Language"),
    AWS_BYTE_CUR_INIT_FROM_STRING_LITERAL("Content-Length"),
    AWS_BYTE_CUR_INIT_FROM_STRING_LITERAL("Content-MD5"),
    AWS_BYTE_CUR_INIT_FROM_STRING_LITERAL("Content-Type"),
    AWS_BYTE_CUR_INIT_FROM_STRING_LITERAL("Expires"),
    AWS_BYTE_CUR_INIT_FROM_STRING_LITERAL("x-amz-grant-full-control"),
    AWS_BYTE_CUR_INIT_FROM_STRING_LITERAL("x-amz-grant-read"),
    AWS_BYTE_CUR_INIT_FROM_STRING_LITERAL("x-amz-grant-read-acp"),
    AWS_BYTE_CUR_INIT_FROM_STRING_LITERAL("x-amz-grant-write-acp"),
    AWS_BYTE_CUR_INIT_FROM_STRING_LITERAL("x-amz-server-side-encryption"),
    AWS_BYTE_CUR_INIT_FROM_STRING_LITERAL("x-amz-storage-class"),
    AWS_BYTE_CUR_INIT_FROM_STRING_LITERAL("x-amz-website-redirect-location"),
    AWS_BYTE_CUR_INIT_FROM_STRING_LITERAL("x-amz-server-side-encryption-aws-kms-key-id"),
    AWS_BYTE_CUR_INIT_FROM_STRING_LITERAL("x-amz-server-side-encryption-context"),
    AWS_BYTE_CUR_INIT_FROM_STRING_LITERAL("x-amz-server-side-encryption-bucket-key-enabled"),
    AWS_BYTE_CUR_INIT_FROM_STRING_LITERAL("x-amz-tagging"),
    AWS_BYTE_CUR_INIT_FROM_STRING_LITERAL("x-amz-object-lock-mode"),
    AWS_BYTE_CUR_INIT_FROM_STRING_LITERAL("x-amz-object-lock-retain-until-date"),
    AWS_BYTE_CUR_INIT_FROM_STRING_LITERAL("x-amz-object-lock-legal-hold"),
    AWS_BYTE_CUR_INIT_FROM_STRING_LITERAL("x-amz-copy-source"),
    AWS_BYTE_CUR_INIT_FROM_STRING_LITERAL("x-amz-copy-source-range"),
};

const size_t g_s3_list_parts_with_checksum_excluded_headers_count =
    AWS_ARRAY_SIZE(g_s3_list_parts_with_checksum_excluded_headers);

const struct aws_byte_cursor g_s3_abort_multipart_upload_excluded_headers[] = {
    AWS_BYTE_CUR_INIT_FROM_STRING_LITERAL("x-amz-acl"),
    AWS_BYTE_CUR_INIT_FROM_STRING_LITERAL("Cache-Control"),
    AWS_BYTE_CUR_INIT_FROM_STRING_LITERAL("Content-Disposition"),
    AWS_BYTE_CUR_INIT_FROM_STRING_LITERAL("Content-Encoding"),
    AWS_BYTE_CUR_INIT_FROM_STRING_LITERAL("Content-Language"),
    AWS_BYTE_CUR_INIT_FROM_STRING_LITERAL("Content-Length"),
    AWS_BYTE_CUR_INIT_FROM_STRING_LITERAL("Content-MD5"),
    AWS_BYTE_CUR_INIT_FROM_STRING_LITERAL("Content-Type"),
    AWS_BYTE_CUR_INIT_FROM_STRING_LITERAL("Expires"),
    AWS_BYTE_CUR_INIT_FROM_STRING_LITERAL("x-amz-grant-full-control"),
    AWS_BYTE_CUR_INIT_FROM_STRING_LITERAL("x-amz-grant-read"),
    AWS_BYTE_CUR_INIT_FROM_STRING_LITERAL("x-amz-grant-read-acp"),
    AWS_BYTE_CUR_INIT_FROM_STRING_LITERAL("x-amz-grant-write-acp"),
    AWS_BYTE_CUR_INIT_FROM_STRING_LITERAL("x-amz-server-side-encryption"),
    AWS_BYTE_CUR_INIT_FROM_STRING_LITERAL("x-amz-storage-class"),
    AWS_BYTE_CUR_INIT_FROM_STRING_LITERAL("x-amz-website-redirect-location"),
    AWS_BYTE_CUR_INIT_FROM_STRING_LITERAL("x-amz-server-side-encryption-customer-algorithm"),
    AWS_BYTE_CUR_INIT_FROM_STRING_LITERAL("x-amz-server-side-encryption-customer-key"),
    AWS_BYTE_CUR_INIT_FROM_STRING_LITERAL("x-amz-server-side-encryption-customer-key-MD5"),
    AWS_BYTE_CUR_INIT_FROM_STRING_LITERAL("x-amz-server-side-encryption-aws-kms-key-id"),
    AWS_BYTE_CUR_INIT_FROM_STRING_LITERAL("x-amz-server-side-encryption-context"),
    AWS_BYTE_CUR_INIT_FROM_STRING_LITERAL("x-amz-server-side-encryption-bucket-key-enabled"),
    AWS_BYTE_CUR_INIT_FROM_STRING_LITERAL("x-amz-tagging"),
    AWS_BYTE_CUR_INIT_FROM_STRING_LITERAL("x-amz-object-lock-mode"),
    AWS_BYTE_CUR_INIT_FROM_STRING_LITERAL("x-amz-object-lock-retain-until-date"),
    AWS_BYTE_CUR_INIT_FROM_STRING_LITERAL("x-amz-object-lock-legal-hold"),
    AWS_BYTE_CUR_INIT_FROM_STRING_LITERAL("x-amz-copy-source"),
    AWS_BYTE_CUR_INIT_FROM_STRING_LITERAL("x-amz-copy-source-range"),
};

static const struct aws_byte_cursor s_x_amz_meta_prefix = AWS_BYTE_CUR_INIT_FROM_STRING_LITERAL("x-amz-meta-");

static const struct aws_byte_cursor s_checksum_type_header =
    AWS_BYTE_CUR_INIT_FROM_STRING_LITERAL("x-amz-checksum-type");
static const struct aws_byte_cursor s_checksum_type_full_object = AWS_BYTE_CUR_INIT_FROM_STRING_LITERAL("full_object");

const size_t g_s3_abort_multipart_upload_excluded_headers_count =
    AWS_ARRAY_SIZE(g_s3_abort_multipart_upload_excluded_headers);

static void s_s3_message_util_add_range_header(
    uint64_t part_range_start,
    uint64_t part_range_end,
    struct aws_http_message *out_message);

/* Create a new get object request from an existing get object request. Currently just adds an optional ranged header.
 */
struct aws_http_message *aws_s3_ranged_get_object_message_new(
    struct aws_allocator *allocator,
    struct aws_http_message *base_message,
    uint64_t range_start,
    uint64_t range_end) {
    AWS_PRECONDITION(allocator);
    AWS_PRECONDITION(base_message);

    struct aws_http_message *message =
        aws_s3_message_util_copy_http_message_no_body_all_headers(allocator, base_message);

    if (message == NULL) {
        return NULL;
    }

    s_s3_message_util_add_range_header(range_start, range_end, message);

    return message;
}

/* Creates a create-multipart-upload request from a given put object request. */
struct aws_http_message *aws_s3_create_multipart_upload_message_new(
    struct aws_allocator *allocator,
    struct aws_http_message *base_message,
    const struct checksum_config_impl *checksum_config) {
    AWS_PRECONDITION(allocator);

    /* For multipart upload, some headers should ONLY be in the initial create-multipart request.
     * Headers such as:
     * - SSE related headers
     * - user metadata (prefixed "x-amz-meta-") headers */
    struct aws_http_message *message = aws_s3_message_util_copy_http_message_no_body_filter_headers(
        allocator,
        base_message,
        g_s3_create_multipart_upload_excluded_headers,
        AWS_ARRAY_SIZE(g_s3_create_multipart_upload_excluded_headers),
        false /*exclude_x_amz_meta*/);

    if (message == NULL) {
        return NULL;
    }

    if (aws_s3_message_util_set_multipart_request_path(allocator, NULL, 0, true, message)) {
        goto error_clean_up;
    }

    struct aws_http_headers *headers = aws_http_message_get_headers(message);

    if (headers == NULL) {
        goto error_clean_up;
    }

    if (aws_http_headers_erase(headers, g_content_md5_header_name)) {
        if (aws_last_error_or_unknown() != AWS_ERROR_HTTP_HEADER_NOT_FOUND) {
            goto error_clean_up;
        }
    }
<<<<<<< HEAD
    if (checksum_config && checksum_config->location != AWS_SCL_NONE) {
        if (checksum_config->checksum_algorithm) {
            if (aws_http_headers_set(
                    headers,
                    g_checksum_algorithm_header_name,
                    *aws_get_algorithm_value_from_algorithm(checksum_config->checksum_algorithm))) {
                goto error_clean_up;
            }
        }
        if (checksum_config->full_object_checksum != NULL) {
            /* Request S3 to store the full object checksum as it's set from user. */
            if (aws_http_headers_set(headers, s_checksum_type_header, s_checksum_type_full_object)) {
                goto error_clean_up;
            }
=======
    if (checksum_config && checksum_config->checksum_algorithm && checksum_config->location != AWS_SCL_NONE) {
        if (aws_http_headers_set(
                headers,
                g_checksum_algorithm_header_name,
                aws_get_checksum_algorithm_name(checksum_config->checksum_algorithm))) {
            goto error_clean_up;
>>>>>>> 529e02d8
        }
    }

    struct aws_byte_cursor content_length_cursor = aws_byte_cursor_from_c_str("0");
    if (aws_http_headers_set(headers, g_content_length_header_name, content_length_cursor)) {
        goto error_clean_up;
    }

    aws_http_message_set_request_method(message, g_post_method);
    aws_http_message_set_body_stream(message, NULL);

    return message;

error_clean_up:
    aws_http_message_release(message);
    return NULL;
}

/* Create a new put object request from an existing put object request.  Currently just optionally adds part information
 * for a multipart upload. */
struct aws_http_message *aws_s3_upload_part_message_new(
    struct aws_allocator *allocator,
    struct aws_http_message *base_message,
    struct aws_byte_buf *buffer,
    uint32_t part_number,
    const struct aws_string *upload_id,
    bool should_compute_content_md5,
    const struct checksum_config_impl *checksum_config,
    struct aws_byte_buf *encoded_checksum_output) {
    AWS_PRECONDITION(allocator);
    AWS_PRECONDITION(base_message);
    AWS_PRECONDITION(part_number > 0);
    AWS_PRECONDITION(buffer);

    struct aws_http_message *message = aws_s3_message_util_copy_http_message_no_body_filter_headers(
        allocator,
        base_message,
        g_s3_upload_part_excluded_headers,
        AWS_ARRAY_SIZE(g_s3_upload_part_excluded_headers),
        true /*exclude_x_amz_meta*/);

    if (message == NULL) {
        return NULL;
    }

    if (aws_s3_message_util_set_multipart_request_path(allocator, upload_id, part_number, false, message)) {
        goto error_clean_up;
    }

    if (aws_s3_message_util_assign_body(allocator, buffer, message, checksum_config, encoded_checksum_output) == NULL) {
        goto error_clean_up;
    }

    if (should_compute_content_md5) {
        if (!checksum_config || checksum_config->location == AWS_SCL_NONE) {
            /* MD5 will be skipped if flexible checksum used */
            if (aws_s3_message_util_add_content_md5_header(allocator, buffer, message)) {
                goto error_clean_up;
            }
        }
    }

    return message;

error_clean_up:
    aws_http_message_release(message);
    return NULL;
}

struct aws_http_message *aws_s3_upload_part_copy_message_new(
    struct aws_allocator *allocator,
    struct aws_http_message *base_message,
    struct aws_byte_buf *buffer,
    uint32_t part_number,
    uint64_t range_start,
    uint64_t range_end,
    const struct aws_string *upload_id,
    bool should_compute_content_md5) {
    AWS_PRECONDITION(allocator);
    AWS_PRECONDITION(base_message);
    AWS_PRECONDITION(part_number > 0);

    struct aws_http_message *message = aws_s3_message_util_copy_http_message_no_body_filter_headers(
        allocator,
        base_message,
        g_s3_upload_part_excluded_headers,
        AWS_ARRAY_SIZE(g_s3_upload_part_excluded_headers),
        true /*exclude_x_amz_meta*/);

    if (message == NULL) {
        goto error_clean_up;
    }

    if (aws_s3_message_util_set_multipart_request_path(allocator, upload_id, part_number, false, message)) {
        goto error_clean_up;
    }

    if (buffer != NULL) {
        /* part copy does not have a ChecksumAlgorithm member, it will use the same algorithm as the create
         * multipart upload request specifies */
        if (aws_s3_message_util_assign_body(
                allocator, buffer, message, NULL /* checksum_config */, NULL /* out_checksum */) == NULL) {
            goto error_clean_up;
        }

        if (should_compute_content_md5) {
            if (aws_s3_message_util_add_content_md5_header(allocator, buffer, message)) {
                goto error_clean_up;
            }
        }
    }

    char source_range[1024];
    snprintf(source_range, sizeof(source_range), "bytes=%" PRIu64 "-%" PRIu64, range_start, range_end);

    struct aws_http_header source_range_header = {
        .name = AWS_BYTE_CUR_INIT_FROM_STRING_LITERAL("x-amz-copy-source-range"),
        .value = aws_byte_cursor_from_c_str(source_range),
    };

    struct aws_http_headers *headers = aws_http_message_get_headers(message);
    aws_http_headers_add_header(headers, &source_range_header);

    return message;

error_clean_up:

    if (message != NULL) {
        aws_http_message_release(message);
        message = NULL;
    }

    return NULL;
}

static const struct aws_byte_cursor s_slash_char = AWS_BYTE_CUR_INIT_FROM_STRING_LITERAL("/");
/**
 * For the CopyObject operation, create the initial HEAD message to retrieve the size of the copy source.
 */
struct aws_http_message *aws_s3_get_source_object_size_message_new(
    struct aws_allocator *allocator,
    struct aws_http_message *base_message) {
    struct aws_http_message *message = NULL;
    struct aws_byte_buf head_object_host_header;
    AWS_ZERO_STRUCT(head_object_host_header);

    AWS_PRECONDITION(allocator);

    /* Find the x-amz-copy-source header, to extract source bucket/key information. */
    struct aws_http_headers *headers = aws_http_message_get_headers(base_message);
    if (!headers) {
        AWS_LOGF_ERROR(AWS_LS_S3_GENERAL, "CopyRequest is missing headers");
        return NULL;
    }

    struct aws_byte_cursor source_header;
    const struct aws_byte_cursor copy_source_header = AWS_BYTE_CUR_INIT_FROM_STRING_LITERAL("x-amz-copy-source");
    if (aws_http_headers_get(headers, copy_source_header, &source_header) != AWS_OP_SUCCESS) {
        AWS_LOGF_ERROR(AWS_LS_S3_GENERAL, "CopyRequest is missing the x-amz-copy-source header");
        return NULL;
    }
    struct aws_byte_cursor host;
    if (aws_http_headers_get(headers, g_host_header_name, &host) != AWS_OP_SUCCESS) {
        AWS_LOGF_ERROR(AWS_LS_S3_GENERAL, "CopyRequest is missing the Host header");
        return NULL;
    }

    struct aws_byte_cursor request_path = source_header;

    /* Skip optional leading slash. */
    if (aws_byte_cursor_starts_with(&request_path, &s_slash_char)) {
        aws_byte_cursor_advance(&request_path, 1);
    }

    /* From this point forward, the format is {bucket}/{key} - split
    components.*/

    struct aws_byte_cursor source_bucket = {0};

    if (aws_byte_cursor_next_split(&request_path, '/', &source_bucket)) {
        aws_byte_cursor_advance(&request_path, source_bucket.len);
    }

    if (source_bucket.len == 0 || request_path.len == 0) {
        AWS_LOGF_ERROR(
            AWS_LS_S3_GENERAL,
            "CopyRequest x-amz-copy-source header does not follow expected bucket/key format: " PRInSTR,
            AWS_BYTE_CURSOR_PRI(source_header));
        goto error_cleanup;
    }

    if (aws_byte_buf_init_copy_from_cursor(&head_object_host_header, allocator, source_bucket)) {
        goto error_cleanup;
    }

    /* Reuse the domain name from the original Host header for the HEAD request.
     * TODO: following code works by replacing bucket name in the host with the
     * source bucket name. this only works for virtual host endpoints and has a
     * slew of other issues, like not supporting source in a different region.
     * This covers common case, but we need to rethink how we can support all
     * cases in general.
     */
    struct aws_byte_cursor domain_name;
    const struct aws_byte_cursor dot = aws_byte_cursor_from_c_str(".");
    if (aws_byte_cursor_find_exact(&host, &dot, &domain_name)) {
        AWS_LOGF_ERROR(AWS_LS_S3_GENERAL, "CopyRequest Host header not in FQDN format");
        goto error_cleanup;
    }

    if (aws_byte_buf_append_dynamic(&head_object_host_header, &domain_name)) {
        goto error_cleanup;
    }

    message = aws_http_message_new_request(allocator);
    if (message == NULL) {
        goto error_cleanup;
    }

    if (aws_http_message_set_request_method(message, g_head_method)) {
        goto error_cleanup;
    }

    struct aws_http_header host_header = {
        .name = g_host_header_name,
        .value = aws_byte_cursor_from_buf(&head_object_host_header),
    };
    if (aws_http_message_add_header(message, host_header)) {
        goto error_cleanup;
    }

    if (aws_http_message_set_request_path(message, request_path)) {
        goto error_cleanup;
    }

    aws_byte_buf_clean_up(&head_object_host_header);
    return message;

error_cleanup:
    aws_byte_buf_clean_up(&head_object_host_header);
    aws_http_message_release(message);
    return NULL;
}

static const struct aws_byte_cursor s_complete_payload_begin = AWS_BYTE_CUR_INIT_FROM_STRING_LITERAL(
    "<?xml version=\"1.0\" encoding=\"UTF-8\"?>\n"
    "<CompleteMultipartUpload xmlns=\"http://s3.amazonaws.com/doc/2006-03-01/\">\n");

static const struct aws_byte_cursor s_complete_payload_end =
    AWS_BYTE_CUR_INIT_FROM_STRING_LITERAL("</CompleteMultipartUpload>");

static const struct aws_byte_cursor s_part_section_string_0 = AWS_BYTE_CUR_INIT_FROM_STRING_LITERAL("    <Part>\n"
                                                                                                    "        <ETag>");

static const struct aws_byte_cursor s_part_section_string_1 =
    AWS_BYTE_CUR_INIT_FROM_STRING_LITERAL("</ETag>\n"
                                          "         <PartNumber>");

static const struct aws_byte_cursor s_close_part_number_tag = AWS_BYTE_CUR_INIT_FROM_STRING_LITERAL("</PartNumber>\n");
static const struct aws_byte_cursor s_close_part_tag = AWS_BYTE_CUR_INIT_FROM_STRING_LITERAL("    </Part>\n");
static const struct aws_byte_cursor s_open_start_bracket = AWS_BYTE_CUR_INIT_FROM_STRING_LITERAL("         <");
static const struct aws_byte_cursor s_open_end_bracket = AWS_BYTE_CUR_INIT_FROM_STRING_LITERAL("</");
static const struct aws_byte_cursor s_close_bracket = AWS_BYTE_CUR_INIT_FROM_STRING_LITERAL(">");
static const struct aws_byte_cursor s_close_bracket_new_line = AWS_BYTE_CUR_INIT_FROM_STRING_LITERAL(">\n");
/* Create a complete-multipart message, which includes an XML payload of all completed parts. */
struct aws_http_message *aws_s3_complete_multipart_message_new(
    struct aws_allocator *allocator,
    struct aws_http_message *base_message,
    struct aws_byte_buf *body_buffer,
    const struct aws_string *upload_id,
    const struct aws_array_list *parts,
    const struct checksum_config_impl *checksum_config) {
    AWS_PRECONDITION(allocator);
    AWS_PRECONDITION(base_message);
    AWS_PRECONDITION(body_buffer);
    AWS_PRECONDITION(upload_id);
    AWS_PRECONDITION(parts);

    struct aws_byte_cursor mpu_algorithm_checksum_name;
    AWS_ZERO_STRUCT(mpu_algorithm_checksum_name);
    struct aws_http_message *message = NULL;
<<<<<<< HEAD
    bool set_checksums = checksum_config && checksum_config->location != AWS_SCL_NONE;
    const struct aws_http_headers *initial_message_headers = aws_http_message_get_headers(base_message);
    AWS_ASSERT(initial_message_headers);
    if (set_checksums) {
        mpu_algorithm_checksum_name = aws_get_completed_part_name_from_algorithm(checksum_config->checksum_algorithm);
=======

    if (checksum_config && checksum_config->location != AWS_SCL_NONE) {
        mpu_algorithm_checksum_name =
            aws_get_completed_part_name_from_checksum_algorithm(checksum_config->checksum_algorithm);
>>>>>>> 529e02d8
        message = aws_s3_message_util_copy_http_message_no_body_filter_headers(
            allocator,
            base_message,
            g_s3_complete_multipart_upload_with_checksum_excluded_headers,
            AWS_ARRAY_SIZE(g_s3_complete_multipart_upload_with_checksum_excluded_headers),
            true /*exclude_x_amz_meta*/);

    } else {
        message = aws_s3_message_util_copy_http_message_no_body_filter_headers(
            allocator,
            base_message,
            g_s3_complete_multipart_upload_excluded_headers,
            AWS_ARRAY_SIZE(g_s3_complete_multipart_upload_excluded_headers),
            true /*exclude_x_amz_meta*/);
    }

    struct aws_http_headers *headers = NULL;

    if (message == NULL) {
        goto error_clean_up;
    }

    if (aws_s3_message_util_set_multipart_request_path(allocator, upload_id, 0, false, message)) {
        goto error_clean_up;
    }

    aws_http_message_set_request_method(message, g_post_method);

    headers = aws_http_message_get_headers(message);

    if (headers == NULL) {
        goto error_clean_up;
    }
    if (set_checksums && checksum_config->full_object_checksum) {
        /* Set the full object checksum header. */
        AWS_ASSERT(checksum_config->checksum_algorithm != AWS_SCA_NONE);
        if (aws_http_headers_set(
                headers,
                *aws_get_http_header_name_from_algorithm(checksum_config->checksum_algorithm),
                aws_byte_cursor_from_buf(checksum_config->full_object_checksum))) {
            goto error_clean_up;
        }
        if (checksum_config->full_object_checksum != NULL) {
            /* Request S3 to store the full object checksum as it's set from user. */
            if (aws_http_headers_set(headers, s_checksum_type_header, s_checksum_type_full_object)) {
                goto error_clean_up;
            }
        }
    }
    struct aws_byte_cursor content_length_cursor;
    if (aws_http_headers_get(initial_message_headers, g_content_length_header_name, &content_length_cursor) ==
        AWS_OP_SUCCESS) {
        /* Set content-length from base message as x-amz-mp-object-size. */
        if (aws_http_headers_set(headers, aws_byte_cursor_from_c_str("x-amz-mp-object-size"), content_length_cursor)) {
            goto error_clean_up;
        }
    }

    /* Create XML payload with all the etags of finished parts */
    {
        aws_byte_buf_reset(body_buffer, false);

        if (aws_byte_buf_append_dynamic(body_buffer, &s_complete_payload_begin)) {
            goto error_clean_up;
        }

        for (size_t part_index = 0; part_index < aws_array_list_length(parts); ++part_index) {
            struct aws_s3_mpu_part_info *part = NULL;

            aws_array_list_get_at(parts, &part, part_index);
            AWS_FATAL_ASSERT(part != NULL);

            if (aws_byte_buf_append_dynamic(body_buffer, &s_part_section_string_0)) {
                goto error_clean_up;
            }

            struct aws_byte_cursor etag_byte_cursor = aws_byte_cursor_from_string(part->etag);

            if (aws_byte_buf_append_dynamic(body_buffer, &etag_byte_cursor)) {
                goto error_clean_up;
            }

            if (aws_byte_buf_append_dynamic(body_buffer, &s_part_section_string_1)) {
                goto error_clean_up;
            }

            char part_number_buffer[32] = "";
            int part_number = (int)(part_index + 1);
            int part_number_num_char = snprintf(part_number_buffer, sizeof(part_number_buffer), "%d", part_number);
            struct aws_byte_cursor part_number_byte_cursor =
                aws_byte_cursor_from_array(part_number_buffer, part_number_num_char);

            if (aws_byte_buf_append_dynamic(body_buffer, &part_number_byte_cursor)) {
                goto error_clean_up;
            }

            if (aws_byte_buf_append_dynamic(body_buffer, &s_close_part_number_tag)) {
                goto error_clean_up;
            }

            if (mpu_algorithm_checksum_name.len) {
                struct aws_byte_cursor checksum = aws_byte_cursor_from_buf(&part->checksum_base64);

                if (aws_byte_buf_append_dynamic(body_buffer, &s_open_start_bracket)) {
                    goto error_clean_up;
                }
                if (aws_byte_buf_append_dynamic(body_buffer, &mpu_algorithm_checksum_name)) {
                    goto error_clean_up;
                }
                if (aws_byte_buf_append_dynamic(body_buffer, &s_close_bracket)) {
                    goto error_clean_up;
                }
                if (aws_byte_buf_append_dynamic(body_buffer, &checksum)) {
                    goto error_clean_up;
                }
                if (aws_byte_buf_append_dynamic(body_buffer, &s_open_end_bracket)) {
                    goto error_clean_up;
                }
                if (aws_byte_buf_append_dynamic(body_buffer, &mpu_algorithm_checksum_name)) {
                    goto error_clean_up;
                }
                if (aws_byte_buf_append_dynamic(body_buffer, &s_close_bracket_new_line)) {
                    goto error_clean_up;
                }
            }
            if (aws_byte_buf_append_dynamic(body_buffer, &s_close_part_tag)) {
                goto error_clean_up;
            }
        }

        if (aws_byte_buf_append_dynamic(body_buffer, &s_complete_payload_end)) {
            goto error_clean_up;
        }

        AWS_LOGF_ERROR(AWS_LS_S3_GENERAL, "XXX complete MPU body: " PRInSTR "\n", AWS_BYTE_BUF_PRI(*body_buffer));
        aws_s3_message_util_assign_body(
            allocator, body_buffer, message, NULL /* checksum_config */, NULL /* out_checksum */);
    }

    return message;

error_clean_up:

    AWS_LOGF_ERROR(AWS_LS_S3_GENERAL, "Could not create complete multipart message");

    if (message != NULL) {
        aws_http_message_release(message);
        message = NULL;
    }

    return NULL;
}

struct aws_http_message *aws_s3_abort_multipart_upload_message_new(
    struct aws_allocator *allocator,
    struct aws_http_message *base_message,
    const struct aws_string *upload_id) {

    struct aws_http_message *message = aws_s3_message_util_copy_http_message_no_body_filter_headers(
        allocator,
        base_message,
        g_s3_abort_multipart_upload_excluded_headers,
        AWS_ARRAY_SIZE(g_s3_abort_multipart_upload_excluded_headers),
        true /*exclude_x_amz_meta*/);

    if (aws_s3_message_util_set_multipart_request_path(allocator, upload_id, 0, false, message)) {
        goto error_clean_up;
    }
    aws_http_message_set_request_method(message, g_delete_method);

    return message;

error_clean_up:

    AWS_LOGF_ERROR(AWS_LS_S3_GENERAL, "Could not create abort multipart upload message");

    if (message != NULL) {
        aws_http_message_release(message);
        message = NULL;
    }

    return NULL;
}

/**
 * Calculate the in memory checksum based on the checksum config. Initialize and set the out_checksum to the encoded
 * checksum result
 */
static int s_calculate_in_memory_checksum_helper(
    struct aws_allocator *allocator,
    struct aws_byte_cursor data,
    const struct checksum_config_impl *checksum_config,
    struct aws_byte_buf *out_checksum) {
    AWS_ASSERT(checksum_config->checksum_algorithm != AWS_SCA_NONE);
    AWS_ASSERT(out_checksum != NULL);
    AWS_ZERO_STRUCT(*out_checksum);

    int ret_code = AWS_OP_ERR;
    size_t digest_size = aws_get_digest_size_from_checksum_algorithm(checksum_config->checksum_algorithm);
    size_t encoded_checksum_len = 0;
    if (aws_base64_compute_encoded_len(digest_size, &encoded_checksum_len)) {
        return AWS_OP_ERR;
    }

    aws_byte_buf_init(out_checksum, allocator, encoded_checksum_len);

    struct aws_byte_buf raw_checksum;
    aws_byte_buf_init(&raw_checksum, allocator, digest_size);

    if (aws_checksum_compute(allocator, checksum_config->checksum_algorithm, &data, &raw_checksum)) {
        goto done;
    }
    struct aws_byte_cursor raw_checksum_cursor = aws_byte_cursor_from_buf(&raw_checksum);
    if (aws_base64_encode(&raw_checksum_cursor, out_checksum)) {
        goto done;
    }

    ret_code = AWS_OP_SUCCESS;
done:
    if (ret_code) {
        aws_byte_buf_clean_up(out_checksum);
    }
    aws_byte_buf_clean_up(&raw_checksum);
    return ret_code;
}

/**
 * Calculate the in memory checksum based on the checksum config.
 * If out_checksum set, initialize and set it to the encoded checksum result.
 * Set the corresponding header in out_message to the encoded checksum result.
 */
static int s_calculate_and_add_checksum_to_header_helper(
    struct aws_allocator *allocator,
    struct aws_byte_cursor data,
    const struct checksum_config_impl *checksum_config,
    struct aws_http_message *out_message,
    struct aws_byte_buf *out_checksum) {
    AWS_ASSERT(checksum_config->checksum_algorithm != AWS_SCA_NONE);
    AWS_ASSERT(out_message != NULL);
    int ret_code = AWS_OP_ERR;

    struct aws_byte_buf local_encoded_checksum_buf;
    struct aws_byte_buf *local_encoded_checksum;
    if (out_checksum == NULL) {
        local_encoded_checksum = &local_encoded_checksum_buf;
    } else {
        local_encoded_checksum = out_checksum;
    }
    AWS_ZERO_STRUCT(*local_encoded_checksum);
    if (s_calculate_in_memory_checksum_helper(allocator, data, checksum_config, local_encoded_checksum)) {
        goto done;
    }

    /* Add the encoded checksum to header. */
    const struct aws_byte_cursor header_name =
        aws_get_http_header_name_from_checksum_algorithm(checksum_config->checksum_algorithm);
    struct aws_byte_cursor encoded_checksum_val = aws_byte_cursor_from_buf(local_encoded_checksum);
    struct aws_http_headers *headers = aws_http_message_get_headers(out_message);
    if (aws_http_headers_set(headers, header_name, encoded_checksum_val)) {
        goto done;
    }

    ret_code = AWS_OP_SUCCESS;
done:
    if (ret_code || out_checksum == NULL) {
        /* In case of error happen or out_checksum is not set, clean up the encoded checksum. Otherwise, the caller will
         * own the encoded checksum. */
        aws_byte_buf_clean_up(local_encoded_checksum);
    }
    return ret_code;
}

/* Assign a buffer to an HTTP message, creating a stream and setting the content-length header */
struct aws_input_stream *aws_s3_message_util_assign_body(
    struct aws_allocator *allocator,
    struct aws_byte_buf *byte_buf,
    struct aws_http_message *out_message,
    const struct checksum_config_impl *checksum_config,
    struct aws_byte_buf *out_checksum) {
    AWS_PRECONDITION(allocator);
    AWS_PRECONDITION(out_message);
    AWS_PRECONDITION(byte_buf);

    struct aws_byte_cursor buffer_byte_cursor = aws_byte_cursor_from_buf(byte_buf);
    struct aws_http_headers *headers = aws_http_message_get_headers(out_message);

    if (headers == NULL) {
        return NULL;
    }

    struct aws_input_stream *input_stream = aws_input_stream_new_from_cursor(allocator, &buffer_byte_cursor);
    struct aws_byte_buf content_encoding_header_buf;
    AWS_ZERO_STRUCT(content_encoding_header_buf);

    if (input_stream == NULL) {
        goto error_clean_up;
    }

    if (checksum_config) {
        if (checksum_config->location == AWS_SCL_TRAILER) {
            /* aws-chunked encode the payload and add related headers */

            /* set Content-Encoding header. If the header already exists, append the exisiting value to aws-chunked
             * We already made sure that the existing value is not 'aws_chunked' in 'aws_s3_client_make_meta_request'
             * function.
             */
            struct aws_byte_cursor content_encoding_header_cursor;
            bool has_content_encoding_header =
                aws_http_headers_get(headers, g_content_encoding_header_name, &content_encoding_header_cursor) ==
                AWS_OP_SUCCESS;
            size_t content_encoding_header_buf_size =
                has_content_encoding_header
                    ? g_content_encoding_header_aws_chunked.len + content_encoding_header_cursor.len + 1
                    : g_content_encoding_header_aws_chunked.len;
            aws_byte_buf_init(&content_encoding_header_buf, allocator, content_encoding_header_buf_size);

            if (has_content_encoding_header) {
                aws_byte_buf_append_dynamic(&content_encoding_header_buf, &content_encoding_header_cursor);
                aws_byte_buf_append_byte_dynamic(&content_encoding_header_buf, ',');
            }
            aws_byte_buf_append_dynamic(&content_encoding_header_buf, &g_content_encoding_header_aws_chunked);

            if (aws_http_headers_set(
                    headers, g_content_encoding_header_name, aws_byte_cursor_from_buf(&content_encoding_header_buf))) {
                goto error_clean_up;
            }

            /* set x-amz-trailer header */
            if (aws_http_headers_set(
                    headers,
                    g_trailer_header_name,
                    aws_get_http_header_name_from_checksum_algorithm(checksum_config->checksum_algorithm))) {
                goto error_clean_up;
            }
            /* set x-amz-decoded-content-length header */
            char decoded_content_length_buffer[64] = "";
            snprintf(
                decoded_content_length_buffer,
                sizeof(decoded_content_length_buffer),
                "%" PRIu64,
                (uint64_t)buffer_byte_cursor.len);
            struct aws_byte_cursor decode_content_length_cursor =
                aws_byte_cursor_from_array(decoded_content_length_buffer, strlen(decoded_content_length_buffer));
            if (aws_http_headers_set(headers, g_decoded_content_length_header_name, decode_content_length_cursor)) {
                goto error_clean_up;
            }
            /* set input stream to chunk stream */
            struct aws_input_stream *chunk_stream =
                aws_chunk_stream_new(allocator, input_stream, checksum_config->checksum_algorithm, out_checksum);
            if (!chunk_stream) {
                goto error_clean_up;
            }
            aws_input_stream_release(input_stream);
            input_stream = chunk_stream;
        } else if (checksum_config->location == AWS_SCL_HEADER) {
            /* Calculate the checksum directly from memory and add it to the header. */
            if (s_calculate_and_add_checksum_to_header_helper(
                    allocator, buffer_byte_cursor, checksum_config, out_message, out_checksum)) {
                goto error_clean_up;
            }

        } else if (checksum_config->checksum_algorithm != AWS_SCA_NONE && out_checksum != NULL) {
            /* In case checksums still wanted, and we can calculate it directly from the buffer in memory to
             * out_checksum */
            if (s_calculate_in_memory_checksum_helper(allocator, buffer_byte_cursor, checksum_config, out_checksum)) {
                goto error_clean_up;
            }
        }
    }
    int64_t stream_length = 0;
    if (aws_input_stream_get_length(input_stream, &stream_length)) {
        goto error_clean_up;
    }
    char content_length_buffer[64] = "";
    snprintf(content_length_buffer, sizeof(content_length_buffer), "%" PRIu64, (uint64_t)stream_length);
    struct aws_byte_cursor content_length_cursor =
        aws_byte_cursor_from_array(content_length_buffer, strlen(content_length_buffer));
    if (aws_http_headers_set(headers, g_content_length_header_name, content_length_cursor)) {
        goto error_clean_up;
    }

    aws_http_message_set_body_stream(out_message, input_stream);
    /* Let the message take the full ownership */
    aws_input_stream_release(input_stream);
    aws_byte_buf_clean_up(&content_encoding_header_buf);
    return input_stream;

error_clean_up:
    AWS_LOGF_ERROR(AWS_LS_S3_CLIENT, "Failed to assign body for s3 request http message, from body buffer .");
    aws_input_stream_release(input_stream);
    aws_byte_buf_clean_up(&content_encoding_header_buf);
    return NULL;
}

<<<<<<< HEAD
=======
bool aws_s3_message_util_check_checksum_header(struct aws_http_message *message) {
    struct aws_http_headers *headers = aws_http_message_get_headers(message);
    for (size_t i = 0; i < AWS_ARRAY_SIZE(s_checksum_algo_priority_list); i++) {
        enum aws_s3_checksum_algorithm algorithm = s_checksum_algo_priority_list[i];
        const struct aws_byte_cursor algorithm_header_name =
            aws_get_http_header_name_from_checksum_algorithm(algorithm);
        if (aws_http_headers_has(headers, algorithm_header_name)) {
            return true;
        }
    }
    return false;
}

>>>>>>> 529e02d8
/* Add a content-md5 header. */
int aws_s3_message_util_add_content_md5_header(
    struct aws_allocator *allocator,
    struct aws_byte_buf *input_buf,
    struct aws_http_message *out_message) {

    AWS_PRECONDITION(out_message);

    /* Compute MD5 */
    struct aws_byte_cursor md5_input = aws_byte_cursor_from_buf(input_buf);
    uint8_t md5_output[AWS_MD5_LEN];
    struct aws_byte_buf md5_output_buf = aws_byte_buf_from_empty_array(md5_output, sizeof(md5_output));
    if (aws_md5_compute(allocator, &md5_input, &md5_output_buf, 0)) {
        return AWS_OP_ERR;
    }

    /* Compute Base64 encoding of MD5 */
    struct aws_byte_cursor base64_input = aws_byte_cursor_from_buf(&md5_output_buf);
    size_t base64_output_size = 0;
    if (aws_base64_compute_encoded_len(md5_output_buf.len, &base64_output_size)) {
        return AWS_OP_ERR;
    }
    struct aws_byte_buf base64_output_buf;
    aws_byte_buf_init(&base64_output_buf, allocator, base64_output_size);
    if (aws_base64_encode(&base64_input, &base64_output_buf)) {
        goto error_clean_up;
    }

    struct aws_http_headers *headers = aws_http_message_get_headers(out_message);
    if (aws_http_headers_set(headers, g_content_md5_header_name, aws_byte_cursor_from_buf(&base64_output_buf))) {
        goto error_clean_up;
    }

    aws_byte_buf_clean_up(&base64_output_buf);
    return AWS_OP_SUCCESS;

error_clean_up:

    aws_byte_buf_clean_up(&base64_output_buf);
    return AWS_OP_ERR;
}

/* Copy an existing HTTP message's headers, method, and path. */
struct aws_http_message *aws_s3_message_util_copy_http_message_no_body_all_headers(
    struct aws_allocator *allocator,
    struct aws_http_message *base_message) {

    return aws_s3_message_util_copy_http_message_no_body_filter_headers(allocator, base_message, NULL, 0, false);
}

struct aws_http_message *aws_s3_message_util_copy_http_message_no_body_filter_headers(
    struct aws_allocator *allocator,
    struct aws_http_message *base_message,
    const struct aws_byte_cursor *excluded_header_array,
    size_t excluded_header_array_size,
    bool exclude_x_amz_meta) {

    AWS_PRECONDITION(allocator);
    AWS_PRECONDITION(base_message);

    struct aws_http_message *message = aws_http_message_new_request(allocator);
    AWS_ASSERT(message);

    struct aws_byte_cursor request_method;
    if (aws_http_message_get_request_method(base_message, &request_method)) {
        AWS_LOGF_ERROR(AWS_LS_S3_CLIENT, "Failed to get request method.");
        goto error_clean_up;
    }

    if (aws_http_message_set_request_method(message, request_method)) {
        goto error_clean_up;
    }

    struct aws_byte_cursor request_path;
    if (aws_http_message_get_request_path(base_message, &request_path)) {
        AWS_LOGF_ERROR(AWS_LS_S3_CLIENT, "Failed to get request path.");
        goto error_clean_up;
    }

    if (aws_http_message_set_request_path(message, request_path)) {
        goto error_clean_up;
    }

    aws_s3_message_util_copy_headers(
        base_message, message, excluded_header_array, excluded_header_array_size, exclude_x_amz_meta);

    return message;

error_clean_up:
    aws_http_message_release(message);
    return NULL;
}

void aws_s3_message_util_copy_headers(
    struct aws_http_message *source_message,
    struct aws_http_message *dest_message,
    const struct aws_byte_cursor *excluded_header_array,
    size_t excluded_header_array_size,
    bool exclude_x_amz_meta) {

    size_t num_headers = aws_http_message_get_header_count(source_message);

    for (size_t header_index = 0; header_index < num_headers; ++header_index) {
        struct aws_http_header header;

        int error = aws_http_message_get_header(source_message, &header, header_index);

        if (excluded_header_array && excluded_header_array_size > 0) {
            bool exclude_header = false;

            for (size_t exclude_index = 0; exclude_index < excluded_header_array_size; ++exclude_index) {
                if (aws_byte_cursor_eq_ignore_case(&header.name, &excluded_header_array[exclude_index])) {
                    exclude_header = true;
                    break;
                }
            }

            if (exclude_header) {
                continue;
            }
        }

        if (exclude_x_amz_meta) {
            if (aws_byte_cursor_starts_with_ignore_case(&header.name, &s_x_amz_meta_prefix)) {
                continue;
            }
        }

        error |= aws_http_message_add_header(dest_message, header);
        (void)error;
        AWS_ASSERT(!error);
    }
}

/* Add a range header.*/
static void s_s3_message_util_add_range_header(
    uint64_t part_range_start,
    uint64_t part_range_end,
    struct aws_http_message *out_message) {
    AWS_PRECONDITION(out_message);

    /* ((2^64)-1 = 20 characters;  2*20 + length-of("bytes=-") < 128) */
    char range_value_buffer[128] = "";
    snprintf(
        range_value_buffer, sizeof(range_value_buffer), "bytes=%" PRIu64 "-%" PRIu64, part_range_start, part_range_end);

    struct aws_http_header range_header;
    AWS_ZERO_STRUCT(range_header);
    range_header.name = g_range_header_name;
    range_header.value = aws_byte_cursor_from_c_str(range_value_buffer);

    struct aws_http_headers *headers = aws_http_message_get_headers(out_message);
    AWS_ASSERT(headers != NULL);

    int erase_result = aws_http_headers_erase(headers, range_header.name);
    AWS_ASSERT(erase_result == AWS_OP_SUCCESS || aws_last_error() == AWS_ERROR_HTTP_HEADER_NOT_FOUND);

    /* Only failed when the header has invalid name, which is impossible here. */
    erase_result = aws_http_message_add_header(out_message, range_header);
    AWS_ASSERT(erase_result == AWS_OP_SUCCESS);
    (void)erase_result;
}

/* Handle setting up the multipart request path for a message. */
int aws_s3_message_util_set_multipart_request_path(
    struct aws_allocator *allocator,
    const struct aws_string *upload_id,
    uint32_t part_number,
    bool append_uploads_suffix,
    struct aws_http_message *message) {

    const struct aws_byte_cursor question_mark = AWS_BYTE_CUR_INIT_FROM_STRING_LITERAL("?");
    const struct aws_byte_cursor ampersand = AWS_BYTE_CUR_INIT_FROM_STRING_LITERAL("&");

    const struct aws_byte_cursor uploads_suffix = AWS_BYTE_CUR_INIT_FROM_STRING_LITERAL("uploads");
    const struct aws_byte_cursor part_number_arg = AWS_BYTE_CUR_INIT_FROM_STRING_LITERAL("partNumber=");
    const struct aws_byte_cursor upload_id_arg = AWS_BYTE_CUR_INIT_FROM_STRING_LITERAL("uploadId=");

    struct aws_byte_buf request_path_buf;
    struct aws_byte_cursor request_path;

    if (aws_http_message_get_request_path(message, &request_path)) {
        return AWS_OP_ERR;
    }

    aws_byte_buf_init(&request_path_buf, allocator, request_path.len);

    if (aws_byte_buf_append_dynamic(&request_path_buf, &request_path)) {
        goto error_clean_up;
    }

    bool has_existing_query_parameters = false;

    for (size_t i = 0; i < request_path.len; ++i) {
        if (request_path.ptr[i] == '?') {
            has_existing_query_parameters = true;
            break;
        }
    }

    if (part_number > 0) {
        if (aws_byte_buf_append_dynamic(
                &request_path_buf, has_existing_query_parameters ? &ampersand : &question_mark)) {
            goto error_clean_up;
        }

        if (aws_byte_buf_append_dynamic(&request_path_buf, &part_number_arg)) {
            goto error_clean_up;
        }

        char part_number_buffer[32] = "";
        snprintf(part_number_buffer, sizeof(part_number_buffer), "%d", part_number);
        struct aws_byte_cursor part_number_cursor =
            aws_byte_cursor_from_array(part_number_buffer, strlen(part_number_buffer));

        if (aws_byte_buf_append_dynamic(&request_path_buf, &part_number_cursor)) {
            goto error_clean_up;
        }

        has_existing_query_parameters = true;
    }

    if (upload_id != NULL) {

        struct aws_byte_cursor upload_id_cursor = aws_byte_cursor_from_string(upload_id);

        if (aws_byte_buf_append_dynamic(
                &request_path_buf, has_existing_query_parameters ? &ampersand : &question_mark)) {
            goto error_clean_up;
        }

        if (aws_byte_buf_append_dynamic(&request_path_buf, &upload_id_arg)) {
            goto error_clean_up;
        }

        if (aws_byte_buf_append_dynamic(&request_path_buf, &upload_id_cursor)) {
            goto error_clean_up;
        }

        has_existing_query_parameters = true;
    }

    if (append_uploads_suffix) {
        if (aws_byte_buf_append_dynamic(
                &request_path_buf, has_existing_query_parameters ? &ampersand : &question_mark)) {
            goto error_clean_up;
        }

        if (aws_byte_buf_append_dynamic(&request_path_buf, &uploads_suffix)) {
            goto error_clean_up;
        }

        has_existing_query_parameters = true;
    }

    struct aws_byte_cursor new_request_path = aws_byte_cursor_from_buf(&request_path_buf);

    if (aws_http_message_set_request_path(message, new_request_path)) {
        goto error_clean_up;
    }

    aws_byte_buf_clean_up(&request_path_buf);
    return AWS_OP_SUCCESS;

error_clean_up:

    aws_byte_buf_clean_up(&request_path_buf);

    return AWS_OP_ERR;
}<|MERGE_RESOLUTION|>--- conflicted
+++ resolved
@@ -298,7 +298,6 @@
             goto error_clean_up;
         }
     }
-<<<<<<< HEAD
     if (checksum_config && checksum_config->location != AWS_SCL_NONE) {
         if (checksum_config->checksum_algorithm) {
             if (aws_http_headers_set(
@@ -313,14 +312,6 @@
             if (aws_http_headers_set(headers, s_checksum_type_header, s_checksum_type_full_object)) {
                 goto error_clean_up;
             }
-=======
-    if (checksum_config && checksum_config->checksum_algorithm && checksum_config->location != AWS_SCL_NONE) {
-        if (aws_http_headers_set(
-                headers,
-                g_checksum_algorithm_header_name,
-                aws_get_checksum_algorithm_name(checksum_config->checksum_algorithm))) {
-            goto error_clean_up;
->>>>>>> 529e02d8
         }
     }
 
@@ -601,18 +592,11 @@
     struct aws_byte_cursor mpu_algorithm_checksum_name;
     AWS_ZERO_STRUCT(mpu_algorithm_checksum_name);
     struct aws_http_message *message = NULL;
-<<<<<<< HEAD
     bool set_checksums = checksum_config && checksum_config->location != AWS_SCL_NONE;
     const struct aws_http_headers *initial_message_headers = aws_http_message_get_headers(base_message);
     AWS_ASSERT(initial_message_headers);
     if (set_checksums) {
         mpu_algorithm_checksum_name = aws_get_completed_part_name_from_algorithm(checksum_config->checksum_algorithm);
-=======
-
-    if (checksum_config && checksum_config->location != AWS_SCL_NONE) {
-        mpu_algorithm_checksum_name =
-            aws_get_completed_part_name_from_checksum_algorithm(checksum_config->checksum_algorithm);
->>>>>>> 529e02d8
         message = aws_s3_message_util_copy_http_message_no_body_filter_headers(
             allocator,
             base_message,
@@ -1007,22 +991,6 @@
     return NULL;
 }
 
-<<<<<<< HEAD
-=======
-bool aws_s3_message_util_check_checksum_header(struct aws_http_message *message) {
-    struct aws_http_headers *headers = aws_http_message_get_headers(message);
-    for (size_t i = 0; i < AWS_ARRAY_SIZE(s_checksum_algo_priority_list); i++) {
-        enum aws_s3_checksum_algorithm algorithm = s_checksum_algo_priority_list[i];
-        const struct aws_byte_cursor algorithm_header_name =
-            aws_get_http_header_name_from_checksum_algorithm(algorithm);
-        if (aws_http_headers_has(headers, algorithm_header_name)) {
-            return true;
-        }
-    }
-    return false;
-}
-
->>>>>>> 529e02d8
 /* Add a content-md5 header. */
 int aws_s3_message_util_add_content_md5_header(
     struct aws_allocator *allocator,
