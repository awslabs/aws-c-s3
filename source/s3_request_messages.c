--- conflicted
+++ resolved
@@ -124,13 +124,8 @@
 struct aws_http_message *aws_s3_ranged_get_object_message_new(
     struct aws_allocator *allocator,
     struct aws_http_message *base_message,
-<<<<<<< HEAD
-    uint32_t part_number,
-    size_t part_size) {
-=======
     uint64_t range_start,
     uint64_t range_end) {
->>>>>>> 39546cf0
     AWS_PRECONDITION(allocator);
     AWS_PRECONDITION(base_message);
 
@@ -140,15 +135,8 @@
         return NULL;
     }
 
-<<<<<<< HEAD
-    if (part_number > 0) {
-        if (s_s3_message_util_add_content_range_header(part_number - 1, part_size, message)) {
-            goto error_clean_up;
-        }
-=======
     if (s_s3_message_util_add_content_range_header(range_start, range_end, message)) {
         goto error_clean_up;
->>>>>>> 39546cf0
     }
 
     return message;
