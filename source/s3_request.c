/**
 * Copyright Amazon.com, Inc. or its affiliates. All Rights Reserved.
 * SPDX-License-Identifier: Apache-2.0.
 */

#include "aws/s3/private/s3_request.h"
#include "aws/s3/private/s3_meta_request_impl.h"
#include "aws/s3/private/s3_util.h"
#include <aws/auth/signable.h>
#include <aws/common/clock.h>
#include <aws/io/stream.h>
#include <aws/s3/s3_client.h>

static void s_s3_request_destroy(void *user_data);

struct aws_s3_request *aws_s3_request_new(
    struct aws_s3_meta_request *meta_request,
    int request_tag,
    enum aws_s3_request_type request_type,
    uint32_t part_number,
    uint32_t flags) {

    AWS_PRECONDITION(meta_request);
    AWS_PRECONDITION(meta_request->allocator);

    struct aws_s3_request *request = aws_mem_calloc(meta_request->allocator, 1, sizeof(struct aws_s3_request));

    aws_ref_count_init(&request->ref_count, request, (aws_simple_completion_callback *)s_s3_request_destroy);

    request->allocator = meta_request->allocator;
    request->meta_request = aws_s3_meta_request_acquire(meta_request);

    request->request_tag = request_tag;
    request->request_type = request_type;

    request->operation_name = aws_s3_request_type_to_operation_name_static_string(request_type);

    request->retry_start_timestamp_ns = -1;
    request->retry_end_timestamp_ns = -1;

    request->part_number = part_number;
    request->record_response_headers = (flags & AWS_S3_REQUEST_FLAG_RECORD_RESPONSE_HEADERS) != 0;
    request->should_allocate_buffer_from_pool = (flags & AWS_S3_REQUEST_FLAG_ALLOCATE_BUFFER_FROM_POOL) != 0;
    request->always_send = (flags & AWS_S3_REQUEST_FLAG_ALWAYS_SEND) != 0;

    request->send_data.metrics = aws_s3_request_metrics_new(request->allocator);

    if (meta_request->fio_opts.should_stream && meta_request->request_body_parallel_stream != NULL) {
        /* The request buffer size should be two times the buffer size to allow one buffer to be read async. */
        request->buffer_size = 2 * g_streaming_buffer_size;
    } else {
        request->buffer_size = meta_request->part_size;
    }

    return request;
}

static void s_populate_metrics_from_message(struct aws_s3_request *request, struct aws_http_message *message) {
    struct aws_byte_cursor out_path;
    AWS_ZERO_STRUCT(out_path);
    int err = aws_http_message_get_request_path(message, &out_path);
    /* If there is no path of the message, it should be a program error. */
    AWS_ASSERT(!err);
    request->send_data.metrics->req_resp_info_metrics.request_path_query =
        aws_string_new_from_cursor(request->send_data.metrics->allocator, &out_path);
    AWS_ASSERT(request->send_data.metrics->req_resp_info_metrics.request_path_query != NULL);

    /* Get the host header value */
    struct aws_byte_cursor host_header_value;
    AWS_ZERO_STRUCT(host_header_value);
    struct aws_http_headers *message_headers = aws_http_message_get_headers(message);
    AWS_ASSERT(message_headers);
    err = aws_http_headers_get(message_headers, g_host_header_name, &host_header_value);
    AWS_ASSERT(!err);
    request->send_data.metrics->req_resp_info_metrics.host_address =
        aws_string_new_from_cursor(request->send_data.metrics->allocator, &host_header_value);
    AWS_ASSERT(request->send_data.metrics->req_resp_info_metrics.host_address != NULL);

    request->send_data.metrics->req_resp_info_metrics.request_type = request->request_type;
    request->send_data.metrics->req_resp_info_metrics.operation_name =
        aws_string_new_from_string(request->send_data.metrics->allocator, request->operation_name);

    /* Copy part range information from request to metrics */
    request->send_data.metrics->part_info_metrics.part_range_start = request->part_range_start;
    request->send_data.metrics->part_info_metrics.part_range_end = request->part_range_end;
    request->send_data.metrics->part_info_metrics.part_number = request->part_number;

    (void)err;
}

void aws_s3_request_setup_send_data(struct aws_s3_request *request, struct aws_http_message *message) {
    AWS_PRECONDITION(request);
    AWS_PRECONDITION(message);

    /* If this is not the first time request is prepared, e.g. this is a retry,
     * send out previous metrics and reinitialize metrics structure.
     */

    if (request->num_times_prepared > 0 && request->send_data.metrics != NULL) {
        /* If there is a metrics from previous attempt, complete it now. */

        struct aws_s3_request_metrics *metric = request->send_data.metrics;
        aws_high_res_clock_get_ticks((uint64_t *)&metric->time_metrics.end_timestamp_ns);
        metric->time_metrics.total_duration_ns =
            metric->time_metrics.end_timestamp_ns - metric->time_metrics.start_timestamp_ns;

        struct aws_s3_meta_request *meta_request = request->meta_request;
        if (meta_request != NULL && meta_request->telemetry_callback != NULL) {

            aws_s3_meta_request_lock_synced_data(meta_request);
            struct aws_s3_meta_request_event event = {.type = AWS_S3_META_REQUEST_EVENT_TELEMETRY};
            event.u.telemetry.metrics = aws_s3_request_metrics_acquire(metric);
            aws_s3_meta_request_add_event_for_delivery_synced(meta_request, &event);
            aws_s3_meta_request_unlock_synced_data(meta_request);
        }

        int64_t first_attempt_start_timestamp_ns = -1;

        /* retain the first attempt timestamp since we should not re-initialize it. */
        first_attempt_start_timestamp_ns = metric->time_metrics.s3_request_first_attempt_start_timestamp_ns;

        request->send_data.metrics = aws_s3_request_metrics_release(metric);
        aws_s3_request_clean_up_send_data(request);

        request->send_data.metrics = aws_s3_request_metrics_new(request->allocator);

        // metrics persisted to the next request
        request->send_data.metrics->crt_info_metrics.retry_attempt = request->num_times_prepared;
        request->send_data.metrics->time_metrics.s3_request_first_attempt_start_timestamp_ns =
            first_attempt_start_timestamp_ns;
    }

    request->send_data.message = message;
    s_populate_metrics_from_message(request, message);
    /* Start the timestamp */
    aws_high_res_clock_get_ticks((uint64_t *)&request->send_data.metrics->time_metrics.start_timestamp_ns);

    /* Set s3 request start timestamp if first attempt*/
    if (request->send_data.metrics->time_metrics.s3_request_first_attempt_start_timestamp_ns == -1) {
        request->send_data.metrics->time_metrics.s3_request_first_attempt_start_timestamp_ns =
            request->send_data.metrics->time_metrics.start_timestamp_ns;
    }

    /* copy delay duration since previous attempt */
    request->send_data.metrics->time_metrics.retry_delay_start_timestamp_ns = request->retry_start_timestamp_ns;
    request->send_data.metrics->time_metrics.retry_delay_end_timestamp_ns = request->retry_end_timestamp_ns;
    if (request->retry_end_timestamp_ns != -1) {
        request->send_data.metrics->time_metrics.retry_delay_duration_ns =
            request->retry_end_timestamp_ns - request->retry_start_timestamp_ns;
    }

    /* set pointer to request */
    request->send_data.metrics->crt_info_metrics.request_ptr = request;

    aws_http_message_acquire(message);
}

static void s_s3_request_clean_up_send_data_message(struct aws_s3_request *request) {
    AWS_PRECONDITION(request);

    request->send_data.metrics = aws_s3_request_metrics_release(request->send_data.metrics);

    struct aws_http_message *message = request->send_data.message;

    if (message == NULL) {
        return;
    }

    request->send_data.message = NULL;
    aws_http_message_release(message);
}

void aws_s3_request_clean_up_send_data(struct aws_s3_request *request) {
    AWS_PRECONDITION(request);
    /* The metrics should be collected and provided to user before reaching here */
    AWS_FATAL_ASSERT(
        request->send_data.metrics == NULL || request->send_data.metrics->time_metrics.start_timestamp_ns == -1);

    s_s3_request_clean_up_send_data_message(request);

    aws_signable_destroy(request->send_data.signable);
    request->send_data.signable = NULL;
    aws_http_headers_release(request->send_data.response_headers);
    request->send_data.response_headers = NULL;
    aws_string_destroy(request->send_data.request_id);
    aws_string_destroy(request->send_data.amz_id_2);

    aws_byte_buf_clean_up(&request->send_data.response_body);

    AWS_ZERO_STRUCT(request->send_data);
}

struct aws_s3_request *aws_s3_request_acquire(struct aws_s3_request *request) {
    if (request != NULL) {
        aws_ref_count_acquire(&request->ref_count);
    }
    return request;
}

struct aws_s3_request *aws_s3_request_release(struct aws_s3_request *request) {
    if (request != NULL) {
        aws_ref_count_release(&request->ref_count);
    }
    return NULL;
}

static void s_s3_request_destroy(void *user_data) {
    struct aws_s3_request *request = user_data;

    if (request == NULL) {
        return;
    }

    aws_s3_request_clean_up_send_data(request);
    aws_byte_buf_clean_up(&request->request_body);
    aws_s3_buffer_ticket_release(request->ticket);
    aws_string_destroy(request->operation_name);
    aws_input_stream_release(request->request_body_stream);
    aws_s3_meta_request_release(request->meta_request);

    aws_mem_release(request->allocator, request);
}

static void s_s3_request_metrics_destroy(void *arg) {
    struct aws_s3_request_metrics *metrics = arg;
    if (metrics == NULL) {
        return;
    }
    aws_http_headers_release(metrics->req_resp_info_metrics.response_headers);
    aws_string_destroy(metrics->req_resp_info_metrics.request_path_query);
    aws_string_destroy(metrics->req_resp_info_metrics.host_address);
    aws_string_destroy(metrics->req_resp_info_metrics.request_id);
    aws_string_destroy(metrics->req_resp_info_metrics.extended_request_id);
    aws_string_destroy(metrics->req_resp_info_metrics.operation_name);
    aws_string_destroy(metrics->crt_info_metrics.ip_address);

    aws_mem_release(metrics->allocator, metrics);
}

struct aws_s3_request_metrics *aws_s3_request_metrics_new(struct aws_allocator *allocator) {

    struct aws_s3_request_metrics *metrics = aws_mem_calloc(allocator, 1, sizeof(struct aws_s3_request_metrics));
    metrics->allocator = allocator;

    metrics->time_metrics.s3_request_first_attempt_start_timestamp_ns = -1;
    metrics->time_metrics.s3_request_last_attempt_end_timestamp_ns = -1;
    metrics->time_metrics.s3_request_total_duration_ns = -1;

    metrics->time_metrics.start_timestamp_ns = -1;
    metrics->time_metrics.end_timestamp_ns = -1;
    metrics->time_metrics.total_duration_ns = -1;

    metrics->time_metrics.send_start_timestamp_ns = -1;
    metrics->time_metrics.send_end_timestamp_ns = -1;
    metrics->time_metrics.sending_duration_ns = -1;

    metrics->time_metrics.receive_start_timestamp_ns = -1;
    metrics->time_metrics.receive_end_timestamp_ns = -1;
    metrics->time_metrics.receiving_duration_ns = -1;

    metrics->time_metrics.sign_start_timestamp_ns = -1;
    metrics->time_metrics.sign_end_timestamp_ns = -1;
    metrics->time_metrics.signing_duration_ns = -1;

    metrics->time_metrics.mem_acquire_start_timestamp_ns = -1;
    metrics->time_metrics.mem_acquire_end_timestamp_ns = -1;
    metrics->time_metrics.mem_acquire_duration_ns = -1;

    metrics->time_metrics.deliver_start_timestamp_ns = -1;
    metrics->time_metrics.deliver_end_timestamp_ns = -1;
    metrics->time_metrics.deliver_duration_ns = -1;

    metrics->time_metrics.conn_acquire_start_timestamp_ns = -1;
    metrics->time_metrics.conn_acquire_end_timestamp_ns = -1;
    metrics->time_metrics.conn_acquire_duration_ns = -1;

    metrics->time_metrics.retry_delay_start_timestamp_ns = -1;
    metrics->time_metrics.retry_delay_end_timestamp_ns = -1;
    metrics->time_metrics.retry_delay_duration_ns = -1;

    metrics->time_metrics.service_call_duration_ns = -1;

    metrics->req_resp_info_metrics.response_status = -1;

    aws_ref_count_init(&metrics->ref_count, metrics, s_s3_request_metrics_destroy); /**/

    return metrics;
}

struct aws_s3_request_metrics *aws_s3_request_metrics_acquire(struct aws_s3_request_metrics *metrics) {
    if (!metrics) {
        return NULL;
    }

    aws_ref_count_acquire(&metrics->ref_count);
    return metrics;
}
struct aws_s3_request_metrics *aws_s3_request_metrics_release(struct aws_s3_request_metrics *metrics) {
    if (metrics != NULL) {
        aws_ref_count_release(&metrics->ref_count);
    }
    return NULL;
}

int aws_s3_request_metrics_get_request_id(
    const struct aws_s3_request_metrics *metrics,
    const struct aws_string **out_request_id) {
    AWS_PRECONDITION(metrics);
    AWS_PRECONDITION(out_request_id);
    if (metrics->req_resp_info_metrics.request_id == NULL) {
        return aws_raise_error(AWS_ERROR_S3_METRIC_DATA_NOT_AVAILABLE);
    }
    *out_request_id = metrics->req_resp_info_metrics.request_id;
    return AWS_OP_SUCCESS;
}

int aws_s3_request_metrics_get_extended_request_id(
    const struct aws_s3_request_metrics *metrics,
    const struct aws_string **out_extended_request_id) {
    AWS_PRECONDITION(metrics);
    AWS_PRECONDITION(out_extended_request_id);
    if (metrics->req_resp_info_metrics.extended_request_id == NULL) {
        return aws_raise_error(AWS_ERROR_S3_METRIC_DATA_NOT_AVAILABLE);
    }
    *out_extended_request_id = metrics->req_resp_info_metrics.extended_request_id;
    return AWS_OP_SUCCESS;
}

void aws_s3_request_metrics_get_start_timestamp_ns(const struct aws_s3_request_metrics *metrics, uint64_t *start_time) {
    AWS_PRECONDITION(metrics);
    AWS_PRECONDITION(start_time);
    *start_time = metrics->time_metrics.start_timestamp_ns;
}

void aws_s3_request_metrics_get_end_timestamp_ns(const struct aws_s3_request_metrics *metrics, uint64_t *end_time) {
    AWS_PRECONDITION(metrics);
    AWS_PRECONDITION(end_time);
    *end_time = metrics->time_metrics.end_timestamp_ns;
}

void aws_s3_request_metrics_get_total_duration_ns(
    const struct aws_s3_request_metrics *metrics,
    uint64_t *total_duration) {
    AWS_PRECONDITION(metrics);
    AWS_PRECONDITION(total_duration);
    *total_duration = metrics->time_metrics.total_duration_ns;
}

int aws_s3_request_metrics_get_send_start_timestamp_ns(
    const struct aws_s3_request_metrics *metrics,
    uint64_t *send_start_time) {
    AWS_PRECONDITION(metrics);
    AWS_PRECONDITION(send_start_time);
    if (metrics->time_metrics.send_start_timestamp_ns < 0) {
        return aws_raise_error(AWS_ERROR_S3_METRIC_DATA_NOT_AVAILABLE);
    }
    *send_start_time = metrics->time_metrics.send_start_timestamp_ns;
    return AWS_OP_SUCCESS;
}

int aws_s3_request_metrics_get_send_end_timestamp_ns(
    const struct aws_s3_request_metrics *metrics,
    uint64_t *send_end_time) {
    AWS_PRECONDITION(metrics);
    AWS_PRECONDITION(send_end_time);
    if (metrics->time_metrics.send_end_timestamp_ns < 0) {
        return aws_raise_error(AWS_ERROR_S3_METRIC_DATA_NOT_AVAILABLE);
    }
    *send_end_time = metrics->time_metrics.send_end_timestamp_ns;
    return AWS_OP_SUCCESS;
}

int aws_s3_request_metrics_get_sending_duration_ns(
    const struct aws_s3_request_metrics *metrics,
    uint64_t *sending_duration) {
    AWS_PRECONDITION(metrics);
    AWS_PRECONDITION(sending_duration);
    if (metrics->time_metrics.sending_duration_ns < 0) {
        return aws_raise_error(AWS_ERROR_S3_METRIC_DATA_NOT_AVAILABLE);
    }
    *sending_duration = metrics->time_metrics.sending_duration_ns;
    return AWS_OP_SUCCESS;
}

int aws_s3_request_metrics_get_receive_start_timestamp_ns(
    const struct aws_s3_request_metrics *metrics,
    uint64_t *receive_start_time) {
    AWS_PRECONDITION(metrics);
    AWS_PRECONDITION(receive_start_time);
    if (metrics->time_metrics.receive_start_timestamp_ns < 0) {
        return aws_raise_error(AWS_ERROR_S3_METRIC_DATA_NOT_AVAILABLE);
    }
    *receive_start_time = metrics->time_metrics.receive_start_timestamp_ns;
    return AWS_OP_SUCCESS;
}

int aws_s3_request_metrics_get_receive_end_timestamp_ns(
    const struct aws_s3_request_metrics *metrics,
    uint64_t *receive_end_time) {
    AWS_PRECONDITION(metrics);
    AWS_PRECONDITION(receive_end_time);
    if (metrics->time_metrics.receive_end_timestamp_ns < 0) {
        return aws_raise_error(AWS_ERROR_S3_METRIC_DATA_NOT_AVAILABLE);
    }
    *receive_end_time = metrics->time_metrics.receive_end_timestamp_ns;
    return AWS_OP_SUCCESS;
}

int aws_s3_request_metrics_get_receiving_duration_ns(
    const struct aws_s3_request_metrics *metrics,
    uint64_t *receiving_duration) {
    AWS_PRECONDITION(metrics);
    AWS_PRECONDITION(receiving_duration);
    if (metrics->time_metrics.receiving_duration_ns < 0) {
        return aws_raise_error(AWS_ERROR_S3_METRIC_DATA_NOT_AVAILABLE);
    }
    *receiving_duration = metrics->time_metrics.receiving_duration_ns;
    return AWS_OP_SUCCESS;
}

int aws_s3_request_metrics_get_sign_start_timestamp_ns(
    const struct aws_s3_request_metrics *metrics,
    uint64_t *out_signing_start_time) {
    AWS_PRECONDITION(metrics);
    AWS_PRECONDITION(out_signing_start_time);
    if (metrics->time_metrics.sign_start_timestamp_ns < 0) {
        return aws_raise_error(AWS_ERROR_S3_METRIC_DATA_NOT_AVAILABLE);
    }
    *out_signing_start_time = metrics->time_metrics.sign_start_timestamp_ns;
    return AWS_OP_SUCCESS;
}

int aws_s3_request_metrics_get_sign_end_timestamp_ns(
    const struct aws_s3_request_metrics *metrics,
    uint64_t *out_signing_end_time) {
    AWS_PRECONDITION(metrics);
    AWS_PRECONDITION(out_signing_end_time);
    if (metrics->time_metrics.sign_end_timestamp_ns < 0) {
        return aws_raise_error(AWS_ERROR_S3_METRIC_DATA_NOT_AVAILABLE);
    }
    *out_signing_end_time = metrics->time_metrics.sign_end_timestamp_ns;
    return AWS_OP_SUCCESS;
}

int aws_s3_request_metrics_get_signing_duration_ns(
    const struct aws_s3_request_metrics *metrics,
    uint64_t *out_signing_duration) {
    AWS_PRECONDITION(metrics);
    AWS_PRECONDITION(out_signing_duration);
    if (metrics->time_metrics.signing_duration_ns < 0) {
        return aws_raise_error(AWS_ERROR_S3_METRIC_DATA_NOT_AVAILABLE);
    }
    *out_signing_duration = metrics->time_metrics.signing_duration_ns;
    return AWS_OP_SUCCESS;
}

int aws_s3_request_metrics_get_mem_acquire_start_timestamp_ns(
    const struct aws_s3_request_metrics *metrics,
    uint64_t *out_mem_acquire_start_time) {
    AWS_PRECONDITION(metrics);
    AWS_PRECONDITION(out_mem_acquire_start_time);
    if (metrics->time_metrics.mem_acquire_start_timestamp_ns < 0) {
        return aws_raise_error(AWS_ERROR_S3_METRIC_DATA_NOT_AVAILABLE);
    }
    *out_mem_acquire_start_time = metrics->time_metrics.mem_acquire_start_timestamp_ns;
    return AWS_OP_SUCCESS;
}

int aws_s3_request_metrics_get_mem_acquire_end_timestamp_ns(
    const struct aws_s3_request_metrics *metrics,
    uint64_t *out_mem_acquire_end_time) {
    AWS_PRECONDITION(metrics);
    AWS_PRECONDITION(out_mem_acquire_end_time);
    if (metrics->time_metrics.mem_acquire_end_timestamp_ns < 0) {
        return aws_raise_error(AWS_ERROR_S3_METRIC_DATA_NOT_AVAILABLE);
    }
    *out_mem_acquire_end_time = metrics->time_metrics.mem_acquire_end_timestamp_ns;
    return AWS_OP_SUCCESS;
}

int aws_s3_request_metrics_get_mem_acquire_duration_ns(
    const struct aws_s3_request_metrics *metrics,
    uint64_t *out_mem_acquire_duration) {
    AWS_PRECONDITION(metrics);
    AWS_PRECONDITION(out_mem_acquire_duration);
    if (metrics->time_metrics.mem_acquire_duration_ns < 0) {
        return aws_raise_error(AWS_ERROR_S3_METRIC_DATA_NOT_AVAILABLE);
    }
    *out_mem_acquire_duration = metrics->time_metrics.mem_acquire_duration_ns;
    return AWS_OP_SUCCESS;
}

int aws_s3_request_metrics_get_delivery_start_timestamp_ns(
    const struct aws_s3_request_metrics *metrics,
    uint64_t *out_delivery_start_time) {
    AWS_PRECONDITION(metrics);
    AWS_PRECONDITION(out_delivery_start_time);
    if (metrics->time_metrics.deliver_start_timestamp_ns < 0) {
        return aws_raise_error(AWS_ERROR_S3_METRIC_DATA_NOT_AVAILABLE);
    }
    *out_delivery_start_time = metrics->time_metrics.deliver_start_timestamp_ns;
    return AWS_OP_SUCCESS;
}

int aws_s3_request_metrics_get_delivery_end_timestamp_ns(
    const struct aws_s3_request_metrics *metrics,
    uint64_t *out_delivery_end_time) {
    AWS_PRECONDITION(metrics);
    AWS_PRECONDITION(out_delivery_end_time);
    if (metrics->time_metrics.deliver_end_timestamp_ns < 0) {
        return aws_raise_error(AWS_ERROR_S3_METRIC_DATA_NOT_AVAILABLE);
    }
    *out_delivery_end_time = metrics->time_metrics.deliver_end_timestamp_ns;
    return AWS_OP_SUCCESS;
}

int aws_s3_request_metrics_get_delivery_duration_ns(
    const struct aws_s3_request_metrics *metrics,
    uint64_t *out_delivery_duration) {
    AWS_PRECONDITION(metrics);
    AWS_PRECONDITION(out_delivery_duration);
    if (metrics->time_metrics.deliver_duration_ns < 0) {
        return aws_raise_error(AWS_ERROR_S3_METRIC_DATA_NOT_AVAILABLE);
    }
    *out_delivery_duration = metrics->time_metrics.deliver_duration_ns;
    return AWS_OP_SUCCESS;
}

int aws_s3_request_metrics_get_response_status_code(
    const struct aws_s3_request_metrics *metrics,
    int *response_status) {
    AWS_PRECONDITION(metrics);
    AWS_PRECONDITION(response_status);
    if (metrics->req_resp_info_metrics.response_status == -1) {
        return aws_raise_error(AWS_ERROR_S3_METRIC_DATA_NOT_AVAILABLE);
    }
    *response_status = metrics->req_resp_info_metrics.response_status;
    return AWS_OP_SUCCESS;
}

int aws_s3_request_metrics_get_response_headers(
    const struct aws_s3_request_metrics *metrics,
    struct aws_http_headers **response_headers) {
    AWS_PRECONDITION(metrics);
    AWS_PRECONDITION(response_headers);
    if (metrics->req_resp_info_metrics.response_headers == NULL) {
        return aws_raise_error(AWS_ERROR_S3_METRIC_DATA_NOT_AVAILABLE);
    }
    *response_headers = metrics->req_resp_info_metrics.response_headers;
    return AWS_OP_SUCCESS;
}

void aws_s3_request_metrics_get_request_path_query(
    const struct aws_s3_request_metrics *metrics,
    const struct aws_string **request_path_query) {
    AWS_PRECONDITION(metrics);
    AWS_PRECONDITION(request_path_query);
    *request_path_query = metrics->req_resp_info_metrics.request_path_query;
}

void aws_s3_request_metrics_get_host_address(
    const struct aws_s3_request_metrics *metrics,
    const struct aws_string **host_address) {
    AWS_PRECONDITION(metrics);
    AWS_PRECONDITION(host_address);
    *host_address = metrics->req_resp_info_metrics.host_address;
}

int aws_s3_request_metrics_get_ip_address(
    const struct aws_s3_request_metrics *metrics,
    const struct aws_string **ip_address) {
    AWS_PRECONDITION(metrics);
    AWS_PRECONDITION(ip_address);
    if (metrics->crt_info_metrics.ip_address == NULL) {
        return aws_raise_error(AWS_ERROR_S3_METRIC_DATA_NOT_AVAILABLE);
    }
    *ip_address = metrics->crt_info_metrics.ip_address;
    return AWS_OP_SUCCESS;
}

int aws_s3_request_metrics_get_connection_id(const struct aws_s3_request_metrics *metrics, size_t *connection_ptr) {
    AWS_PRECONDITION(metrics);
    AWS_PRECONDITION(connection_ptr);
    if (metrics->crt_info_metrics.connection_ptr == NULL) {
        return aws_raise_error(AWS_ERROR_S3_METRIC_DATA_NOT_AVAILABLE);
    }
    *connection_ptr = (size_t)metrics->crt_info_metrics.connection_ptr;
    return AWS_OP_SUCCESS;
}

int aws_s3_request_metrics_get_request_ptr(const struct aws_s3_request_metrics *metrics, size_t *out_request_ptr) {
    AWS_PRECONDITION(metrics);
    AWS_PRECONDITION(out_request_ptr);
    *out_request_ptr = (size_t)metrics->crt_info_metrics.request_ptr;
    return AWS_OP_SUCCESS;
}

int aws_s3_request_metrics_get_thread_id(const struct aws_s3_request_metrics *metrics, aws_thread_id_t *thread_id) {
    AWS_PRECONDITION(metrics);
    AWS_PRECONDITION(thread_id);
    if (metrics->crt_info_metrics.thread_id == 0) {
        return aws_raise_error(AWS_ERROR_S3_METRIC_DATA_NOT_AVAILABLE);
    }
    *thread_id = metrics->crt_info_metrics.thread_id;
    return AWS_OP_SUCCESS;
}

int aws_s3_request_metrics_get_request_stream_id(const struct aws_s3_request_metrics *metrics, uint32_t *stream_id) {
    AWS_PRECONDITION(metrics);
    AWS_PRECONDITION(stream_id);
    if (metrics->crt_info_metrics.stream_id == 0) {
        return aws_raise_error(AWS_ERROR_S3_METRIC_DATA_NOT_AVAILABLE);
    }
    *stream_id = metrics->crt_info_metrics.stream_id;
    return AWS_OP_SUCCESS;
}

int aws_s3_request_metrics_get_operation_name(
    const struct aws_s3_request_metrics *metrics,
    const struct aws_string **out_operation_name) {
    AWS_PRECONDITION(metrics);
    AWS_PRECONDITION(out_operation_name);
    if (metrics->req_resp_info_metrics.operation_name == NULL) {
        return aws_raise_error(AWS_ERROR_S3_METRIC_DATA_NOT_AVAILABLE);
    }
    *out_operation_name = metrics->req_resp_info_metrics.operation_name;
    return AWS_OP_SUCCESS;
}

void aws_s3_request_metrics_get_request_type(
    const struct aws_s3_request_metrics *metrics,
    enum aws_s3_request_type *out_request_type) {
    AWS_PRECONDITION(metrics);
    AWS_PRECONDITION(out_request_type);
    *out_request_type = metrics->req_resp_info_metrics.request_type;
}

int aws_s3_request_metrics_get_error_code(const struct aws_s3_request_metrics *metrics) {
    AWS_PRECONDITION(metrics);
    return metrics->crt_info_metrics.error_code;
}

uint32_t aws_s3_request_metrics_get_retry_attempt(const struct aws_s3_request_metrics *metrics) {
    AWS_PRECONDITION(metrics);
    return metrics->crt_info_metrics.retry_attempt;
}

<<<<<<< HEAD
void aws_s3_request_metrics_get_part_range_start(
    const struct aws_s3_request_metrics *metrics,
    uint64_t *out_part_range_start) {
    AWS_PRECONDITION(metrics);
    AWS_PRECONDITION(out_part_range_start);
    *out_part_range_start = metrics->part_info_metrics.part_range_start;
}

void aws_s3_request_metrics_get_part_range_end(
    const struct aws_s3_request_metrics *metrics,
    uint64_t *out_part_range_end) {
    AWS_PRECONDITION(metrics);
    AWS_PRECONDITION(out_part_range_end);
    *out_part_range_end = metrics->part_info_metrics.part_range_end;
}

void aws_s3_request_metrics_get_part_number(const struct aws_s3_request_metrics *metrics, uint32_t *out_part_number) {
    AWS_PRECONDITION(metrics);
    AWS_PRECONDITION(out_part_number);
    *out_part_number = metrics->part_info_metrics.part_number;
}

bool aws_s3_request_metrics_get_memory_allocated_from_pool(const struct aws_s3_request_metrics *metrics) {
    AWS_PRECONDITION(metrics);
    return metrics->crt_info_metrics.memory_allocated_from_pool;
=======
void aws_s3_request_metrics_get_s3_request_first_attempt_start_timestamp_ns(
    const struct aws_s3_request_metrics *metrics,
    uint64_t *out_s3_request_first_attempt_start_time) {
    AWS_PRECONDITION(metrics);
    AWS_PRECONDITION(out_s3_request_first_attempt_start_time);
    *out_s3_request_first_attempt_start_time = metrics->time_metrics.s3_request_first_attempt_start_timestamp_ns;
}

int aws_s3_request_metrics_get_s3_request_last_attempt_end_timestamp_ns(
    const struct aws_s3_request_metrics *metrics,
    uint64_t *out_s3_request_last_attempt_end_time) {
    AWS_PRECONDITION(metrics);
    AWS_PRECONDITION(out_s3_request_last_attempt_end_time);
    if (metrics->time_metrics.s3_request_last_attempt_end_timestamp_ns < 0) {
        return aws_raise_error(AWS_ERROR_S3_METRIC_DATA_NOT_AVAILABLE);
    }
    *out_s3_request_last_attempt_end_time = metrics->time_metrics.s3_request_last_attempt_end_timestamp_ns;
    return AWS_OP_SUCCESS;
}

int aws_s3_request_metrics_get_s3_request_total_duration_ns(
    const struct aws_s3_request_metrics *metrics,
    uint64_t *out_request_duration) {
    AWS_PRECONDITION(metrics);
    AWS_PRECONDITION(out_request_duration);
    if (metrics->time_metrics.s3_request_total_duration_ns < 0) {
        return aws_raise_error(AWS_ERROR_S3_METRIC_DATA_NOT_AVAILABLE);
    }
    *out_request_duration = metrics->time_metrics.s3_request_total_duration_ns;
    return AWS_OP_SUCCESS;
}

int aws_s3_request_metrics_get_conn_acquire_start_timestamp_ns(
    const struct aws_s3_request_metrics *metrics,
    uint64_t *out_conn_acquire_start_time) {
    AWS_PRECONDITION(metrics);
    AWS_PRECONDITION(out_conn_acquire_start_time);
    if (metrics->time_metrics.conn_acquire_start_timestamp_ns < 0) {
        return aws_raise_error(AWS_ERROR_S3_METRIC_DATA_NOT_AVAILABLE);
    }
    *out_conn_acquire_start_time = metrics->time_metrics.conn_acquire_start_timestamp_ns;
    return AWS_OP_SUCCESS;
}

int aws_s3_request_metrics_get_conn_acquire_end_timestamp_ns(
    const struct aws_s3_request_metrics *metrics,
    uint64_t *out_conn_acquire_end_time) {
    AWS_PRECONDITION(metrics);
    AWS_PRECONDITION(out_conn_acquire_end_time);
    if (metrics->time_metrics.conn_acquire_end_timestamp_ns < 0) {
        return aws_raise_error(AWS_ERROR_S3_METRIC_DATA_NOT_AVAILABLE);
    }
    *out_conn_acquire_end_time = metrics->time_metrics.conn_acquire_end_timestamp_ns;
    return AWS_OP_SUCCESS;
}

int aws_s3_request_metrics_get_conn_acquire_duration_ns(
    const struct aws_s3_request_metrics *metrics,
    uint64_t *out_conn_acquire_duration) {
    AWS_PRECONDITION(metrics);
    AWS_PRECONDITION(out_conn_acquire_duration);
    if (metrics->time_metrics.conn_acquire_duration_ns < 0) {
        return aws_raise_error(AWS_ERROR_S3_METRIC_DATA_NOT_AVAILABLE);
    }
    *out_conn_acquire_duration = metrics->time_metrics.conn_acquire_duration_ns;
    return AWS_OP_SUCCESS;
}

int aws_s3_request_metrics_get_retry_delay_start_timestamp_ns(
    const struct aws_s3_request_metrics *metrics,
    uint64_t *out_retry_delay_start_time) {
    AWS_PRECONDITION(metrics);
    AWS_PRECONDITION(out_retry_delay_start_time);
    if (metrics->time_metrics.retry_delay_start_timestamp_ns < 0) {
        return aws_raise_error(AWS_ERROR_S3_METRIC_DATA_NOT_AVAILABLE);
    }
    *out_retry_delay_start_time = metrics->time_metrics.retry_delay_start_timestamp_ns;
    return AWS_OP_SUCCESS;
}

int aws_s3_request_metrics_get_retry_delay_end_timestamp_ns(
    const struct aws_s3_request_metrics *metrics,
    uint64_t *out_retry_delay_end_time) {
    AWS_PRECONDITION(metrics);
    AWS_PRECONDITION(out_retry_delay_end_time);
    if (metrics->time_metrics.retry_delay_end_timestamp_ns < 0) {
        return aws_raise_error(AWS_ERROR_S3_METRIC_DATA_NOT_AVAILABLE);
    }
    *out_retry_delay_end_time = metrics->time_metrics.retry_delay_end_timestamp_ns;
    return AWS_OP_SUCCESS;
}

int aws_s3_request_metrics_get_retry_delay_duration_ns(
    const struct aws_s3_request_metrics *metrics,
    uint64_t *out_retry_delay_duration) {
    AWS_PRECONDITION(metrics);
    AWS_PRECONDITION(out_retry_delay_duration);
    if (metrics->time_metrics.retry_delay_duration_ns < 0) {
        return aws_raise_error(AWS_ERROR_S3_METRIC_DATA_NOT_AVAILABLE);
    }
    *out_retry_delay_duration = metrics->time_metrics.retry_delay_duration_ns;
    return AWS_OP_SUCCESS;
}

int aws_s3_request_metrics_get_service_call_duration_ns(
    const struct aws_s3_request_metrics *metrics,
    uint64_t *out_service_call_duration) {
    AWS_PRECONDITION(metrics);
    AWS_PRECONDITION(out_service_call_duration);
    if (metrics->time_metrics.service_call_duration_ns < 0) {
        return aws_raise_error(AWS_ERROR_S3_METRIC_DATA_NOT_AVAILABLE);
    }
    *out_service_call_duration = metrics->time_metrics.service_call_duration_ns;
    return AWS_OP_SUCCESS;
>>>>>>> 6b380884
}<|MERGE_RESOLUTION|>--- conflicted
+++ resolved
@@ -645,7 +645,6 @@
     return metrics->crt_info_metrics.retry_attempt;
 }
 
-<<<<<<< HEAD
 void aws_s3_request_metrics_get_part_range_start(
     const struct aws_s3_request_metrics *metrics,
     uint64_t *out_part_range_start) {
@@ -671,7 +670,8 @@
 bool aws_s3_request_metrics_get_memory_allocated_from_pool(const struct aws_s3_request_metrics *metrics) {
     AWS_PRECONDITION(metrics);
     return metrics->crt_info_metrics.memory_allocated_from_pool;
-=======
+}
+
 void aws_s3_request_metrics_get_s3_request_first_attempt_start_timestamp_ns(
     const struct aws_s3_request_metrics *metrics,
     uint64_t *out_s3_request_first_attempt_start_time) {
@@ -786,5 +786,4 @@
     }
     *out_service_call_duration = metrics->time_metrics.service_call_duration_ns;
     return AWS_OP_SUCCESS;
->>>>>>> 6b380884
 }