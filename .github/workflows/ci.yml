name: CI

on:
  push:
    branches:
      - '*'
      - '!main'

env:
  BUILDER_VERSION: v0.8.11
  BUILDER_SOURCE: releases
  BUILDER_HOST: https://d19elf31gohf1l.cloudfront.net
  PACKAGE_NAME: aws-c-s3
  LINUX_BASE_IMAGE: ubuntu-16-x64
  RUN: ${{ github.run_id }}-${{ github.run_number }}
  AWS_ACCESS_KEY_ID: ${{ secrets.AWS_ACCESS_KEY_ID }}
  AWS_SECRET_ACCESS_KEY: ${{ secrets.AWS_SECRET_ACCESS_KEY }}
  AWS_DEFAULT_REGION: ${{ secrets.AWS_DEFAULT_REGION }}

jobs:
  linux-compat:
    runs-on: ubuntu-latest
    strategy:
      fail-fast: false
      matrix:
        image:
          - manylinux1-x64
          - manylinux1-x86
          - manylinux2014-x64
          - manylinux2014-x86
    steps:
    - name: Checkout Sources
      uses: actions/checkout@v2
        # We can't use the `uses: docker://image` version yet, GitHub lacks authentication for actions -> packages
    - name: Build ${{ env.PACKAGE_NAME }}
      run: |
        echo "${{ secrets.GITHUB_TOKEN }}" | docker login docker.pkg.github.com -u awslabs --password-stdin
        export DOCKER_IMAGE=docker.pkg.github.com/awslabs/aws-crt-builder/aws-crt-${{ matrix.image }}:${{ env.BUILDER_VERSION }}
        docker pull $DOCKER_IMAGE
        docker run --mount type=bind,source=$(pwd),target=/root/${{ env.PACKAGE_NAME }} --env GITHUB_REF --env AWS_ACCESS_KEY_ID --env AWS_SECRET_ACCESS_KEY --env AWS_DEFAULT_REGION $DOCKER_IMAGE build -p ${{ env.PACKAGE_NAME }} downstream
  al2:
    runs-on: ubuntu-latest
    steps:
    - name: Checkout Sources
      uses: actions/checkout@v2
        # We can't use the `uses: docker://image` version yet, GitHub lacks authentication for actions -> packages
    - name: Build ${{ env.PACKAGE_NAME }} + consumers
      run: |
        echo "${{ secrets.GITHUB_TOKEN }}" | docker login docker.pkg.github.com -u awslabs --password-stdin
        export DOCKER_IMAGE=docker.pkg.github.com/awslabs/aws-crt-builder/aws-crt-al2-x64:${{ env.BUILDER_VERSION }}
        docker pull $DOCKER_IMAGE
        docker run --mount type=bind,source=$(pwd),target=/root/${{ env.PACKAGE_NAME }} --env GITHUB_REF --env AWS_ACCESS_KEY_ID --env AWS_SECRET_ACCESS_KEY --env AWS_DEFAULT_REGION $DOCKER_IMAGE build -p ${{ env.PACKAGE_NAME }} downstream
  clang-compat:
    runs-on: ubuntu-latest
    strategy:
      matrix:
        version: [3, 6, 8, 9, 10, 11]
    steps:
    - name: Checkout Sources
      uses: actions/checkout@v2
        # We can't use the `uses: docker://image` version yet, GitHub lacks authentication for actions -> packages
    - name: Build ${{ env.PACKAGE_NAME }}
      run: |
        echo "${{ secrets.GITHUB_TOKEN }}" | docker login docker.pkg.github.com -u awslabs --password-stdin
        export DOCKER_IMAGE=docker.pkg.github.com/awslabs/aws-crt-builder/aws-crt-${{ env.LINUX_BASE_IMAGE }}:${{ env.BUILDER_VERSION }}
        docker pull $DOCKER_IMAGE
        docker run --mount type=bind,source=$(pwd),target=/root/${{ env.PACKAGE_NAME }} --env GITHUB_REF --env AWS_ACCESS_KEY_ID --env AWS_SECRET_ACCESS_KEY --env AWS_DEFAULT_REGION  $DOCKER_IMAGE build -p ${{ env.PACKAGE_NAME }} --compiler=clang-${{ matrix.version }}
  gcc-compat:
    runs-on: ubuntu-latest
    strategy:
      matrix:
        version: [4.8, 5, 6, 7, 8]
    steps:
    - name: Checkout Sources
      uses: actions/checkout@v2
        # We can't use the `uses: docker://image` version yet, GitHub lacks authentication for actions -> packages
    - name: Build ${{ env.PACKAGE_NAME }}
      run: |
        echo "${{ secrets.GITHUB_TOKEN }}" | docker login docker.pkg.github.com -u awslabs --password-stdin
        export DOCKER_IMAGE=docker.pkg.github.com/awslabs/aws-crt-builder/aws-crt-${{ env.LINUX_BASE_IMAGE }}:${{ env.BUILDER_VERSION }}
        docker pull $DOCKER_IMAGE
        docker run --mount type=bind,source=$(pwd),target=/root/${{ env.PACKAGE_NAME }} --env GITHUB_REF --env AWS_ACCESS_KEY_ID --env AWS_SECRET_ACCESS_KEY --env AWS_DEFAULT_REGION $DOCKER_IMAGE build -p ${{ env.PACKAGE_NAME }} --compiler=gcc-${{ matrix.version }}
  linux-shared-libs:
    runs-on: ubuntu-latest
    steps:
        # We can't use the `uses: docker://image` version yet, GitHub lacks authentication for actions -> packages
    - name: Build ${{ env.PACKAGE_NAME }}
      run: |
        echo "${{ secrets.GITHUB_TOKEN }}" | docker login docker.pkg.github.com -u awslabs --password-stdin
        export DOCKER_IMAGE=docker.pkg.github.com/awslabs/aws-crt-builder/aws-crt-${{ env.LINUX_BASE_IMAGE }}:${{ env.BUILDER_VERSION }}
        docker pull $DOCKER_IMAGE
        docker run --env GITHUB_REF --env AWS_ACCESS_KEY_ID --env AWS_SECRET_ACCESS_KEY --env AWS_DEFAULT_REGION $DOCKER_IMAGE build -p ${{ env.PACKAGE_NAME }} --cmake-extra=-DBUILD_SHARED_LIBS=ON
  windows:
    runs-on: windows-latest
    steps:
    - name: Build ${{ env.PACKAGE_NAME }} + consumers
      run: |
        python -c "from urllib.request import urlretrieve; urlretrieve('${{ env.BUILDER_HOST }}/${{ env.BUILDER_SOURCE }}/${{ env.BUILDER_VERSION }}/builder.pyz?run=${{ env.RUN }}', 'builder.pyz')"
        python builder.pyz build -p ${{ env.PACKAGE_NAME }}
  windows-vc14:
    runs-on: windows-latest
    strategy:
      matrix:
        arch: [x86, x64]
    steps:
    - name: Build ${{ env.PACKAGE_NAME }} + consumers
      run: |
        python -c "from urllib.request import urlretrieve; urlretrieve('${{ env.BUILDER_HOST }}/${{ env.BUILDER_SOURCE }}/${{ env.BUILDER_VERSION }}/builder.pyz?run=${{ env.RUN }}', 'builder.pyz')"
        python builder.pyz build -p ${{ env.PACKAGE_NAME }} --target windows-${{ matrix.arch }} --compiler msvc-14
  windows-shared-libs:
    runs-on: windows-latest
    steps:
    - name: Build ${{ env.PACKAGE_NAME }} + consumers
      run: |
        python -c "from urllib.request import urlretrieve; urlretrieve('${{ env.BUILDER_HOST }}/${{ env.BUILDER_SOURCE }}/${{ env.BUILDER_VERSION }}/builder.pyz?run=${{ env.RUN }}', 'builder.pyz')"
        python builder.pyz build -p ${{ env.PACKAGE_NAME }} --cmake-extra=-DBUILD_SHARED_LIBS=ON
  osx:
    runs-on: macos-latest
    steps:
    - name: Checkout Sources
      uses: actions/checkout@v2
    - name: Build ${{ env.PACKAGE_NAME }} + consumers
      run: |
        python3 -c "from urllib.request import urlretrieve; urlretrieve('${{ env.BUILDER_HOST }}/${{ env.BUILDER_SOURCE }}/${{ env.BUILDER_VERSION }}/builder.pyz?run=${{ env.RUN }}', 'builder')"
        chmod a+x builder
        ./builder build -p ${{ env.PACKAGE_NAME }} downstream
<<<<<<< HEAD

  benchmarks-test:
    runs-on: ubuntu-latest
    steps:
    - name: Checkout Sources
      uses: actions/checkout@v2

    - name: benchmark build+test
      run: |
        cd benchmarks/
        sudo npm install -g aws-cdk
        npm i .
        npm run build
        npm run test
=======
  byo-crypto:
    runs-on: ubuntu-latest
    steps:
        # We can't use the `uses: docker://image` version yet, GitHub lacks authentication for actions -> packages
    - name: Build ${{ env.PACKAGE_NAME }}
      run: |
        echo "${{ secrets.GITHUB_TOKEN }}" | docker login docker.pkg.github.com -u awslabs --password-stdin
        export DOCKER_IMAGE=docker.pkg.github.com/awslabs/aws-crt-builder/aws-crt-${{ env.LINUX_BASE_IMAGE }}:${{ env.BUILDER_VERSION }}
        docker pull $DOCKER_IMAGE
        docker run --mount type=bind,source=$(pwd),target=/root/${{ env.PACKAGE_NAME }} --env GITHUB_REF --env AWS_ACCESS_KEY_ID --env AWS_SECRET_ACCESS_KEY --env AWS_DEFAULT_REGION $DOCKER_IMAGE build -p ${{ env.PACKAGE_NAME }} --cmake-extra=-DBYO_CRYPTO=ON downstream
>>>>>>> 39546cf0
<|MERGE_RESOLUTION|>--- conflicted
+++ resolved
@@ -124,8 +124,6 @@
         python3 -c "from urllib.request import urlretrieve; urlretrieve('${{ env.BUILDER_HOST }}/${{ env.BUILDER_SOURCE }}/${{ env.BUILDER_VERSION }}/builder.pyz?run=${{ env.RUN }}', 'builder')"
         chmod a+x builder
         ./builder build -p ${{ env.PACKAGE_NAME }} downstream
-<<<<<<< HEAD
-
   benchmarks-test:
     runs-on: ubuntu-latest
     steps:
@@ -139,7 +137,6 @@
         npm i .
         npm run build
         npm run test
-=======
   byo-crypto:
     runs-on: ubuntu-latest
     steps:
@@ -149,5 +146,4 @@
         echo "${{ secrets.GITHUB_TOKEN }}" | docker login docker.pkg.github.com -u awslabs --password-stdin
         export DOCKER_IMAGE=docker.pkg.github.com/awslabs/aws-crt-builder/aws-crt-${{ env.LINUX_BASE_IMAGE }}:${{ env.BUILDER_VERSION }}
         docker pull $DOCKER_IMAGE
-        docker run --mount type=bind,source=$(pwd),target=/root/${{ env.PACKAGE_NAME }} --env GITHUB_REF --env AWS_ACCESS_KEY_ID --env AWS_SECRET_ACCESS_KEY --env AWS_DEFAULT_REGION $DOCKER_IMAGE build -p ${{ env.PACKAGE_NAME }} --cmake-extra=-DBYO_CRYPTO=ON downstream
->>>>>>> 39546cf0
+        docker run --mount type=bind,source=$(pwd),target=/root/${{ env.PACKAGE_NAME }} --env GITHUB_REF --env AWS_ACCESS_KEY_ID --env AWS_SECRET_ACCESS_KEY --env AWS_DEFAULT_REGION $DOCKER_IMAGE build -p ${{ env.PACKAGE_NAME }} --cmake-extra=-DBYO_CRYPTO=ON downstream