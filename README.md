## AWS C S3

The AWS-C-S3 library is an asynchronous AWS S3 client focused on maximizing throughput and network utilization.

### Key features:

* **Automatic Request Splitting**: Improves throughput by automatically splitting the request into part-sized chunks and performing parallel uploads/downloads of these chunks over multiple connections. There's a cap on the throughput of single S3 connection, the only way to go faster is multiple parallel connections.
* **Automatic Retries**: Increases resilience by retrying individual failed chunks of a file transfer, eliminating the need to restart transfers from scratch after an intermittent error.
* **DNS Load Balancing**: DNS resolver continuously harvests Amazon S3 IP addresses. When load is spread across the S3 fleet, overall throughput more reliable than if all connections are going to a single IP.
* **Advanced Network Management**: The client incorporates automatic request parallelization, effective timeouts and retries, and efficient connection reuse. This approach helps to maximize throughput and network utilization, and to avoid network overloads.
* **Thread Pools and Async I/O**: Avoids bottlenecks associated with single-thread processing.
* **Parallel Reads**: When uploading a large file from disk, reads from multiple parts of the file in parallel. This is faster than reading the file sequentially from beginning to end.

### Documentation

* [GetObject](docs/GetObject.md): A visual representation of the GetObject request flow.
* [Memory Aware Requests Execution](docs/memory_aware_request_execution.md): An in-depth guide on optimizing memory usage during request executions.

### Configuration

#### Memory Limit

The S3 client uses a buffer pool to manage memory for concurrent transfers. You can control the memory limit in two ways:

1. **Via Configuration** (Recommended): Set `memory_limit_in_bytes` in `aws_s3_client_config`:

```c
   struct aws_s3_client_config config = {
       .memory_limit_in_bytes = GB_TO_BYTES(4), // 4 GiB limit
       // ... other configuration
   };
   ```

2. **Via Environment Variable**: Set the `AWS_CRT_S3_MEMORY_LIMIT_IN_GIB` environment variable:

```bash
   export AWS_CRT_S3_MEMORY_LIMIT_IN_GIB=4  # 4 GiB limit
   ```

**Priority**: The configuration value takes precedence over the environment variable. If `memory_limit_in_bytes` is set to a non-zero value in the config, the environment variable is ignored.

**Default Behavior**: If neither is set (config is 0 and environment variable is not set), the client sets a default memory limit based on the target throughput.

**Notes**:
<<<<<<< HEAD
=======
* The limit applies per client. If multiple clients created, limit will apply to each separately.
>>>>>>> 372ffea3
* The environment variable value must be a valid positive integer representing gigabytes (GiB).
* The value is converted from GiB to bytes internally (1 GiB = 1024³ bytes).
* Invalid values or overflow conditions will cause client creation to fail with `AWS_ERROR_INVALID_ARGUMENT`.

## License

This library is licensed under the Apache 2.0 License.

## Usage

### Building

CMake 3.9+ is required to build.

`<install-path>` must be an absolute path in the following instructions.

#### Linux-Only Dependencies

If you are building on Linux, you will need to build aws-lc and s2n-tls first.

```
git clone git@github.com:aws/aws-lc.git
cmake -S aws-lc -B aws-lc/build -DCMAKE_INSTALL_PREFIX=<install-path>
cmake --build aws-lc/build --target install

git clone git@github.com:aws/s2n-tls.git
cmake -S s2n-tls -B s2n-tls/build -DCMAKE_INSTALL_PREFIX=<install-path> -DCMAKE_PREFIX_PATH=<install-path>
cmake --build s2n-tls/build --target install
```

#### Building aws-c-s3 and Remaining Dependencies

```
git clone git@github.com:awslabs/aws-c-common.git
cmake -S aws-c-common -B aws-c-common/build -DCMAKE_INSTALL_PREFIX=<install-path>
cmake --build aws-c-common/build --target install

git clone git@github.com:awslabs/aws-checksums.git
cmake -S aws-checksums -B aws-checksums/build -DCMAKE_INSTALL_PREFIX=<install-path> -DCMAKE_PREFIX_PATH=<install-path>
cmake --build aws-checksums/build --target install

git clone git@github.com:awslabs/aws-c-cal.git
cmake -S aws-c-cal -B aws-c-cal/build -DCMAKE_INSTALL_PREFIX=<install-path> -DCMAKE_PREFIX_PATH=<install-path>
cmake --build aws-c-cal/build --target install

git clone git@github.com:awslabs/aws-c-io.git
cmake -S aws-c-io -B aws-c-io/build -DCMAKE_INSTALL_PREFIX=<install-path> -DCMAKE_PREFIX_PATH=<install-path>
cmake --build aws-c-io/build --target install

git clone git@github.com:awslabs/aws-c-compression.git
cmake -S aws-c-compression -B aws-c-compression/build -DCMAKE_INSTALL_PREFIX=<install-path> -DCMAKE_PREFIX_PATH=<install-path>
cmake --build aws-c-compression/build --target install

git clone git@github.com:awslabs/aws-c-http.git
cmake -S aws-c-http -B aws-c-http/build -DCMAKE_INSTALL_PREFIX=<install-path> -DCMAKE_PREFIX_PATH=<install-path>
cmake --build aws-c-http/build --target install

git clone git@github.com:awslabs/aws-c-sdkutils.git
cmake -S aws-c-sdkutils -B aws-c-sdkutils/build -DCMAKE_INSTALL_PREFIX=<install-path> -DCMAKE_PREFIX_PATH=<install-path>
cmake --build aws-c-sdkutils/build --target install

git clone git@github.com:awslabs/aws-c-auth.git
cmake -S aws-c-auth -B aws-c-auth/build -DCMAKE_INSTALL_PREFIX=<install-path> -DCMAKE_PREFIX_PATH=<install-path>
cmake --build aws-c-auth/build --target install

git clone git@github.com:awslabs/aws-c-s3.git
cmake -S aws-c-s3 -B aws-c-s3/build -DCMAKE_INSTALL_PREFIX=<install-path> -DCMAKE_PREFIX_PATH=<install-path>
cmake --build aws-c-s3/build --target install
```

#### Running S3 sample

After installing all the dependencies, and building aws-c-s3, you can run the sample directly from the s3 build directory.

To download:

```
aws-c-s3/build/samples/s3/s3 cp s3://<bucket-name>/<object-name> <download-path> --region <region>
```

To upload:

```
aws-c-s3/build/samples/s3/s3 cp <upload-path> s3://<bucket-name>/<object-name> --region <region>
```

To list objects:

```
aws-c-s3/build/samples/s3/s3 ls s3://<bucket-name> --region <region>
```

## Testing

The unit tests require an AWS account with S3 buckets set up in a particular way.
Use the [test_helper script](./tests/test_helper/) to set this up.<|MERGE_RESOLUTION|>--- conflicted
+++ resolved
@@ -42,10 +42,7 @@
 **Default Behavior**: If neither is set (config is 0 and environment variable is not set), the client sets a default memory limit based on the target throughput.
 
 **Notes**:
-<<<<<<< HEAD
-=======
 * The limit applies per client. If multiple clients created, limit will apply to each separately.
->>>>>>> 372ffea3
 * The environment variable value must be a valid positive integer representing gigabytes (GiB).
 * The value is converted from GiB to bytes internally (1 GiB = 1024³ bytes).
 * Invalid values or overflow conditions will cause client creation to fail with `AWS_ERROR_INVALID_ARGUMENT`.
