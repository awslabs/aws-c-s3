#ifndef AWS_S3_TESTER_H
#define AWS_S3_TESTER_H

/**
 * Copyright Amazon.com, Inc. or its affiliates. All Rights Reserved.
 * SPDX-License-Identifier: Apache-2.0.
 */

#include <aws/s3/private/s3_client_impl.h>
#include <aws/s3/private/s3_meta_request_impl.h>
#include <aws/s3/s3.h>
#include <aws/s3/s3_client.h>

#include <aws/common/common.h>
#include <aws/common/condition_variable.h>
#include <aws/common/logging.h>
#include <aws/common/mutex.h>
#include <aws/common/string.h>

/**
 * Copy/Paste of the implementation to make it visable for testing
 */

enum aws_s3_auto_ranged_put_state {
    AWS_S3_AUTO_RANGED_PUT_STATE_START,
    AWS_S3_AUTO_RANGED_PUT_STATE_WAITING_FOR_CREATE,
    AWS_S3_AUTO_RANGED_PUT_STATE_SENDING_PARTS,
    AWS_S3_AUTO_RANGED_PUT_STATE_WAITING_FOR_PARTS,
    AWS_S3_AUTO_RANGED_PUT_STATE_CANCEL,
    AWS_S3_AUTO_RANGED_PUT_STATE_WAITING_FOR_CANCEL_COMPLETE,
    AWS_S3_AUTO_RANGED_PUT_STATE_SEND_COMPLETE,
    AWS_S3_AUTO_RANGED_PUT_STATE_WAITING_FOR_COMPLETE,
    AWS_S3_AUTO_RANGED_PUT_STATE_WAITING_FOR_SINGLE_REQUEST
};

enum aws_s3_auto_ranged_put_request_tag {
    AWS_S3_AUTO_RANGED_PUT_REQUEST_TAG_CREATE_MULTIPART_UPLOAD,
    AWS_S3_AUTO_RANGED_PUT_REQUEST_TAG_PART,
    AWS_S3_AUTO_RANGED_PUT_REQUEST_TAG_ABORT_MULTIPART_UPLOAD,
    AWS_S3_AUTO_RANGED_PUT_REQUEST_TAG_COMPLETE_MULTIPART_UPLOAD
};

static const struct aws_byte_cursor s_upload_id = AWS_BYTE_CUR_INIT_FROM_STRING_LITERAL("UploadId");
static const size_t s_complete_multipart_upload_init_body_size_bytes = 512;

static const struct aws_byte_cursor s_create_multipart_upload_copy_headers[] = {
    AWS_BYTE_CUR_INIT_FROM_STRING_LITERAL("x-amz-server-side-encryption-customer-algorithm"),
    AWS_BYTE_CUR_INIT_FROM_STRING_LITERAL("x-amz-server-side-encryption-customer-key-MD5"),
    AWS_BYTE_CUR_INIT_FROM_STRING_LITERAL("x-amz-server-side-encryption-context"),
};

struct aws_s3_auto_ranged_put {
    struct aws_s3_meta_request base;

    struct {
        enum aws_s3_auto_ranged_put_state state;
        struct aws_array_list etag_list;

        uint32_t total_num_parts;
        uint32_t next_part_number;
        uint32_t num_parts_sent;
        uint32_t num_parts_completed;

        struct aws_string *upload_id;
        struct aws_http_headers *needed_response_headers;

        struct aws_s3_request *failed_request;

    } synced_data;
};

/**
 * End of Copy/paste
 */

struct aws_client_bootstrap;
struct aws_credentials_provider;
struct aws_event_loop_group;
struct aws_host_resolver;
struct aws_input_stream;

struct aws_s3_client_vtable_patch {
    struct aws_s3_client_vtable *original_vtable;
    struct aws_s3_client_vtable patched_vtable;
};

struct aws_s3_meta_request_vtable_patch {
    struct aws_s3_meta_request_vtable *original_vtable;
    struct aws_s3_meta_request_vtable patched_vtable;
};

/* Utility for setting up commonly needed resources for tests. */
struct aws_s3_tester {
    struct aws_allocator *allocator;
    struct aws_event_loop_group *el_group;
    struct aws_host_resolver *host_resolver;
    struct aws_client_bootstrap *client_bootstrap;
    struct aws_credentials_provider *credentials_provider;
    struct aws_signing_config_aws default_signing_config;

    struct aws_condition_variable signal;
    bool bound_to_client;

    struct aws_array_list client_vtable_patches;
    struct aws_array_list meta_request_vtable_patches;
    void *user_data;

    struct {
        struct aws_mutex lock;

        size_t desired_meta_request_finish_count;
        size_t meta_request_finish_count;

        size_t desired_meta_request_shutdown_count;
        size_t meta_request_shutdown_count;

        size_t counter1;
        size_t desired_counter1;

        size_t counter2;
        size_t desired_counter2;

        int finish_error_code;

        uint32_t meta_requests_finished : 1;
        uint32_t meta_requests_shutdown : 1;
        uint32_t client_shutdown : 1;
    } synced_data;
};

struct aws_s3_meta_request_test_results {
    struct aws_s3_tester *tester;

    struct aws_http_headers *error_response_headers;
    struct aws_byte_buf error_response_body;

    int headers_response_status;
    struct aws_http_headers *response_headers;
    uint64_t expected_range_start;
    uint64_t received_body_size;
    int finished_response_status;
    int finished_error_code;
};

struct aws_s3_client_config;

int aws_s3_tester_init(struct aws_allocator *allocator, struct aws_s3_tester *tester);

enum AWS_S3_TESTER_BIND_CLIENT_FLAGS {
    AWS_S3_TESTER_BIND_CLIENT_REGION = 0x00000001,
    AWS_S3_TESTER_BIND_CLIENT_SIGNING = 0x00000002,
};

enum aws_s3_tester_sse_type {
    AWS_S3_TESTER_SSE_NONE,
    AWS_S3_TESTER_SSE_KMS,
    AWS_S3_TESTER_SSE_AES256,
};

/* Set up the aws_s3_client's shutdown callbacks to be used by the tester.  This allows the tester to wait for the
 * client to clean up. */
int aws_s3_tester_bind_client(struct aws_s3_tester *tester, struct aws_s3_client_config *config, uint32_t flags);

int aws_s3_tester_bind_meta_request(
    struct aws_s3_tester *tester,
    struct aws_s3_meta_request_options *options,
    struct aws_s3_meta_request_test_results *test_meta_request);

void aws_s3_meta_request_test_results_clean_up(struct aws_s3_meta_request_test_results *test_meta_request);

/* Wait for the correct number of aws_s3_tester_notify_meta_request_finished to be called */
void aws_s3_tester_wait_for_meta_request_finish(struct aws_s3_tester *tester);

/* Wait forthe correct number of aws_s3_tester_notify_meta_request_shutdown to be called. */
void aws_s3_tester_wait_for_meta_request_shutdown(struct aws_s3_tester *tester);

/* Notify the tester that a meta request has finished. */
void aws_s3_tester_notify_meta_request_finished(
    struct aws_s3_tester *tester,
    const struct aws_s3_meta_request_result *result);

/* Notify the tester that a meta request has finished. */
void aws_s3_tester_notify_meta_request_shutdown(struct aws_s3_tester *tester);

void aws_s3_tester_wait_for_signal(struct aws_s3_tester *tester);

void aws_s3_tester_notify_signal(struct aws_s3_tester *tester);

void aws_s3_tester_wait_for_counters(struct aws_s3_tester *tester);

size_t aws_s3_tester_inc_counter1(struct aws_s3_tester *tester);

size_t aws_s3_tester_inc_counter2(struct aws_s3_tester *tester);

/* Handle cleaning up the tester.  If aws_s3_tester_bind_client_shutdown was used, then it will wait for the client to
 * finish shutting down before releasing any resources. */
void aws_s3_tester_clean_up(struct aws_s3_tester *tester);

struct aws_http_message *aws_s3_tester_dummy_http_request_new(struct aws_s3_tester *tester);

/* Create a new meta request for testing meta request functionality in isolation. test_results and client are optional.
 * If client is not specified, a new mock client will be created for the meta request. */
struct aws_s3_meta_request *aws_s3_tester_mock_meta_request_new(struct aws_s3_tester *tester);

void aws_s3_create_test_buffer(struct aws_allocator *allocator, size_t buffer_size, struct aws_byte_buf *out_buf);

void aws_s3_tester_lock_synced_data(struct aws_s3_tester *tester);

void aws_s3_tester_unlock_synced_data(struct aws_s3_tester *tester);

struct aws_string *aws_s3_tester_build_endpoint_string(
    struct aws_allocator *allocator,
    const struct aws_byte_cursor *bucket_name,
    const struct aws_byte_cursor *region);

struct aws_http_message *aws_s3_test_get_object_request_new(
    struct aws_allocator *allocator,
    struct aws_byte_cursor host,
    struct aws_byte_cursor key);

struct aws_http_message *aws_s3_test_put_object_request_new(
    struct aws_allocator *allocator,
    struct aws_byte_cursor host,
    struct aws_byte_cursor content_type,
    struct aws_byte_cursor key,
    struct aws_input_stream *body_stream,
    enum aws_s3_tester_sse_type sse_type);

/* Will copy the client's vtable into a new vtable that can be mutated. Returns the vtable that can be mutated. */
struct aws_s3_client_vtable *aws_s3_tester_patch_client_vtable(
    struct aws_s3_tester *tester,
    struct aws_s3_client *client,
    size_t *out_index);

/* Gets the vtable patch structure that was created as a result of aws_s3_tester_patch_client_vtable.  This allows
 * access to the original vtable.*/
struct aws_s3_client_vtable_patch *aws_s3_tester_get_client_vtable_patch(struct aws_s3_tester *tester, size_t index);

/* Will copy the meta-request's vtable into a new vtable that can be mutated. Returns the vtable that can be mutated. */
struct aws_s3_meta_request_vtable *aws_s3_tester_patch_meta_request_vtable(
    struct aws_s3_tester *tester,
    struct aws_s3_meta_request *meta_request,
    size_t *out_index);

/* Gets the vtable patch structure that was created as a result of aws_s3_tester_patch_meta_request_vtable.  This allows
 * access to the original vtable.*/
struct aws_s3_meta_request_vtable_patch *aws_s3_tester_get_meta_request_vtable_patch(
    struct aws_s3_tester *tester,
    size_t index);

enum AWS_S3_TESTER_SEND_META_REQUEST_FLAGS {
    AWS_S3_TESTER_SEND_META_REQUEST_EXPECT_SUCCESS = 0x00000001,
    AWS_S3_TESTER_SEND_META_REQUEST_DONT_WAIT_FOR_SHUTDOWN = 0x00000002,
    AWS_S3_TESTER_SEND_META_REQUEST_CANCEL = 0x00000004,
};

int aws_s3_tester_send_meta_request(
    struct aws_s3_tester *tester,
    struct aws_s3_client *client,
    struct aws_s3_meta_request_options *options,
    struct aws_s3_meta_request_test_results *test_results,
    uint32_t flags);

int aws_s3_tester_send_get_object_meta_request(
    struct aws_s3_tester *tester,
    struct aws_s3_client *client,
    struct aws_byte_cursor s3_path,
    uint32_t flags,
<<<<<<< HEAD
    struct aws_s3_meta_request_test_results *out_results,
    enum aws_s3_tester_sse_type sse_type);
=======
    enum aws_s3_tester_sse_type sse_type,
    struct aws_s3_meta_request_test_results *out_results);
>>>>>>> 745d9bfe

int aws_s3_tester_send_put_object_meta_request(
    struct aws_s3_tester *tester,
    struct aws_s3_client *client,
    uint32_t object_size_mb,
    uint32_t flags,
<<<<<<< HEAD
    struct aws_s3_meta_request_test_results *out_results,
    enum aws_s3_tester_sse_type sse_type);
=======
    enum aws_s3_tester_sse_type sse_type,
    struct aws_s3_meta_request_test_results *out_results);
>>>>>>> 745d9bfe

int aws_s3_tester_validate_get_object_results(
    struct aws_s3_meta_request_test_results *meta_request_test_results,
    enum aws_s3_tester_sse_type sse_type);

int aws_s3_tester_validate_put_object_results(
    struct aws_s3_meta_request_test_results *meta_request_test_results,
    enum aws_s3_tester_sse_type sse_type);

/*****************************************/
/* Used for mocking functions in vtables */
void aws_s3_client_push_meta_request_empty(struct aws_s3_client *client, struct aws_s3_meta_request *meta_request);

void aws_s3_client_remove_meta_request_empty(struct aws_s3_client *client, struct aws_s3_meta_request *meta_request);

void aws_s3_client_get_http_connection_empty(
    struct aws_s3_client *client,
    struct aws_s3_vip_connection *vip_connection,
    aws_http_connection_manager_on_connection_setup_fn *callback);

int aws_s3_meta_request_next_request_empty(
    struct aws_s3_meta_request *meta_request,
    struct aws_s3_request **out_request);

int aws_s3_meta_request_prepare_request_empty(
    struct aws_s3_meta_request *meta_request,
    struct aws_s3_client *client,
    struct aws_s3_vip_connection *vip_connection,
    bool is_initial_prepare);
/****************************************/

extern struct aws_s3_client_vtable g_aws_s3_client_mock_vtable;

extern const struct aws_byte_cursor g_test_body_content_type;
extern const struct aws_byte_cursor g_test_s3_region;
extern const struct aws_byte_cursor g_test_bucket_name;
extern const struct aws_byte_cursor g_test_public_bucket_name;
extern const struct aws_byte_cursor g_s3_path_get_object_test_1MB;

#endif /* AWS_S3_TESTER_H */<|MERGE_RESOLUTION|>--- conflicted
+++ resolved
@@ -266,26 +266,16 @@
     struct aws_s3_client *client,
     struct aws_byte_cursor s3_path,
     uint32_t flags,
-<<<<<<< HEAD
-    struct aws_s3_meta_request_test_results *out_results,
-    enum aws_s3_tester_sse_type sse_type);
-=======
     enum aws_s3_tester_sse_type sse_type,
     struct aws_s3_meta_request_test_results *out_results);
->>>>>>> 745d9bfe
 
 int aws_s3_tester_send_put_object_meta_request(
     struct aws_s3_tester *tester,
     struct aws_s3_client *client,
     uint32_t object_size_mb,
     uint32_t flags,
-<<<<<<< HEAD
-    struct aws_s3_meta_request_test_results *out_results,
-    enum aws_s3_tester_sse_type sse_type);
-=======
     enum aws_s3_tester_sse_type sse_type,
     struct aws_s3_meta_request_test_results *out_results);
->>>>>>> 745d9bfe
 
 int aws_s3_tester_validate_get_object_results(
     struct aws_s3_meta_request_test_results *meta_request_test_results,
