#ifndef AWS_S3_TESTER_H
#define AWS_S3_TESTER_H

/**
 * Copyright Amazon.com, Inc. or its affiliates. All Rights Reserved.
 * SPDX-License-Identifier: Apache-2.0.
 */

#include "aws/s3/private/s3_request_messages.h"
#include <aws/s3/private/s3_auto_ranged_put.h>
#include <aws/s3/private/s3_client_impl.h>
#include <aws/s3/private/s3_meta_request_impl.h>
#include <aws/s3/s3.h>
#include <aws/s3/s3_client.h>
#include <aws/s3/s3express_credentials_provider.h>

#include <aws/common/common.h>
#include <aws/common/condition_variable.h>
#include <aws/common/file.h>
#include <aws/common/logging.h>
#include <aws/common/mutex.h>
#include <aws/common/string.h>
#include <aws/testing/async_stream_tester.h>

struct aws_client_bootstrap;
struct aws_credentials_provider;
struct aws_event_loop_group;
struct aws_host_resolver;
struct aws_input_stream;

enum AWS_S3_TESTER_BIND_CLIENT_FLAGS {
    AWS_S3_TESTER_BIND_CLIENT_REGION = 0x00000001,
    AWS_S3_TESTER_BIND_CLIENT_SIGNING = 0x00000002,
};

enum AWS_S3_TESTER_SEND_META_REQUEST_FLAGS {
    AWS_S3_TESTER_SEND_META_REQUEST_EXPECT_SUCCESS = 0x00000001,
    AWS_S3_TESTER_SEND_META_REQUEST_DONT_WAIT_FOR_SHUTDOWN = 0x00000002,
    AWS_S3_TESTER_SEND_META_REQUEST_CANCEL = 0x00000004,
    AWS_S3_TESTER_SEND_META_REQUEST_SSE_KMS = 0x00000008,
    AWS_S3_TESTER_SEND_META_REQUEST_SSE_AES256 = 0x00000010,
    /* Testing put object with x-amz-acl: bucket-owner-read */
    AWS_S3_TESTER_SEND_META_REQUEST_PUT_ACL = 0x00000020,
    AWS_S3_TESTER_SEND_META_REQUEST_WITH_CORRECT_CONTENT_MD5 = 0x00000040,
    AWS_S3_TESTER_SEND_META_REQUEST_WITH_INCORRECT_CONTENT_MD5 = 0x00000080,
    AWS_S3_TESTER_SEND_META_REQUEST_SSE_C_AES256 = 0x00000100,
};

enum aws_s3_tester_sse_type {
    AWS_S3_TESTER_SSE_NONE = 0,
    AWS_S3_TESTER_SSE_KMS = 0x00000008,
    AWS_S3_TESTER_SSE_AES256 = 0x00000010,
    AWS_S3_TESTER_SSE_C_AES256 = 0x00000100,
};

enum aws_s3_client_tls_usage {
    AWS_S3_TLS_DEFAULT,
    AWS_S3_TLS_ENABLED,
    AWS_S3_TLS_DISABLED,
};

enum aws_s3_tester_validate_type {
    AWS_S3_TESTER_VALIDATE_TYPE_EXPECT_SUCCESS,
    AWS_S3_TESTER_VALIDATE_TYPE_EXPECT_FAILURE,
    AWS_S3_TESTER_VALIDATE_TYPE_NO_VALIDATE,
};

enum aws_s3_tester_default_type_mode {
    AWS_S3_TESTER_DEFAULT_TYPE_MODE_GET,
    AWS_S3_TESTER_DEFAULT_TYPE_MODE_PUT,
};

enum aws_s3_tester_full_object_checksum {
    AWS_TEST_FOC_NONE = 0,
    AWS_TEST_FOC_HEADER,
    AWS_TEST_FOC_CALLBACK,
};

struct aws_s3_client_vtable_patch {
    struct aws_s3_client_vtable *original_vtable;
    struct aws_s3_client_vtable patched_vtable;
};

struct aws_s3_meta_request_vtable_patch {
    struct aws_s3_meta_request_vtable *original_vtable;
    struct aws_s3_meta_request_vtable patched_vtable;
};

/* Utility for setting up commonly needed resources for tests. */
struct aws_s3_tester {
    struct aws_allocator *allocator;
    struct aws_event_loop_group *el_group;
    struct aws_host_resolver *host_resolver;
    struct aws_client_bootstrap *client_bootstrap;
    struct aws_credentials_provider *credentials_provider;
    struct aws_signing_config_aws default_signing_config;
    struct aws_credentials *anonymous_creds;
    struct aws_signing_config_aws anonymous_signing_config;

    struct aws_condition_variable signal;
    bool bound_to_client;

    struct aws_array_list client_vtable_patches;
    struct aws_array_list meta_request_vtable_patches;
    void *user_data;

    struct aws_string *bucket_name;
    struct aws_string *public_bucket_name;
    struct aws_string *s3express_bucket_usw2_az1_endpoint;
    struct aws_string *s3express_bucket_use1_az4_endpoint;

    struct {
        struct aws_mutex lock;

        size_t desired_meta_request_finish_count;
        size_t meta_request_finish_count;

        size_t desired_meta_request_shutdown_count;
        size_t meta_request_shutdown_count;

        size_t counter1;
        size_t desired_counter1;

        size_t counter2;
        size_t desired_counter2;

        int finish_error_code;

        uint32_t meta_requests_finished : 1;
        uint32_t meta_requests_shutdown : 1;
        uint32_t client_shutdown : 1;
    } synced_data;
};

struct aws_s3_tester_client_options {
    enum aws_s3_client_tls_usage tls_usage;
    uint64_t part_size;
    size_t max_part_size;
    const struct aws_byte_cursor *network_interface_names_array;
    size_t num_network_interface_names;
    uint32_t setup_region : 1;
    uint32_t use_proxy : 1;
};

/* should really break this up to a client setup, and a meta_request sending */
struct aws_s3_tester_meta_request_options {
    /* Optional if a valid aws_s3_tester was passed as an argument to the function. When NULL, the aws_s3_tester's
     * allocator will be used. */
    struct aws_allocator *allocator;

    enum aws_s3_meta_request_type meta_request_type;

    /* Optional. When NULL, a message will attempted to be created by the meta request type specific options. */
    struct aws_http_message *message;

    /* Optional. If NULL, a client will be created. */
    struct aws_s3_client *client;

    /* Optional. Bucket for this request. If NULL, g_test_bucket_name will be used. */
    const struct aws_byte_cursor *bucket_name;

    /* Optional. Used to create a client when the specified client is NULL. If NULL, default options will be used. */
    struct aws_s3_tester_client_options *client_options;

    /* Optional, when enabled, the test will run against local server instead. */
    bool mock_server;

    bool validate_get_response_checksum;
    enum aws_s3_checksum_algorithm checksum_algorithm;
    struct aws_array_list *validate_checksum_algorithms;
    enum aws_s3_checksum_algorithm expected_validate_checksum_alg;
    bool disable_put_trailing_checksum;
    bool checksum_via_header;

    /* override client signing config */
    struct aws_signing_config_aws *signing_config;
    /* use S3 Express signing config */
    bool use_s3express_signing;

    aws_s3_meta_request_headers_callback_fn *headers_callback;
    aws_s3_meta_request_receive_body_callback_fn *body_callback;
    aws_s3_meta_request_finish_fn *finish_callback;
    aws_s3_meta_request_progress_fn *progress_callback;
    aws_s3_meta_request_upload_review_fn *upload_review_callback;

    /* Default Meta Request specific options. */
    struct {
        enum aws_s3_tester_default_type_mode mode;
        struct aws_byte_cursor operation_name;
    } default_type_options;

    /* Get Object Meta Request specific options.*/
    struct {
        struct aws_byte_cursor object_path;
        struct aws_byte_cursor object_range;
        /* Get the part from S3, starts from 1. 0 means not set. */
        int part_number;
        bool file_on_disk;
        enum aws_s3_recv_file_option recv_file_option;
        uint64_t recv_file_position;
        bool recv_file_delete_on_failure;
        /* If larger than 0, create a pre-exist file with the length */
        uint64_t pre_exist_file_length;
    } get_options;

    /* Put Object Meta request specific options. */
    struct {
        struct aws_byte_cursor object_path_override;
        uint32_t object_size_mb;
        bool ensure_multipart;
        bool async_input_stream; /* send via async stream */
        enum aws_async_read_completion_strategy async_read_strategy;
        size_t max_bytes_per_read; /* test an input-stream read() that doesn't always fill the buffer */
        bool file_on_disk;         /* write to file on disk, then send via aws_s3_meta_request_options.send_filepath */
        /* If false, EOF is reported by the read() which produces the last few bytes.
         * If true, EOF isn't reported until there's one more read(), producing zero bytes.
         * This emulates an underlying stream that reports EOF by reading 0 bytes */
        bool eof_requires_extra_read;
        bool invalid_request;
        bool invalid_input_stream;
        bool valid_md5;
        bool invalid_md5;
        struct aws_s3_meta_request_resume_token *resume_token;
        /* manually overwrite the content length for some invalid input stream */
        size_t content_length;
        bool skip_content_length;
        struct aws_byte_cursor content_encoding;
<<<<<<< HEAD
        enum aws_s3_tester_full_object_checksum full_object_checksum;
=======
        bool add_full_object_checksum_via_header;
        struct aws_byte_cursor if_none_match_header;
>>>>>>> 4df9989b
    } put_options;

    enum aws_s3_tester_sse_type sse_type;
    enum aws_s3_tester_validate_type validate_type;

    uint32_t dont_wait_for_shutdown : 1;

    uint32_t mrap_test : 1;

    uint64_t *object_size_hint;
};

/* TODO Rename to something more generic such as "aws_s3_meta_request_test_data" */
struct aws_s3_meta_request_test_results {
    struct aws_allocator *allocator;
    struct aws_s3_tester *tester;

    aws_s3_meta_request_headers_callback_fn *headers_callback;
    aws_s3_meta_request_receive_body_callback_fn *body_callback;
    aws_s3_meta_request_finish_fn *finish_callback;
    aws_s3_meta_request_progress_fn *progress_callback;
    aws_s3_meta_request_upload_review_fn *upload_review_callback;

    struct aws_http_headers *error_response_headers;
    struct aws_byte_buf error_response_body;
    struct aws_string *error_response_operation_name;
    size_t part_size;

    int headers_response_status;
    struct aws_http_headers *response_headers;
    uint64_t expected_range_start;
    uint64_t received_body_size;
    int64_t received_file_size;
    /* an atomic for tests that want to check from the main thread whether data is still arriving */
    struct aws_atomic_var received_body_size_delta;
    int finished_response_status;
    int finished_error_code;
    enum aws_s3_checksum_algorithm algorithm;

    /* Record data from progress_callback() */
    struct {
        uint64_t content_length;          /* Remember progress->content_length */
        uint64_t total_bytes_transferred; /* Accumulator for progress->bytes_transferred */
    } progress;

    /* Protected the tester->synced_data.lock */
    struct {
        /* The array_list of `struct aws_s3_request_metrics *` */
        struct aws_array_list metrics;
    } synced_data;

    /* record data from the upload_review_callback */
    struct {
        size_t invoked_count;
        enum aws_s3_checksum_algorithm checksum_algorithm;
        size_t part_count;
        uint64_t *part_sizes_array;
        struct aws_string **part_checksums_array;
    } upload_review;
};

struct aws_s3_client_config;

int aws_s3_tester_init(struct aws_allocator *allocator, struct aws_s3_tester *tester);

/* Set up the aws_s3_client's shutdown callbacks to be used by the tester.  This allows the tester to wait for the
 * client to clean up. */
int aws_s3_tester_bind_client(struct aws_s3_tester *tester, struct aws_s3_client_config *config, uint32_t flags);

int aws_s3_tester_bind_meta_request(
    struct aws_s3_tester *tester,
    struct aws_s3_meta_request_options *options,
    struct aws_s3_meta_request_test_results *test_meta_request);

void aws_s3_meta_request_test_results_init(
    struct aws_s3_meta_request_test_results *test_meta_request,
    struct aws_allocator *allocator);

void aws_s3_meta_request_test_results_clean_up(struct aws_s3_meta_request_test_results *test_meta_request);

/* Wait for the correct number of aws_s3_tester_notify_meta_request_finished to be called */
void aws_s3_tester_wait_for_meta_request_finish(struct aws_s3_tester *tester);

/* Wait forthe correct number of aws_s3_tester_notify_meta_request_shutdown to be called. */
void aws_s3_tester_wait_for_meta_request_shutdown(struct aws_s3_tester *tester);

/* Notify the tester that a meta request has finished. */
void aws_s3_tester_notify_meta_request_finished(
    struct aws_s3_tester *tester,
    const struct aws_s3_meta_request_result *result);

/* Notify the tester that a meta request has finished. */
void aws_s3_tester_notify_meta_request_shutdown(struct aws_s3_tester *tester);

void aws_s3_tester_wait_for_signal(struct aws_s3_tester *tester);
void aws_s3_tester_notify_signal(struct aws_s3_tester *tester);

void aws_s3_tester_wait_for_counters(struct aws_s3_tester *tester);

size_t aws_s3_tester_inc_counter1(struct aws_s3_tester *tester);
size_t aws_s3_tester_inc_counter2(struct aws_s3_tester *tester);

void aws_s3_tester_reset_counter1(struct aws_s3_tester *tester);
void aws_s3_tester_reset_counter2(struct aws_s3_tester *tester);

void aws_s3_tester_set_counter1_desired(struct aws_s3_tester *tester, size_t value);
void aws_s3_tester_set_counter2_desired(struct aws_s3_tester *tester, size_t value);

/* Handle cleaning up the tester.  If aws_s3_tester_bind_client_shutdown was used, then it will wait for the client to
 * finish shutting down before releasing any resources. */
void aws_s3_tester_clean_up(struct aws_s3_tester *tester);

struct aws_http_message *aws_s3_tester_dummy_http_request_new(struct aws_s3_tester *tester);

struct aws_s3_client *aws_s3_tester_mock_client_new(struct aws_s3_tester *tester);

struct aws_s3_endpoint *aws_s3_tester_mock_endpoint_new(struct aws_s3_tester *tester);

/* Create a new meta request for testing meta request functionality in isolation. test_results and client are optional.
 * If client is not specified, a new mock client will be created for the meta request. */
struct aws_s3_meta_request *aws_s3_tester_mock_meta_request_new(struct aws_s3_tester *tester);

void aws_s3_create_test_buffer(struct aws_allocator *allocator, size_t buffer_size, struct aws_byte_buf *out_buf);

void aws_s3_tester_lock_synced_data(struct aws_s3_tester *tester);
void aws_s3_tester_unlock_synced_data(struct aws_s3_tester *tester);

struct aws_string *aws_s3_tester_build_endpoint_string(
    struct aws_allocator *allocator,
    const struct aws_byte_cursor *bucket_name,
    const struct aws_byte_cursor *region);

struct aws_http_message *aws_s3_test_get_object_request_new(
    struct aws_allocator *allocator,
    struct aws_byte_cursor host,
    struct aws_byte_cursor key);

struct aws_http_message *aws_s3_test_put_object_request_new(
    struct aws_allocator *allocator,
    struct aws_byte_cursor *host,
    struct aws_byte_cursor key,
    struct aws_byte_cursor content_type,
    struct aws_input_stream *body_stream,
    uint32_t flags);

struct aws_http_message *aws_s3_test_put_object_request_new_without_body(
    struct aws_allocator *allocator,
    struct aws_byte_cursor *host,
    struct aws_byte_cursor content_type,
    struct aws_byte_cursor key,
    uint64_t content_length,
    uint32_t flags);

int aws_s3_tester_client_new(
    struct aws_s3_tester *tester,
    struct aws_s3_tester_client_options *options,
    struct aws_s3_client **out_client);

int aws_s3_tester_send_meta_request_with_options(
    struct aws_s3_tester *tester,
    struct aws_s3_tester_meta_request_options *options,
    struct aws_s3_meta_request_test_results *test_results);

/* Will copy the client's vtable into a new vtable that can be mutated. Returns the vtable that can be mutated. */
struct aws_s3_client_vtable *aws_s3_tester_patch_client_vtable(
    struct aws_s3_tester *tester,
    struct aws_s3_client *client,
    size_t *out_index);

/* Gets the vtable patch structure that was created as a result of aws_s3_tester_patch_client_vtable.  This allows
 * access to the original vtable.*/
struct aws_s3_client_vtable_patch *aws_s3_tester_get_client_vtable_patch(struct aws_s3_tester *tester, size_t index);

/* Will copy the meta-request's vtable into a new vtable that can be mutated. Returns the vtable that can be mutated. */
struct aws_s3_meta_request_vtable *aws_s3_tester_patch_meta_request_vtable(
    struct aws_s3_tester *tester,
    struct aws_s3_meta_request *meta_request,
    size_t *out_index);

/* Gets the vtable patch structure that was created as a result of aws_s3_tester_patch_meta_request_vtable.  This allows
 * access to the original vtable.*/
struct aws_s3_meta_request_vtable_patch *aws_s3_tester_get_meta_request_vtable_patch(
    struct aws_s3_tester *tester,
    size_t index);

int aws_s3_tester_send_meta_request(
    struct aws_s3_tester *tester,
    struct aws_s3_client *client,
    struct aws_s3_meta_request_options *options,
    struct aws_s3_meta_request_test_results *test_results,
    uint32_t flags);

int aws_s3_tester_round_trip_meta_request(
    struct aws_s3_tester *tester,
    struct aws_s3_client *client,
    uint32_t file_size_mb,
    enum aws_s3_checksum_algorithm algorithm,
    char *test_file_identifier,
    uint32_t flags,
    struct aws_s3_meta_request_test_results *put_out_results,
    struct aws_s3_meta_request_test_results *get_out_results);

/* Avoid using this function as it will soon go away.  Use aws_s3_tester_send_meta_request_with_options instead.*/
int aws_s3_tester_send_get_object_meta_request(
    struct aws_s3_tester *tester,
    struct aws_s3_client *client,
    struct aws_byte_cursor s3_path,
    uint32_t flags,
    struct aws_s3_meta_request_test_results *out_results);

/* Avoid using this function as it will soon go away.  Use aws_s3_tester_send_meta_request_with_options instead.*/
int aws_s3_tester_send_put_object_meta_request(
    struct aws_s3_tester *tester,
    struct aws_s3_client *client,
    uint32_t object_size_mb,
    uint32_t flags,
    struct aws_s3_meta_request_test_results *out_results);

int aws_s3_tester_validate_get_object_results(
    struct aws_s3_meta_request_test_results *meta_request_test_results,
    uint32_t flags);

int aws_s3_tester_validate_put_object_results(
    struct aws_s3_meta_request_test_results *meta_request_test_results,
    uint32_t flags);

/* Wait for the cleanup notification.  This, and the s_s3_test_client_shutdown function are meant to be used for
 * sequential clean up only, and should not overlap with the "finish" callback.  (Both currently use the same
 * mutex/signal.) */
void aws_s3_tester_wait_for_client_shutdown(struct aws_s3_tester *tester);

/*
 * Value to populate test stream with. Useful for cases where we need to verify that cheksums fail.
 */
enum aws_s3_test_stream_value {
    TEST_STREAM_VALUE_1,
    TEST_STREAM_VALUE_2,
};

struct aws_input_stream *aws_s3_test_input_stream_new(struct aws_allocator *allocator, size_t length);

struct aws_input_stream *aws_s3_test_input_stream_new_with_value_type(
    struct aws_allocator *allocator,
    size_t length,
    enum aws_s3_test_stream_value stream_value);

/* Add g_upload_folder to the file path to make sure we get all the non-pre-exist files in the same folder. */
int aws_s3_tester_upload_file_path_init(
    struct aws_allocator *allocator,
    struct aws_byte_buf *out_path_buffer,
    struct aws_byte_cursor file_path);

/* Create a file on disk based on the input stream. Return the file path */
struct aws_string *aws_s3_tester_create_file(
    struct aws_allocator *allocator,
    struct aws_byte_cursor test_object_path,
    struct aws_input_stream *input_stream);

int aws_s3_tester_get_content_length(const struct aws_http_headers *headers, uint64_t *out_content_length);

int aws_s3_tester_check_s3express_creds_for_default_mock_response(struct aws_credentials *credentials);

struct aws_parallel_input_stream *aws_parallel_input_stream_new_from_file_failure_tester(
    struct aws_allocator *allocator,
    struct aws_byte_cursor file_name);

extern struct aws_s3_client_vtable g_aws_s3_client_mock_vtable;

extern const struct aws_byte_cursor g_mock_server_uri;

extern const struct aws_byte_cursor g_test_body_content_type;
extern const struct aws_byte_cursor g_test_s3_region;

extern const struct aws_byte_cursor g_pre_existing_object_1MB;
extern const struct aws_byte_cursor g_pre_existing_object_10MB;
extern const struct aws_byte_cursor g_pre_existing_object_kms_10MB;
extern const struct aws_byte_cursor g_pre_existing_object_aes256_10MB;
extern const struct aws_byte_cursor g_pre_existing_object_async_error_xml;
extern const struct aws_byte_cursor g_pre_existing_empty_object;

extern const struct aws_byte_cursor g_put_object_prefix;

/* If `$CRT_S3_TEST_BUCKET_NAME` environment variable is set, use that; otherwise, use aws-c-s3-test-bucket */
extern struct aws_byte_cursor g_test_bucket_name;
/* If `$CRT_S3_TEST_BUCKET_NAME` envrionment variable is set, use `$CRT_S3_TEST_BUCKET_NAME-public`; otherwise, use
 * aws-c-s3-test-bucket-public
 */
extern struct aws_byte_cursor g_test_public_bucket_name;
/* If `$CRT_S3_TEST_BUCKET_NAME` environment variable is set, use
 * `$CRT_S3_TEST_BUCKET_NAME--usw2-az1--x-s3.s3express-usw2-az1.us-west-2.amazonaws.com`; otherwise, use
 * aws-c-s3-test-bucket--usw2-az1--x-s3.s3express-usw2-az1.us-west-2.amazonaws.com */
extern struct aws_byte_cursor g_test_s3express_bucket_usw2_az1_endpoint;
/* If `$CRT_S3_TEST_BUCKET_NAME` environment variable is set, use
 * `$CRT_S3_TEST_BUCKET_NAME--us1-az1--x-s3.s3express-use1-az4.us-east-1.amazonaws.com`; otherwise, use
 * aws-c-s3-test-bucket--use1-az4--x-s3.s3express-use1-az4.us-east-1.amazonaws.com */
extern struct aws_byte_cursor g_test_s3express_bucket_use1_az4_endpoint;

/**
 * Take the source with source_bucket and source_key, and the destination_endpoint to help testing copy object
 */
int aws_test_s3_copy_object_helper(
    struct aws_allocator *allocator,
    struct aws_byte_cursor source_bucket,
    struct aws_byte_cursor source_key,
    struct aws_byte_cursor destination_endpoint,
    struct aws_byte_cursor destination_key,
    int expected_error_code,
    int expected_response_status,
    uint64_t expected_size,
    bool s3_express);

/**
 * Take the source with x_amz_copy_source, and the destination_endpoint to help testing copy object.
 */
int aws_test_s3_copy_object_from_x_amz_copy_source(
    struct aws_allocator *allocator,
    struct aws_byte_cursor x_amz_copy_source,
    struct aws_byte_cursor destination_endpoint,
    struct aws_byte_cursor destination_key,
    int expected_error_code,
    int expected_response_status,
    uint64_t expected_size,
    bool s3_express);

#endif /* AWS_S3_TESTER_H */<|MERGE_RESOLUTION|>--- conflicted
+++ resolved
@@ -225,12 +225,8 @@
         size_t content_length;
         bool skip_content_length;
         struct aws_byte_cursor content_encoding;
-<<<<<<< HEAD
         enum aws_s3_tester_full_object_checksum full_object_checksum;
-=======
-        bool add_full_object_checksum_via_header;
         struct aws_byte_cursor if_none_match_header;
->>>>>>> 4df9989b
     } put_options;
 
     enum aws_s3_tester_sse_type sse_type;
