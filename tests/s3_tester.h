--- conflicted
+++ resolved
@@ -209,26 +209,18 @@
     struct aws_s3_client *client,
     struct aws_byte_cursor s3_path,
     uint32_t flags,
-<<<<<<< HEAD
-    struct aws_s3_meta_request_test_results *out_results);
-=======
-    enum aws_s3_tester_sse_type sse_type);
->>>>>>> 2807e748
+    struct aws_s3_meta_request_test_results *out_results,
+    enum aws_s3_tester_sse_type sse_type);
 
 int aws_s3_tester_send_put_object_meta_request(
     struct aws_s3_tester *tester,
     struct aws_s3_client *client,
     uint32_t object_size_mb,
     uint32_t flags,
-<<<<<<< HEAD
-    struct aws_s3_meta_request_test_results *out_results);
-=======
-    enum aws_s3_tester_sse_type sse_type);
->>>>>>> 2807e748
-
-int aws_s3_tester_validate_get_object_results(
-    struct aws_s3_meta_request_test_results *meta_request_test_results,
-    enum aws_s3_tester_sse_type sse_type);
+    struct aws_s3_meta_request_test_results *out_results,
+    enum aws_s3_tester_sse_type sse_type);
+
+int aws_s3_tester_validate_get_object_results(struct aws_s3_meta_request_test_results *meta_request_test_results);
 
 int aws_s3_tester_validate_put_object_results(
     struct aws_s3_meta_request_test_results *meta_request_test_results,
