--- conflicted
+++ resolved
@@ -304,16 +304,6 @@
     struct aws_s3_tester *tester,
     size_t index);
 
-<<<<<<< HEAD
-enum AWS_S3_TESTER_SEND_META_REQUEST_FLAGS {
-    AWS_S3_TESTER_SEND_META_REQUEST_EXPECT_SUCCESS = 0x00000001,
-    AWS_S3_TESTER_SEND_META_REQUEST_DONT_WAIT_FOR_SHUTDOWN = 0x00000002,
-    AWS_S3_TESTER_SEND_META_REQUEST_WITH_CORRECT_CONTENT_MD5 = 0x00000004,
-    AWS_S3_TESTER_SEND_META_REQUEST_WITH_INCORRECT_CONTENT_MD5 = 0x00000008,
-};
-
-=======
->>>>>>> 651171f2
 int aws_s3_tester_send_meta_request(
     struct aws_s3_tester *tester,
     struct aws_s3_client *client,
