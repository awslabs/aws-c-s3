--- conflicted
+++ resolved
@@ -33,6 +33,10 @@
     AWS_S3_TESTER_SEND_META_REQUEST_EXPECT_SUCCESS = 0x00000001,
     AWS_S3_TESTER_SEND_META_REQUEST_DONT_WAIT_FOR_SHUTDOWN = 0x00000002,
     AWS_S3_TESTER_SEND_META_REQUEST_CANCEL = 0x00000004,
+    AWS_S3_TESTER_SEND_META_REQUEST_SSE_KMS = 0x00000008,
+    AWS_S3_TESTER_SEND_META_REQUEST_SSE_AES256 = 0x00000010,
+    /* Testing put object with x-amz-acl: bucket-owner-read */
+    AWS_S3_TESTER_SEND_META_REQUEST_PUT_ACL = 0x00000020,
 };
 
 enum aws_s3_tester_sse_type {
@@ -177,14 +181,6 @@
 
 int aws_s3_tester_init(struct aws_allocator *allocator, struct aws_s3_tester *tester);
 
-<<<<<<< HEAD
-enum AWS_S3_TESTER_BIND_CLIENT_FLAGS {
-    AWS_S3_TESTER_BIND_CLIENT_REGION = 0x00000001,
-    AWS_S3_TESTER_BIND_CLIENT_SIGNING = 0x00000002,
-};
-
-=======
->>>>>>> f34695b3
 /* Set up the aws_s3_client's shutdown callbacks to be used by the tester.  This allows the tester to wait for the
  * client to clean up. */
 int aws_s3_tester_bind_client(struct aws_s3_tester *tester, struct aws_s3_client_config *config, uint32_t flags);
@@ -289,19 +285,6 @@
     struct aws_s3_tester *tester,
     size_t index);
 
-<<<<<<< HEAD
-enum AWS_S3_TESTER_SEND_META_REQUEST_FLAGS {
-    AWS_S3_TESTER_SEND_META_REQUEST_EXPECT_SUCCESS = 0x00000001,
-    AWS_S3_TESTER_SEND_META_REQUEST_DONT_WAIT_FOR_SHUTDOWN = 0x00000002,
-    AWS_S3_TESTER_SEND_META_REQUEST_CANCEL = 0x00000004,
-    AWS_S3_TESTER_SEND_META_REQUEST_SSE_KMS = 0x00000008,
-    AWS_S3_TESTER_SEND_META_REQUEST_SSE_AES256 = 0x00000010,
-    /* Testing put object with x-amz-acl: bucket-owner-read */
-    AWS_S3_TESTER_SEND_META_REQUEST_PUT_ACL = 0x00000020,
-};
-
-=======
->>>>>>> f34695b3
 int aws_s3_tester_send_meta_request(
     struct aws_s3_tester *tester,
     struct aws_s3_client *client,
