--- conflicted
+++ resolved
@@ -1734,7 +1734,6 @@
                 aws_http_message_add_header(message, content_encoding_header);
             }
 
-<<<<<<< HEAD
             if (options->put_options.add_full_object_checksum_via_header) {
                 struct aws_http_headers *headers = aws_http_message_get_headers(message);
                 ASSERT_NOT_NULL(input_stream);
@@ -1757,14 +1756,13 @@
                     aws_http_headers_set(headers, header_name, aws_byte_cursor_from_buf(&out_encoded_checksum)));
                 aws_byte_buf_clean_up(&data);
                 aws_byte_buf_clean_up(&out_encoded_checksum);
-=======
+            }
             if (options->put_options.if_none_match_header.ptr != NULL) {
                 struct aws_http_header if_none_match_header = {
                     .name = aws_byte_cursor_from_c_str("if-none-match"),
                     .value = options->put_options.if_none_match_header,
                 };
                 aws_http_message_add_header(message, if_none_match_header);
->>>>>>> 45894ed3
             }
             meta_request_options.message = message;
             aws_byte_buf_clean_up(&object_path_buffer);
