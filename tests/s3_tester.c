--- conflicted
+++ resolved
@@ -159,20 +159,11 @@
     tester->el_group = aws_event_loop_group_new_default(allocator, 0, NULL);
     ASSERT_TRUE(tester->el_group != NULL);
 
-<<<<<<< HEAD
-    struct aws_host_resolver_default_options options = {
-        .max_entries = 10,
-        .el_group = tester->el_group,
-    };
-
-    tester->host_resolver = aws_host_resolver_new_default(allocator, &options);
-=======
     struct aws_host_resolver_default_options resolver_options = {
         .max_entries = 10,
         .el_group = tester->el_group,
     };
     tester->host_resolver = aws_host_resolver_new_default(allocator, &resolver_options);
->>>>>>> 33e10b5a
     ASSERT_TRUE(tester->host_resolver != NULL);
 
     /* Setup the client boot strap. */
@@ -547,7 +538,6 @@
     aws_s3_tester_unlock_synced_data(tester);
 
     aws_condition_variable_notify_all(&tester->signal);
-<<<<<<< HEAD
 }
 
 static bool s_s3_tester_has_client_shutdown(void *user_data) {
@@ -557,17 +547,6 @@
     return tester->synced_data.client_shutdown > 0;
 }
 
-=======
-}
-
-static bool s_s3_tester_has_client_shutdown(void *user_data) {
-    AWS_PRECONDITION(user_data);
-    struct aws_s3_tester *tester = (struct aws_s3_tester *)user_data;
-
-    return tester->synced_data.client_shutdown > 0;
-}
-
->>>>>>> 33e10b5a
 static void s_s3_tester_wait_for_client_shutdown(struct aws_s3_tester *tester) {
     AWS_PRECONDITION(tester);
 
