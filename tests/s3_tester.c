/**
 * Copyright Amazon.com, Inc. or its affiliates. All Rights Reserved.
 * SPDX-License-Identifier: Apache-2.0.
 */

#include "s3_tester.h"
#include "aws/s3/private/s3_auto_ranged_get.h"
#include "aws/s3/private/s3_checksums.h"
#include "aws/s3/private/s3_client_impl.h"
#include "aws/s3/private/s3_meta_request_impl.h"
#include "aws/s3/private/s3_util.h"
#include <aws/auth/credentials.h>
#include <aws/common/encoding.h>
#include <aws/common/environment.h>
#include <aws/common/system_info.h>
#include <aws/common/uri.h>
#include <aws/common/uuid.h>
#include <aws/http/request_response.h>
#include <aws/io/channel_bootstrap.h>
#include <aws/io/event_loop.h>
#include <aws/io/host_resolver.h>
#include <aws/io/stream.h>
#include <aws/io/tls_channel_handler.h>
#include <aws/testing/aws_test_harness.h>
#include <aws/testing/stream_tester.h>
#include <ctype.h>
#include <inttypes.h>
#include <stdlib.h>
#include <time.h>

#ifdef _MSC_VER
#    pragma warning(disable : 4232) /* function pointer to dll symbol */
#endif

const struct aws_byte_cursor g_mock_server_uri = AWS_BYTE_CUR_INIT_FROM_STRING_LITERAL("http://localhost:8080/");

const struct aws_byte_cursor g_test_mrap_endpoint =
    AWS_BYTE_CUR_INIT_FROM_STRING_LITERAL("moujmk3izc19y.mrap.accesspoint.s3-global.amazonaws.com");

const struct aws_byte_cursor g_test_body_content_type = AWS_BYTE_CUR_INIT_FROM_STRING_LITERAL("text/plain");
const struct aws_byte_cursor g_test_s3_region = AWS_BYTE_CUR_INIT_FROM_STRING_LITERAL("us-east-2");
// const struct aws_byte_cursor g_test_s3_region = AWS_BYTE_CUR_INIT_FROM_STRING_LITERAL("us-west-2");

const struct aws_byte_cursor g_s3_sse_header = AWS_BYTE_CUR_INIT_FROM_STRING_LITERAL("x-amz-server-side-encryption");
const struct aws_byte_cursor g_s3_sse_c_alg_header =
    AWS_BYTE_CUR_INIT_FROM_STRING_LITERAL("x-amz-server-side-encryption-customer-algorithm");
const struct aws_byte_cursor g_s3_sse_c_key_header =
    AWS_BYTE_CUR_INIT_FROM_STRING_LITERAL("x-amz-server-side-encryption-customer-key");
const struct aws_byte_cursor g_s3_sse_c_key_md5_header =
    AWS_BYTE_CUR_INIT_FROM_STRING_LITERAL("x-amz-server-side-encryption-customer-key-md5");

/* TODO populate these at the beginning of running tests with names that are unique to the test run. */

const struct aws_byte_cursor g_pre_existing_object_1MB = AWS_BYTE_CUR_INIT_FROM_STRING_LITERAL("/pre-existing-1MB");
const struct aws_byte_cursor g_pre_existing_object_10MB = AWS_BYTE_CUR_INIT_FROM_STRING_LITERAL("/pre-existing-10MB");
const struct aws_byte_cursor g_pre_existing_object_kms_10MB =
    AWS_BYTE_CUR_INIT_FROM_STRING_LITERAL("/pre-existing-10MB-kms");
const struct aws_byte_cursor g_pre_existing_object_aes256_10MB =
    AWS_BYTE_CUR_INIT_FROM_STRING_LITERAL("/pre-existing-10MB-aes256");
const struct aws_byte_cursor g_pre_existing_empty_object = AWS_BYTE_CUR_INIT_FROM_STRING_LITERAL("/pre-existing-empty");
const struct aws_byte_cursor g_pre_existing_object_async_error_xml =
    AWS_BYTE_CUR_INIT_FROM_STRING_LITERAL("/pre-existing-async-error-xml");

const struct aws_byte_cursor g_put_object_prefix = AWS_BYTE_CUR_INIT_FROM_STRING_LITERAL("/upload/put-object-test");
const struct aws_byte_cursor g_upload_folder = AWS_BYTE_CUR_INIT_FROM_STRING_LITERAL("/upload");

/* If `$CRT_S3_TEST_BUCKET_NAME` environment variable is set, use that; otherwise, use aws-c-s3-test-bucket */
// struct aws_byte_cursor g_test_bucket_name = AWS_BYTE_CUR_INIT_FROM_STRING_LITERAL("aws-c-s3-test-bucket");
struct aws_byte_cursor g_test_bucket_name = AWS_BYTE_CUR_INIT_FROM_STRING_LITERAL("aws-c-s3-test-bucket-730026");
/* If `$CRT_S3_TEST_BUCKET_NAME` envrionment variable is set, use `$CRT_S3_TEST_BUCKET_NAME-public`; otherwise, use
 * aws-c-s3-test-bucket-public */
// struct aws_byte_cursor g_test_public_bucket_name =
// AWS_BYTE_CUR_INIT_FROM_STRING_LITERAL("aws-c-s3-test-bucket-public");
struct aws_byte_cursor g_test_public_bucket_name =
    AWS_BYTE_CUR_INIT_FROM_STRING_LITERAL("aws-c-s3-test-bucket-730026-public");
/* If `$CRT_S3_TEST_BUCKET_NAME` environment variable is set, use
 * `$CRT_S3_TEST_BUCKET_NAME--usw2-az1--x-s3.s3express-usw2-az1.us-west-2.amazonaws.com`; otherwise, use
 * aws-c-s3-test-bucket--usw2-az1--x-s3.s3express-usw2-az1.us-west-2.amazonaws.com */
struct aws_byte_cursor g_test_s3express_bucket_usw2_az1_endpoint = AWS_BYTE_CUR_INIT_FROM_STRING_LITERAL(
    "aws-c-s3-test-bucket--usw2-az1--x-s3.s3express-usw2-az1.us-west-2.amazonaws.com");
/* If `$CRT_S3_TEST_BUCKET_NAME` environment variable is set, use
 * `$CRT_S3_TEST_BUCKET_NAME--us1-az1--x-s3.s3express-use1-az4.us-east-1.amazonaws.com`; otherwise, use
 * aws-c-s3-test-bucket--use1-az4--x-s3.s3express-use1-az4.us-east-1.amazonaws.com */
struct aws_byte_cursor g_test_s3express_bucket_use1_az4_endpoint = AWS_BYTE_CUR_INIT_FROM_STRING_LITERAL(
    "aws-c-s3-test-bucket--use1-az4--x-s3.s3express-use1-az4.us-east-1.amazonaws.com");

#ifdef BYO_CRYPTO
/* Under BYO_CRYPTO, this function currently needs to be defined by the user. Defining a null implementation here so
 * that tests build, but it is not currently meant to be used by any tests. */
struct aws_byte_buf aws_tls_handler_protocol(struct aws_channel_handler *handler) {
    (void)handler;
    AWS_FATAL_ASSERT(false);
    struct aws_byte_buf byte_buf;
    AWS_ZERO_STRUCT(byte_buf);
    return byte_buf;
}
#endif

static int s_s3_test_meta_request_header_callback(
    struct aws_s3_meta_request *meta_request,
    const struct aws_http_headers *headers,
    int response_status,
    void *user_data) {
    (void)meta_request;

    struct aws_s3_meta_request_test_results *meta_request_test_results =
        (struct aws_s3_meta_request_test_results *)user_data;

    aws_http_headers_release(meta_request_test_results->response_headers);

    meta_request_test_results->response_headers = (struct aws_http_headers *)headers;
    aws_http_headers_acquire(meta_request_test_results->response_headers);

    meta_request_test_results->headers_response_status = response_status;

    if (meta_request_test_results->headers_callback != NULL) {
        return meta_request_test_results->headers_callback(meta_request, headers, response_status, user_data);
    }

    return AWS_OP_SUCCESS;
}

static int s_s3_test_meta_request_body_callback(
    struct aws_s3_meta_request *meta_request,
    const struct aws_byte_cursor *body,
    uint64_t range_start,
    void *user_data) {
    (void)meta_request;
    (void)body;
    AWS_PRECONDITION(meta_request);
    AWS_PRECONDITION(body);

    struct aws_s3_meta_request_test_results *meta_request_test_results = user_data;
    meta_request_test_results->received_body_size += body->len;
    aws_atomic_fetch_add(&meta_request_test_results->received_body_size_delta, body->len);
    AWS_LOGF_DEBUG(
        AWS_LS_S3_GENERAL,
        "Received range %" PRIu64 "-%" PRIu64 ". Expected range start: %" PRIu64,
        range_start,
        range_start + body->len - 1,
        meta_request_test_results->expected_range_start);

    uint64_t object_range_start = 0;

    /* If this is an auto-ranged-get meta request, then grab the object range start so that the expected_range_start can
     * be properly offset.*/
    if (meta_request->type == AWS_S3_META_REQUEST_TYPE_GET_OBJECT && meta_request->part_size != 0) {

        aws_s3_meta_request_lock_synced_data(meta_request);

        struct aws_s3_auto_ranged_get *auto_ranged_get = meta_request->impl;
        AWS_PRECONDITION(auto_ranged_get);

        bool object_range_known = auto_ranged_get->synced_data.object_range_known != 0;
        object_range_start = auto_ranged_get->synced_data.object_range_start;

        aws_s3_meta_request_unlock_synced_data(meta_request);

        ASSERT_TRUE(object_range_known);
    }

    ASSERT_TRUE((object_range_start + meta_request_test_results->expected_range_start) == range_start);
    meta_request_test_results->expected_range_start += body->len;

    if (meta_request_test_results->body_callback != NULL) {
        return meta_request_test_results->body_callback(meta_request, body, range_start, user_data);
    }

    return AWS_OP_SUCCESS;
}

static void s_s3_test_meta_request_finish(
    struct aws_s3_meta_request *meta_request,
    const struct aws_s3_meta_request_result *result,
    void *user_data) {
    (void)meta_request;

    struct aws_s3_meta_request_test_results *meta_request_test_results = user_data;
    struct aws_s3_tester *tester = meta_request_test_results->tester;

    meta_request_test_results->error_response_headers = result->error_response_headers;

    if (result->error_response_headers != NULL) {
        aws_http_headers_acquire(result->error_response_headers);
    }

    if (result->error_response_body != NULL) {
        aws_byte_buf_init_copy(
            &meta_request_test_results->error_response_body, tester->allocator, result->error_response_body);
    }

    if (result->error_response_operation_name != NULL) {
        meta_request_test_results->error_response_operation_name =
            aws_string_new_from_string(tester->allocator, result->error_response_operation_name);
    }

    meta_request_test_results->finished_response_status = result->response_status;
    meta_request_test_results->finished_error_code = result->error_code;

    if (meta_request_test_results->finish_callback != NULL) {
        meta_request_test_results->finish_callback(meta_request, result, user_data);
    }

    aws_s3_tester_notify_meta_request_finished(tester, result);
}

static void s_s3_test_meta_request_shutdown(void *user_data) {
    struct aws_s3_meta_request_test_results *meta_request_test_results = user_data;
    struct aws_s3_tester *tester = meta_request_test_results->tester;

    aws_s3_tester_notify_meta_request_shutdown(tester);
}
static void s_s3_test_meta_request_telemetry(
    struct aws_s3_meta_request *meta_request,
    struct aws_s3_request_metrics *metrics,
    void *user_data) {
    (void)meta_request;
    struct aws_s3_meta_request_test_results *meta_request_test_results = user_data;
    struct aws_s3_tester *tester = meta_request_test_results->tester;
    uint64_t time_stamp = 0;
    aws_s3_request_metrics_get_start_timestamp_ns(metrics, &time_stamp);
    AWS_FATAL_ASSERT(time_stamp > 0);
    aws_s3_request_metrics_get_end_timestamp_ns(metrics, &time_stamp);
    AWS_FATAL_ASSERT(time_stamp > 0);
    aws_s3_request_metrics_get_total_duration_ns(metrics, &time_stamp);
    AWS_FATAL_ASSERT(time_stamp > 0);
    if (!aws_s3_request_metrics_get_send_end_timestamp_ns(metrics, &time_stamp)) {
        AWS_FATAL_ASSERT(time_stamp > 0);
        uint64_t start_time = 0;
        uint64_t end_time = 0;
        uint64_t during_time = 0;
        int error = 0;
        error |= aws_s3_request_metrics_get_send_start_timestamp_ns(metrics, &start_time);
        error |= aws_s3_request_metrics_get_send_end_timestamp_ns(metrics, &end_time);
        error |= aws_s3_request_metrics_get_sending_duration_ns(metrics, &during_time);
        AWS_FATAL_ASSERT(error == AWS_OP_SUCCESS);
        AWS_FATAL_ASSERT(during_time == (end_time - start_time));
    }
    if (!aws_s3_request_metrics_get_receive_end_timestamp_ns(metrics, &time_stamp)) {
        AWS_FATAL_ASSERT(time_stamp > 0);
        uint64_t start_time = 0;
        uint64_t end_time = 0;
        uint64_t during_time = 0;
        int error = 0;
        error |= aws_s3_request_metrics_get_receive_start_timestamp_ns(metrics, &start_time);
        error |= aws_s3_request_metrics_get_receive_end_timestamp_ns(metrics, &end_time);
        error |= aws_s3_request_metrics_get_receiving_duration_ns(metrics, &during_time);
        AWS_FATAL_ASSERT(error == AWS_OP_SUCCESS);
        AWS_FATAL_ASSERT(during_time == (end_time - start_time));
    }

    aws_s3_tester_lock_synced_data(tester);
    aws_array_list_push_back(&meta_request_test_results->synced_data.metrics, &metrics);
    aws_s3_request_metrics_acquire(metrics);
    aws_s3_tester_unlock_synced_data(tester);
}

static void s_s3_test_meta_request_progress(
    struct aws_s3_meta_request *meta_request,
    const struct aws_s3_meta_request_progress *progress,
    void *user_data) {

    (void)meta_request;
    AWS_ASSERT(meta_request);
    AWS_ASSERT(progress);
    AWS_ASSERT(user_data);

    struct aws_s3_meta_request_test_results *meta_request_test_results = user_data;

    meta_request_test_results->progress.total_bytes_transferred += progress->bytes_transferred;

    /* Once content_length is reported, it shouldn't change */
    if (meta_request_test_results->progress.content_length == 0) {
        meta_request_test_results->progress.content_length = progress->content_length;
    } else {
        AWS_FATAL_ASSERT(meta_request_test_results->progress.content_length == progress->content_length);
    }

    /* If content_length is known, we shouldn't go over it */
    if (progress->content_length != 0) {
        AWS_FATAL_ASSERT(meta_request_test_results->progress.total_bytes_transferred <= progress->content_length);
    }

    if (meta_request_test_results->progress_callback != NULL) {
        meta_request_test_results->progress_callback(meta_request, progress, user_data);
    }
}

static int s_s3_test_meta_request_upload_review(
    struct aws_s3_meta_request *meta_request,
    const struct aws_s3_upload_review *review,
    void *user_data) {

    struct aws_s3_meta_request_test_results *test_results = user_data;

    AWS_FATAL_ASSERT(test_results->upload_review.invoked_count == 0);
    test_results->upload_review.invoked_count++;

    test_results->upload_review.checksum_algorithm = review->checksum_algorithm;

    test_results->upload_review.part_count = review->part_count;
    if (test_results->upload_review.part_count > 0) {
        test_results->upload_review.part_sizes_array =
            aws_mem_calloc(test_results->allocator, review->part_count, sizeof(uint64_t));

        test_results->upload_review.part_checksums_array =
            aws_mem_calloc(test_results->allocator, review->part_count, sizeof(struct aws_string *));

        for (size_t i = 0; i < review->part_count; ++i) {
            test_results->upload_review.part_sizes_array[i] = review->part_array[i].size;
            test_results->upload_review.part_checksums_array[i] =
                aws_string_new_from_cursor(test_results->allocator, &review->part_array[i].checksum);
        }
    }

    if (test_results->upload_review_callback != NULL) {
        return test_results->upload_review_callback(meta_request, review, user_data);
    } else {
        return AWS_OP_SUCCESS;
    }
}

/* Notify the tester that a particular clean up step has finished. */
static void s_s3_test_client_shutdown(void *user_data);

static bool s_s3_tester_have_meta_requests_finished(void *user_data);

static bool s_s3_tester_has_client_shutdown(void *user_data);

struct aws_string *aws_s3_tester_build_endpoint_string(
    struct aws_allocator *allocator,
    const struct aws_byte_cursor *bucket_name,
    const struct aws_byte_cursor *region) {

    struct aws_byte_cursor endpoint_url_part0 = AWS_BYTE_CUR_INIT_FROM_STRING_LITERAL(".s3.");
    struct aws_byte_cursor endpoint_url_part1 = AWS_BYTE_CUR_INIT_FROM_STRING_LITERAL(".amazonaws.com");

    struct aws_byte_buf endpoint_buffer;
    aws_byte_buf_init(&endpoint_buffer, allocator, 128);

    aws_byte_buf_append_dynamic(&endpoint_buffer, bucket_name);
    aws_byte_buf_append_dynamic(&endpoint_buffer, &endpoint_url_part0);
    aws_byte_buf_append_dynamic(&endpoint_buffer, region);
    aws_byte_buf_append_dynamic(&endpoint_buffer, &endpoint_url_part1);

    struct aws_string *endpoint_string = aws_string_new_from_buf(allocator, &endpoint_buffer);

    aws_byte_buf_clean_up(&endpoint_buffer);

    return endpoint_string;
}

AWS_STATIC_STRING_FROM_LITERAL(s_bucket_name_env_var, "CRT_S3_TEST_BUCKET_NAME");

int aws_s3_tester_init(struct aws_allocator *allocator, struct aws_s3_tester *tester) {

    AWS_PRECONDITION(allocator);
    AWS_PRECONDITION(tester);

    (void)allocator;

    AWS_ZERO_STRUCT(*tester);

    tester->allocator = allocator;
    if (aws_get_environment_value(allocator, s_bucket_name_env_var, &tester->bucket_name) == AWS_OP_SUCCESS &&
        tester->bucket_name != NULL) {
        g_test_bucket_name = aws_byte_cursor_from_string(tester->bucket_name);
        char public_bucket_name_buffer[128] = "";
        snprintf(
            public_bucket_name_buffer,
            sizeof(public_bucket_name_buffer),
            "" PRInSTR "-public",
            AWS_BYTE_CURSOR_PRI(g_test_bucket_name));
        tester->public_bucket_name = aws_string_new_from_c_str(allocator, public_bucket_name_buffer);
        g_test_public_bucket_name = aws_byte_cursor_from_string(tester->public_bucket_name);

        char s3express_bucket_usw2_az1_endpoint_buffer[512] = "";
        snprintf(
            s3express_bucket_usw2_az1_endpoint_buffer,
            sizeof(s3express_bucket_usw2_az1_endpoint_buffer),
            "" PRInSTR "--usw2-az1--x-s3.s3express-usw2-az1.us-west-2.amazonaws.com",
            AWS_BYTE_CURSOR_PRI(g_test_bucket_name));
        tester->s3express_bucket_usw2_az1_endpoint =
            aws_string_new_from_c_str(allocator, s3express_bucket_usw2_az1_endpoint_buffer);
        g_test_s3express_bucket_usw2_az1_endpoint =
            aws_byte_cursor_from_string(tester->s3express_bucket_usw2_az1_endpoint);

        char s3express_bucket_use1_az4_name_buffer[128] = "";
        snprintf(
            s3express_bucket_use1_az4_name_buffer,
            sizeof(s3express_bucket_use1_az4_name_buffer),
            "" PRInSTR "--use1-az4--x-s3.s3express-use1-az4.us-east-1.amazonaws.com",
            AWS_BYTE_CURSOR_PRI(g_test_bucket_name));
        tester->s3express_bucket_use1_az4_endpoint =
            aws_string_new_from_c_str(allocator, s3express_bucket_use1_az4_name_buffer);
        g_test_s3express_bucket_use1_az4_endpoint =
            aws_byte_cursor_from_string(tester->s3express_bucket_use1_az4_endpoint);
    }

    aws_s3_library_init(allocator);

    if (aws_mutex_init(&tester->synced_data.lock)) {
        return AWS_OP_ERR;
    }

    if (aws_condition_variable_init(&tester->signal)) {
        goto condition_variable_failed;
    }

    ASSERT_SUCCESS(aws_array_list_init_dynamic(
        &tester->client_vtable_patches, tester->allocator, 4, sizeof(struct aws_s3_client_vtable_patch)));

    ASSERT_SUCCESS(aws_array_list_init_dynamic(
        &tester->meta_request_vtable_patches, tester->allocator, 4, sizeof(struct aws_s3_meta_request_vtable_patch)));

    /* Setup an event loop group and host resolver. */
    tester->el_group = aws_event_loop_group_new_default(allocator, 0, NULL);
    ASSERT_TRUE(tester->el_group != NULL);

    struct aws_host_resolver_default_options resolver_options = {
        .max_entries = 10,
        .el_group = tester->el_group,
    };
    tester->host_resolver = aws_host_resolver_new_default(allocator, &resolver_options);
    ASSERT_TRUE(tester->host_resolver != NULL);

    /* Setup the client boot strap. */
    {
        struct aws_client_bootstrap_options bootstrap_options;
        AWS_ZERO_STRUCT(bootstrap_options);
        bootstrap_options.event_loop_group = tester->el_group;
        bootstrap_options.host_resolver = tester->host_resolver;
        bootstrap_options.user_data = tester;

        tester->client_bootstrap = aws_client_bootstrap_new(allocator, &bootstrap_options);
    }

    tester->anonymous_creds = aws_credentials_new_anonymous(allocator);
    tester->anonymous_signing_config.credentials = tester->anonymous_creds;
#ifndef BYO_CRYPTO
    /* Setup the credentials provider */
    {
        struct aws_credentials_provider_chain_default_options credentials_config;
        AWS_ZERO_STRUCT(credentials_config);
        credentials_config.bootstrap = tester->client_bootstrap;
        tester->credentials_provider = aws_credentials_provider_new_chain_default(allocator, &credentials_config);
        aws_s3_init_default_signing_config(
            &tester->default_signing_config, g_test_s3_region, tester->credentials_provider);
    }
#else
    {
        tester->default_signing_config = tester->anonymous_signing_config;
    }
#endif

    return AWS_OP_SUCCESS;

condition_variable_failed:

    aws_mutex_clean_up(&tester->synced_data.lock);

    return AWS_OP_ERR;
}

int aws_s3_tester_bind_client(struct aws_s3_tester *tester, struct aws_s3_client_config *config, uint32_t flags) {
    AWS_PRECONDITION(tester);
    AWS_PRECONDITION(config);

    ASSERT_TRUE(!tester->bound_to_client);
    tester->bound_to_client = true;

    ASSERT_TRUE(config->client_bootstrap == NULL);
    config->client_bootstrap = tester->client_bootstrap;

    if (flags & AWS_S3_TESTER_BIND_CLIENT_SIGNING) {
        ASSERT_TRUE(config->signing_config == NULL);
        config->signing_config = &tester->default_signing_config;
    }
    if (flags & AWS_S3_TESTER_BIND_CLIENT_REGION) {
        ASSERT_TRUE(config->region.len == 0);
        config->region = g_test_s3_region;
    } else {
        if (config->signing_config) {
            ((struct aws_signing_config_aws *)config->signing_config)->region = config->region;
        }
    }
    if (!config->signing_config) {
        config->signing_config = &tester->anonymous_signing_config;
    }

    ASSERT_TRUE(config->shutdown_callback == NULL);
    config->shutdown_callback = s_s3_test_client_shutdown;

    ASSERT_TRUE(config->shutdown_callback_user_data == NULL);
    config->shutdown_callback_user_data = tester;

    return AWS_OP_SUCCESS;
}

int aws_s3_tester_bind_meta_request(
    struct aws_s3_tester *tester,
    struct aws_s3_meta_request_options *options,
    struct aws_s3_meta_request_test_results *meta_request_test_results) {

    meta_request_test_results->tester = tester;

    aws_s3_tester_lock_synced_data(tester);
    ++tester->synced_data.desired_meta_request_finish_count;
    ++tester->synced_data.desired_meta_request_shutdown_count;
    aws_s3_tester_unlock_synced_data(tester);

    ASSERT_TRUE(options->headers_callback == NULL);
    options->headers_callback = s_s3_test_meta_request_header_callback;

    ASSERT_TRUE(options->body_callback == NULL);
    options->body_callback = s_s3_test_meta_request_body_callback;

    ASSERT_TRUE(options->finish_callback == NULL);
    options->finish_callback = s_s3_test_meta_request_finish;

    ASSERT_TRUE(options->shutdown_callback == NULL);
    options->shutdown_callback = s_s3_test_meta_request_shutdown;

    ASSERT_TRUE(options->telemetry_callback == NULL);
    options->telemetry_callback = s_s3_test_meta_request_telemetry;

    ASSERT_TRUE(options->progress_callback == NULL);
    options->progress_callback = s_s3_test_meta_request_progress;

    ASSERT_TRUE(options->upload_review_callback == NULL);
    options->upload_review_callback = s_s3_test_meta_request_upload_review;

    ASSERT_TRUE(options->user_data == NULL);
    options->user_data = meta_request_test_results;

    return AWS_OP_SUCCESS;
}

void aws_s3_meta_request_test_results_init(
    struct aws_s3_meta_request_test_results *test_meta_request,
    struct aws_allocator *allocator) {

    AWS_ZERO_STRUCT(*test_meta_request);
    test_meta_request->allocator = allocator;
    aws_atomic_init_int(&test_meta_request->received_body_size_delta, 0);
    aws_array_list_init_dynamic(
        &test_meta_request->synced_data.metrics, allocator, 4, sizeof(struct aws_s3_request_metrics *));
}

void aws_s3_meta_request_test_results_clean_up(struct aws_s3_meta_request_test_results *test_meta_request) {
    if (test_meta_request == NULL) {
        return;
    }
    aws_http_headers_release(test_meta_request->error_response_headers);
    aws_byte_buf_clean_up(&test_meta_request->error_response_body);
    aws_string_destroy(test_meta_request->error_response_operation_name);
    aws_http_headers_release(test_meta_request->response_headers);
    while (aws_array_list_length(&test_meta_request->synced_data.metrics) > 0) {
        struct aws_s3_request_metrics *metrics = NULL;
        aws_array_list_back(&test_meta_request->synced_data.metrics, (void **)&metrics);
        aws_array_list_pop_back(&test_meta_request->synced_data.metrics);
        aws_s3_request_metrics_release(metrics);
    }
    aws_array_list_clean_up(&test_meta_request->synced_data.metrics);

    for (size_t i = 0; i < test_meta_request->upload_review.part_count; ++i) {
        aws_string_destroy(test_meta_request->upload_review.part_checksums_array[i]);
    }
    aws_mem_release(test_meta_request->allocator, test_meta_request->upload_review.part_sizes_array);
    aws_mem_release(test_meta_request->allocator, test_meta_request->upload_review.part_checksums_array);

    AWS_ZERO_STRUCT(*test_meta_request);
}

void aws_s3_tester_notify_meta_request_finished(
    struct aws_s3_tester *tester,
    const struct aws_s3_meta_request_result *result) {
    AWS_PRECONDITION(tester);

    bool notify = false;

    aws_s3_tester_lock_synced_data(tester);
    ++tester->synced_data.meta_request_finish_count;

    int error_code = AWS_ERROR_SUCCESS;

    if (result != NULL) {
        error_code = result->error_code;
    }

    if (tester->synced_data.desired_meta_request_finish_count == 0 ||
        tester->synced_data.meta_request_finish_count == tester->synced_data.desired_meta_request_finish_count ||
        (error_code != AWS_ERROR_SUCCESS)) {

        tester->synced_data.meta_requests_finished = true;
        tester->synced_data.finish_error_code = error_code;

        notify = true;
    }

    aws_s3_tester_unlock_synced_data(tester);

    if (notify) {
        aws_condition_variable_notify_all(&tester->signal);
    }
}

static bool s_s3_tester_have_meta_requests_finished(void *user_data) {
    AWS_PRECONDITION(user_data);
    struct aws_s3_tester *tester = (struct aws_s3_tester *)user_data;

    return tester->synced_data.meta_requests_finished > 0;
}

void aws_s3_tester_wait_for_meta_request_finish(struct aws_s3_tester *tester) {
    AWS_PRECONDITION(tester);

    aws_s3_tester_lock_synced_data(tester);
    aws_condition_variable_wait_pred(
        &tester->signal, &tester->synced_data.lock, s_s3_tester_have_meta_requests_finished, tester);

    tester->synced_data.meta_requests_finished = false;
    aws_s3_tester_unlock_synced_data(tester);
}

void aws_s3_tester_notify_meta_request_shutdown(struct aws_s3_tester *tester) {
    bool notify = false;

    aws_s3_tester_lock_synced_data(tester);
    ++tester->synced_data.meta_request_shutdown_count;

    if (tester->synced_data.desired_meta_request_shutdown_count == 0 ||
        tester->synced_data.meta_request_shutdown_count == tester->synced_data.desired_meta_request_shutdown_count) {

        tester->synced_data.meta_requests_shutdown = true;
        notify = true;
    }

    aws_s3_tester_unlock_synced_data(tester);

    if (notify) {
        aws_condition_variable_notify_all(&tester->signal);
    }
}

static bool s_s3_tester_have_meta_requests_shutdown(void *user_data) {
    AWS_PRECONDITION(user_data);
    struct aws_s3_tester *tester = (struct aws_s3_tester *)user_data;

    return tester->synced_data.meta_requests_shutdown > 0;
}

void aws_s3_tester_wait_for_meta_request_shutdown(struct aws_s3_tester *tester) {
    AWS_PRECONDITION(tester);

    aws_s3_tester_lock_synced_data(tester);
    aws_condition_variable_wait_pred(
        &tester->signal, &tester->synced_data.lock, s_s3_tester_have_meta_requests_shutdown, tester);

    tester->synced_data.meta_requests_shutdown = false;
    aws_s3_tester_unlock_synced_data(tester);
}

static bool s_s3_tester_counters_equal_desired(void *user_data) {
    AWS_PRECONDITION(user_data);
    struct aws_s3_tester *tester = (struct aws_s3_tester *)user_data;

    return tester->synced_data.counter1 == tester->synced_data.desired_counter1 &&
           tester->synced_data.counter2 == tester->synced_data.desired_counter2;
}

void aws_s3_tester_wait_for_signal(struct aws_s3_tester *tester) {
    aws_s3_tester_lock_synced_data(tester);
    aws_condition_variable_wait(&tester->signal, &tester->synced_data.lock);
    aws_s3_tester_unlock_synced_data(tester);
}

void aws_s3_tester_notify_signal(struct aws_s3_tester *tester) {
    aws_condition_variable_notify_all(&tester->signal);
}

void aws_s3_tester_wait_for_counters(struct aws_s3_tester *tester) {
    aws_s3_tester_lock_synced_data(tester);
    aws_condition_variable_wait_pred(
        &tester->signal, &tester->synced_data.lock, s_s3_tester_counters_equal_desired, tester);
    aws_s3_tester_unlock_synced_data(tester);
}

size_t aws_s3_tester_inc_counter1(struct aws_s3_tester *tester) {
    aws_s3_tester_lock_synced_data(tester);
    size_t result = ++tester->synced_data.counter1;
    aws_s3_tester_unlock_synced_data(tester);

    aws_condition_variable_notify_all(&tester->signal);

    return result;
}

size_t aws_s3_tester_inc_counter2(struct aws_s3_tester *tester) {
    aws_s3_tester_lock_synced_data(tester);
    size_t result = ++tester->synced_data.counter2;
    aws_s3_tester_unlock_synced_data(tester);

    aws_condition_variable_notify_all(&tester->signal);

    return result;
}

void aws_s3_tester_reset_counter1(struct aws_s3_tester *tester) {
    aws_s3_tester_lock_synced_data(tester);
    tester->synced_data.counter1 = 0;
    aws_s3_tester_unlock_synced_data(tester);
}

void aws_s3_tester_reset_counter2(struct aws_s3_tester *tester) {
    aws_s3_tester_lock_synced_data(tester);
    tester->synced_data.counter2 = 0;
    aws_s3_tester_unlock_synced_data(tester);
}

void aws_s3_tester_set_counter1_desired(struct aws_s3_tester *tester, size_t value) {
    aws_s3_tester_lock_synced_data(tester);
    tester->synced_data.desired_counter1 = value;
    aws_s3_tester_unlock_synced_data(tester);
}

void aws_s3_tester_set_counter2_desired(struct aws_s3_tester *tester, size_t value) {
    aws_s3_tester_lock_synced_data(tester);
    tester->synced_data.desired_counter2 = value;
    aws_s3_tester_unlock_synced_data(tester);
}

void aws_s3_tester_clean_up(struct aws_s3_tester *tester) {
    AWS_PRECONDITION(tester);

    if (tester->bound_to_client) {
        aws_s3_tester_wait_for_client_shutdown(tester);
        tester->bound_to_client = false;
    }
    aws_string_destroy(tester->bucket_name);
    aws_string_destroy(tester->public_bucket_name);
    aws_string_destroy(tester->s3express_bucket_usw2_az1_endpoint);
    aws_string_destroy(tester->s3express_bucket_use1_az4_endpoint);

    aws_credentials_release(tester->anonymous_creds);

    aws_array_list_clean_up(&tester->client_vtable_patches);
    aws_array_list_clean_up(&tester->meta_request_vtable_patches);

    aws_client_bootstrap_release(tester->client_bootstrap);
    tester->client_bootstrap = NULL;

    aws_credentials_provider_release(tester->credentials_provider);
    tester->credentials_provider = NULL;

    aws_host_resolver_release(tester->host_resolver);
    tester->host_resolver = NULL;

    aws_event_loop_group_release(tester->el_group);
    tester->el_group = NULL;

    aws_s3_library_clean_up();

    aws_condition_variable_clean_up(&tester->signal);
    aws_mutex_clean_up(&tester->synced_data.lock);
}

void aws_s3_tester_lock_synced_data(struct aws_s3_tester *tester) {
    AWS_PRECONDITION(tester);
    aws_mutex_lock(&tester->synced_data.lock);
}

void aws_s3_tester_unlock_synced_data(struct aws_s3_tester *tester) {
    AWS_PRECONDITION(tester);

    aws_mutex_unlock(&tester->synced_data.lock);
}

struct aws_s3_meta_request *s_s3_client_meta_request_factory_empty(
    struct aws_s3_client *client,
    const struct aws_s3_meta_request_options *options) {
    AWS_PRECONDITION(client);
    AWS_PRECONDITION(options);

    (void)client;
    (void)options;

    return NULL;
}

void s_s3_client_create_connection_for_request_empty(struct aws_s3_client *client, struct aws_s3_request *request) {
    AWS_PRECONDITION(client);
    AWS_PRECONDITION(request);

    (void)client;
    (void)request;
}

static void s_s3_client_acquire_http_connection_empty(
    struct aws_http_connection_manager *conn_manager,
    aws_http_connection_manager_on_connection_setup_fn *on_connection_acquired_callback,
    void *user_data) {
    (void)conn_manager;
    (void)on_connection_acquired_callback;
    (void)user_data;
}

size_t s_s3_client_get_host_address_count_empty(
    struct aws_host_resolver *host_resolver,
    const struct aws_string *host_name,
    uint32_t flags) {
    (void)host_resolver;
    (void)host_name;
    (void)flags;
    return 0;
}

static void s_s3_client_schedule_process_work_synced_empty(struct aws_s3_client *client) {
    (void)client;
}

static void s_s3_client_process_work_empty(struct aws_s3_client *client) {
    AWS_PRECONDITION(client);
    (void)client;
}

static void s_s3_client_endpoint_shutdown_callback_empty(struct aws_s3_client *client) {
    AWS_PRECONDITION(client);
    (void)client;
}

static void s_s3_client_finish_destroy_empty(struct aws_s3_client *client) {
    AWS_PRECONDITION(client);
    (void)client;
}

struct aws_s3_client_vtable g_aws_s3_client_mock_vtable = {
    .meta_request_factory = s_s3_client_meta_request_factory_empty,
    .create_connection_for_request = s_s3_client_create_connection_for_request_empty,
    .acquire_http_connection = s_s3_client_acquire_http_connection_empty,
    .get_host_address_count = s_s3_client_get_host_address_count_empty,
    .schedule_process_work_synced = s_s3_client_schedule_process_work_synced_empty,
    .process_work = s_s3_client_process_work_empty,
    .endpoint_shutdown_callback = s_s3_client_endpoint_shutdown_callback_empty,
    .finish_destroy = s_s3_client_finish_destroy_empty,
};

static void s_s3_mock_client_start_destroy(void *user_data) {
    struct aws_s3_client *client = user_data;
    AWS_ASSERT(client);

    aws_s3_buffer_pool_destroy(client->buffer_pool);
    aws_mem_release(client->allocator, client);
}

struct aws_s3_client *aws_s3_tester_mock_client_new(struct aws_s3_tester *tester) {
    struct aws_allocator *allocator = tester->allocator;
    struct aws_s3_client *mock_client = aws_mem_calloc(allocator, 1, sizeof(struct aws_s3_client));

    mock_client->allocator = allocator;
    mock_client->buffer_pool = aws_s3_buffer_pool_new(allocator, MB_TO_BYTES(8), GB_TO_BYTES(1));
    mock_client->vtable = &g_aws_s3_client_mock_vtable;

    aws_ref_count_init(
        &mock_client->ref_count, mock_client, (aws_simple_completion_callback *)s_s3_mock_client_start_destroy);

    aws_mutex_init(&mock_client->synced_data.lock);

    aws_atomic_init_int(&mock_client->stats.num_requests_in_flight, 0);

    for (uint32_t i = 0; i < (uint32_t)AWS_S3_META_REQUEST_TYPE_MAX; ++i) {
        aws_atomic_init_int(&mock_client->stats.num_requests_network_io[i], 0);
    }

    aws_atomic_init_int(&mock_client->stats.num_requests_stream_queued_waiting, 0);
    aws_atomic_init_int(&mock_client->stats.num_requests_streaming_response, 0);

    return mock_client;
}

struct aws_http_message *aws_s3_tester_dummy_http_request_new(struct aws_s3_tester *tester) {
    AWS_PRECONDITION(tester);

    struct aws_http_message *message = aws_http_message_new_request(tester->allocator);
    aws_http_message_set_request_method(message, aws_http_method_get);
    aws_http_message_set_request_path(message, aws_byte_cursor_from_c_str("/dummy_test"));

    struct aws_http_header host_header = {
        .name = AWS_BYTE_CUR_INIT_FROM_STRING_LITERAL("Host"),
        .value = AWS_BYTE_CUR_INIT_FROM_STRING_LITERAL("dummy_host"),
    };

    aws_http_message_add_header(message, host_header);

    return message;
}

static bool s_s3_meta_request_update_empty(
    struct aws_s3_meta_request *meta_request,
    uint32_t flags,
    struct aws_s3_request **out_request) {
    (void)meta_request;
    (void)flags;
    (void)out_request;
    return false;
}

void s_s3_meta_request_send_request_finish_empty(
    struct aws_s3_connection *connection,
    struct aws_http_stream *stream,
    int error_code) {
    (void)connection;
    (void)stream;
    (void)error_code;
}

static void s_s3_meta_request_finished_request_empty(
    struct aws_s3_meta_request *meta_request,
    struct aws_s3_request *request,
    int error_code) {
    (void)meta_request;
    (void)request;
    (void)error_code;
}

static void s_s3_meta_request_schedule_prepare_request_empty(
    struct aws_s3_meta_request *meta_request,
    struct aws_s3_request *request,
    aws_s3_meta_request_prepare_request_callback_fn *callback,
    void *user_data) {
    (void)meta_request;
    (void)request;
    (void)callback;
    (void)user_data;
}

static struct aws_future_void *s_s3_meta_request_prepare_request_async_empty(struct aws_s3_request *request) {
    struct aws_future_void *future = aws_future_void_new(request->allocator);
    aws_future_void_set_error(future, AWS_ERROR_UNKNOWN);
    return future;
}

static void s_s3_meta_request_init_signing_date_time_empty(
    struct aws_s3_meta_request *meta_request,
    struct aws_date_time *date_time) {
    (void)meta_request;
    (void)date_time;
}

static void s_s3_meta_request_sign_request_empty(
    struct aws_s3_meta_request *meta_request,
    struct aws_s3_request *request,
    aws_signing_complete_fn *on_signing_complete,
    void *user_data) {
    (void)meta_request;
    (void)request;
    (void)on_signing_complete;
    (void)user_data;
}

static void s_s3_mock_meta_request_destroy(struct aws_s3_meta_request *meta_request) {
    AWS_PRECONDITION(meta_request);

    aws_mem_release(meta_request->allocator, meta_request->impl);
}

static struct aws_s3_meta_request_vtable s_s3_mock_meta_request_vtable = {
    .update = s_s3_meta_request_update_empty,
    .send_request_finish = s_s3_meta_request_send_request_finish_empty,
    .schedule_prepare_request = s_s3_meta_request_schedule_prepare_request_empty,
    .prepare_request = s_s3_meta_request_prepare_request_async_empty,
    .finished_request = s_s3_meta_request_finished_request_empty,
    .init_signing_date_time = s_s3_meta_request_init_signing_date_time_empty,
    .sign_request = s_s3_meta_request_sign_request_empty,
    .destroy = s_s3_mock_meta_request_destroy,
};

struct aws_s3_empty_meta_request {
    struct aws_s3_meta_request base;
};

static void s_s3_mock_endpoint_acquire(struct aws_s3_endpoint *endpoint, bool already_holding_lock) {
    (void)already_holding_lock;
    ++endpoint->client_synced_data.ref_count;
}

static void s_s3_mock_endpoint_release(struct aws_s3_endpoint *endpoint) {
    if (--endpoint->client_synced_data.ref_count == 0) {
        aws_string_destroy(endpoint->host_name);
        aws_mem_release(endpoint->allocator, endpoint);
    }
}

static struct aws_s3_endpoint_system_vtable s_s3_mock_endpoint_vtable = {
    .acquire = s_s3_mock_endpoint_acquire,
    .release = s_s3_mock_endpoint_release,
};

struct aws_s3_endpoint *aws_s3_tester_mock_endpoint_new(struct aws_s3_tester *tester) {
    aws_s3_endpoint_set_system_vtable(&s_s3_mock_endpoint_vtable);

    struct aws_s3_endpoint *endpoint = aws_mem_calloc(tester->allocator, 1, sizeof(struct aws_s3_endpoint));
    endpoint->allocator = tester->allocator;
    endpoint->client_synced_data.ref_count = 1;

    struct aws_byte_cursor empty_cursor = AWS_BYTE_CUR_INIT_FROM_STRING_LITERAL("");
    endpoint->host_name = aws_string_new_from_cursor(tester->allocator, &empty_cursor);

    return endpoint;
}

/* Mock request defaults to GET request */
struct aws_s3_meta_request *aws_s3_tester_mock_meta_request_new(struct aws_s3_tester *tester) {
    AWS_PRECONDITION(tester);

    struct aws_s3_empty_meta_request *empty_meta_request =
        aws_mem_calloc(tester->allocator, 1, sizeof(struct aws_s3_empty_meta_request));

    struct aws_http_message *dummy_http_message = aws_s3_tester_dummy_http_request_new(tester);

    struct aws_s3_meta_request_options options = {
        .message = dummy_http_message,
        .type = AWS_S3_META_REQUEST_TYPE_GET_OBJECT,
    };

    aws_s3_meta_request_init_base(
        tester->allocator,
        NULL,
        0,
        false,
        &options,
        empty_meta_request,
        &s_s3_mock_meta_request_vtable,
        &empty_meta_request->base);

    aws_http_message_release(dummy_http_message);

    return &empty_meta_request->base;
}

void aws_s3_create_test_buffer(struct aws_allocator *allocator, size_t buffer_size, struct aws_byte_buf *out_buf) {
    AWS_PRECONDITION(allocator);
    AWS_PRECONDITION(out_buf);

    struct aws_byte_cursor test_string = AWS_BYTE_CUR_INIT_FROM_STRING_LITERAL("This is an S3 test.");

    aws_byte_buf_init(out_buf, allocator, buffer_size);

    for (size_t buffer_pos = 0; buffer_pos < buffer_size; buffer_pos += test_string.len) {
        size_t buffer_size_remaining = buffer_size - buffer_pos;
        size_t string_copy_size = test_string.len;

        if (buffer_size_remaining < string_copy_size) {
            string_copy_size = buffer_size_remaining;
        }

        struct aws_byte_cursor from_byte_cursor = {.len = string_copy_size, .ptr = test_string.ptr};

        aws_byte_buf_append(out_buf, &from_byte_cursor);
    }
}

static void s_s3_test_client_shutdown(void *user_data) {
    AWS_PRECONDITION(user_data);

    struct aws_s3_tester *tester = (struct aws_s3_tester *)user_data;

    aws_s3_tester_lock_synced_data(tester);
    tester->synced_data.client_shutdown = true;
    aws_s3_tester_unlock_synced_data(tester);

    aws_condition_variable_notify_all(&tester->signal);
}

static bool s_s3_tester_has_client_shutdown(void *user_data) {
    AWS_PRECONDITION(user_data);
    struct aws_s3_tester *tester = (struct aws_s3_tester *)user_data;

    return tester->synced_data.client_shutdown > 0;
}

void aws_s3_tester_wait_for_client_shutdown(struct aws_s3_tester *tester) {
    AWS_PRECONDITION(tester);

    aws_s3_tester_lock_synced_data(tester);
    aws_condition_variable_wait_pred(
        &tester->signal, &tester->synced_data.lock, s_s3_tester_has_client_shutdown, tester);

    tester->synced_data.client_shutdown = false;
    aws_s3_tester_unlock_synced_data(tester);
}
struct aws_http_message *aws_s3_test_get_object_request_new(
    struct aws_allocator *allocator,
    struct aws_byte_cursor host,
    struct aws_byte_cursor key) {

    struct aws_http_message *message = aws_http_message_new_request(allocator);

    if (message == NULL) {
        return NULL;
    }

    struct aws_http_header host_header = {.name = g_host_header_name, .value = host};

    if (aws_http_message_add_header(message, host_header)) {
        goto error_clean_up_message;
    }

    if (aws_http_message_set_request_method(message, aws_http_method_get)) {
        goto error_clean_up_message;
    }

    if (aws_http_message_set_request_path(message, key)) {
        goto error_clean_up_message;
    }

    return message;

error_clean_up_message:

    if (message != NULL) {
        aws_http_message_release(message);
        message = NULL;
    }

    return NULL;
}

struct aws_s3_client_vtable *aws_s3_tester_patch_client_vtable(
    struct aws_s3_tester *tester,
    struct aws_s3_client *client,
    size_t *out_index) {

    struct aws_s3_client_vtable_patch patch;
    AWS_ZERO_STRUCT(patch);

    /* Push a new vtable patch into the array. */
    aws_array_list_push_back(&tester->client_vtable_patches, (void *)&patch);

    /* Get a pointer to the new vtable patch. */
    size_t index = aws_array_list_length(&tester->client_vtable_patches) - 1;
    struct aws_s3_client_vtable_patch *patch_array_ptr = aws_s3_tester_get_client_vtable_patch(tester, index);

    /* Cache a pointer to the original vtable. */
    patch_array_ptr->original_vtable = client->vtable;

    /* Copy the original vtable contents into the patched vtable. */
    memcpy(&patch_array_ptr->patched_vtable, patch_array_ptr->original_vtable, sizeof(struct aws_s3_client_vtable));

    /* Point the client at the new vtable. */
    client->vtable = &patch_array_ptr->patched_vtable;

    if (out_index) {
        *out_index = index;
    }

    return &patch_array_ptr->patched_vtable;
}

struct aws_s3_client_vtable_patch *aws_s3_tester_get_client_vtable_patch(struct aws_s3_tester *tester, size_t index) {
    struct aws_s3_client_vtable_patch *patch = NULL;
    aws_array_list_get_at_ptr(&tester->client_vtable_patches, (void **)&patch, index);
    return patch;
}

struct aws_s3_meta_request_vtable *aws_s3_tester_patch_meta_request_vtable(
    struct aws_s3_tester *tester,
    struct aws_s3_meta_request *meta_request,
    size_t *out_index) {

    struct aws_s3_meta_request_vtable_patch patch;
    AWS_ZERO_STRUCT(patch);

    /* Push a new vtable patch into the array. */
    aws_array_list_push_back(&tester->meta_request_vtable_patches, (void *)&patch);

    /* Get a pointer to the new vtable patch. */
    size_t index = aws_array_list_length(&tester->meta_request_vtable_patches) - 1;
    struct aws_s3_meta_request_vtable_patch *patch_array_ptr =
        aws_s3_tester_get_meta_request_vtable_patch(tester, index);

    /* Cache a pointer to the original vtable. */
    patch_array_ptr->original_vtable = meta_request->vtable;

    /* Copy the original vtable contents into the patched vtable. */
    memcpy(
        &patch_array_ptr->patched_vtable, patch_array_ptr->original_vtable, sizeof(struct aws_s3_meta_request_vtable));

    /* Point the meta request at the new vtable. */
    meta_request->vtable = &patch_array_ptr->patched_vtable;

    if (out_index) {
        *out_index = index;
    }

    return &patch_array_ptr->patched_vtable;
}

struct aws_s3_meta_request_vtable_patch *aws_s3_tester_get_meta_request_vtable_patch(
    struct aws_s3_tester *tester,
    size_t index) {
    struct aws_s3_meta_request_vtable_patch *patch = NULL;
    aws_array_list_get_at_ptr(&tester->meta_request_vtable_patches, (void **)&patch, index);
    return patch;
}
struct aws_http_message *aws_s3_test_put_object_request_new_without_body(
    struct aws_allocator *allocator,
    struct aws_byte_cursor *host,
    struct aws_byte_cursor content_type,
    struct aws_byte_cursor key,
    uint64_t content_length,
    uint32_t flags) {

    AWS_PRECONDITION(allocator);

    struct aws_http_message *message = aws_http_message_new_request(allocator);

    if (message == NULL) {
        return NULL;
    }
    if (host) {
        struct aws_http_header host_header = {.name = g_host_header_name, .value = *host};
        if (aws_http_message_add_header(message, host_header)) {
            goto error_clean_up_message;
        }
    }
    struct aws_http_header content_type_header = {.name = g_content_type_header_name, .value = content_type};

    char content_length_buffer[64] = "";
    snprintf(content_length_buffer, sizeof(content_length_buffer), "%" PRIu64 "", content_length);

    struct aws_http_header content_length_header = {
        .name = g_content_length_header_name,
        .value = aws_byte_cursor_from_c_str(content_length_buffer),
    };

    struct aws_http_header sse_kms_header = {.name = g_s3_sse_header, .value = aws_byte_cursor_from_c_str("aws:kms")};
    struct aws_http_header sse_aes256_header = {.name = g_s3_sse_header, .value = aws_byte_cursor_from_c_str("AES256")};
    struct aws_http_header acl_public_read_header = {
        .name = g_acl_header_name,
        .value = aws_byte_cursor_from_c_str("bucket-owner-read"),
    };

    if (aws_http_message_add_header(message, content_type_header)) {
        goto error_clean_up_message;
    }

    if (aws_http_message_add_header(message, content_length_header)) {
        goto error_clean_up_message;
    }

    if (flags & AWS_S3_TESTER_SEND_META_REQUEST_SSE_KMS) {
        if (aws_http_message_add_header(message, sse_kms_header)) {
            goto error_clean_up_message;
        }
    }

    if (flags & AWS_S3_TESTER_SEND_META_REQUEST_SSE_AES256) {
        if (aws_http_message_add_header(message, sse_aes256_header)) {
            goto error_clean_up_message;
        }
    }

    if (flags & AWS_S3_TESTER_SEND_META_REQUEST_SSE_C_AES256) {
        struct aws_http_header sse_c_alg_header = {
            .name = g_s3_sse_c_alg_header,
            .value = aws_byte_cursor_from_c_str("AES256"),
        };
        struct aws_http_header sse_c_key_header = {
            .name = g_s3_sse_c_key_header,
            .value = aws_byte_cursor_from_c_str("MDAwMDAwMDAwMDAwMDAwMDAwMDAwMDAwMDAwMDAwMDE="),
        };
        struct aws_http_header sse_c_key_md5_header = {
            .name = g_s3_sse_c_key_md5_header,
            .value = aws_byte_cursor_from_c_str("5inxltxhJQnqmmHfVSQjoA=="),
        };
        if (aws_http_message_add_header(message, sse_c_alg_header) ||
            aws_http_message_add_header(message, sse_c_key_header) ||
            aws_http_message_add_header(message, sse_c_key_md5_header)) {
            goto error_clean_up_message;
        }
    }

    if (flags & AWS_S3_TESTER_SEND_META_REQUEST_PUT_ACL) {
        if (aws_http_message_add_header(message, acl_public_read_header)) {
            goto error_clean_up_message;
        }
    }

    if (aws_http_message_set_request_method(message, aws_http_method_put)) {
        goto error_clean_up_message;
    }

    if (aws_http_message_set_request_path(message, key)) {
        goto error_clean_up_message;
    }

    return message;

error_clean_up_message:

    if (message != NULL) {
        aws_http_message_release(message);
        message = NULL;
    }

    return NULL;
}

/**
 * Calculate the in memory checksum based on the checksum config. Initialize and set the out_checksum to the encoded
 * checksum result
 */
static int s_calculate_in_memory_checksum_helper(
    struct aws_allocator *allocator,
    struct aws_byte_cursor data,
    enum aws_s3_checksum_algorithm algo,
    struct aws_byte_buf *out_encoded_checksum) {
    AWS_ASSERT(out_encoded_checksum != NULL);

    int ret_code = AWS_OP_ERR;
    size_t digest_size = aws_get_digest_size_from_algorithm(algo);
    size_t encoded_checksum_len = 0;
    if (aws_base64_compute_encoded_len(digest_size, &encoded_checksum_len)) {
        return ret_code;
    }

    aws_byte_buf_init(out_encoded_checksum, allocator, encoded_checksum_len);

    struct aws_byte_buf raw_checksum;
    aws_byte_buf_init(&raw_checksum, allocator, digest_size);

    if (aws_checksum_compute(allocator, algo, &data, &raw_checksum, 0 /*truncate_to*/)) {
        goto done;
    }
    struct aws_byte_cursor raw_checksum_cursor = aws_byte_cursor_from_buf(&raw_checksum);
    if (aws_base64_encode(&raw_checksum_cursor, out_encoded_checksum)) {
        goto done;
    }

    ret_code = AWS_OP_SUCCESS;
done:
    aws_byte_buf_clean_up(&raw_checksum);
    return ret_code;
}

struct aws_http_message *aws_s3_test_put_object_request_new(
    struct aws_allocator *allocator,
    struct aws_byte_cursor *host,
    struct aws_byte_cursor key,
    struct aws_byte_cursor content_type,
    struct aws_input_stream *body_stream,
    uint32_t flags) {

    AWS_PRECONDITION(allocator);
    AWS_PRECONDITION(body_stream);

    int64_t body_stream_length = 0;
    if (aws_input_stream_get_length(body_stream, &body_stream_length)) {
        return NULL;
    }

    struct aws_http_message *message = aws_s3_test_put_object_request_new_without_body(
        allocator, host, content_type, key, (uint64_t)body_stream_length, flags);
    if (!message) {
        return NULL;
    }

    aws_http_message_set_body_stream(message, body_stream);
    return message;
}

int aws_s3_tester_client_new(
    struct aws_s3_tester *tester,
    struct aws_s3_tester_client_options *options,
    struct aws_s3_client **out_client) {
    ASSERT_TRUE(tester != NULL);
    ASSERT_TRUE(options != NULL);
    ASSERT_TRUE(out_client != NULL);

    struct aws_s3_client_config client_config = {
        .part_size = options->part_size,
        .max_part_size = options->max_part_size,
    };
    struct aws_http_proxy_options proxy_options = {
        .connection_type = AWS_HPCT_HTTP_FORWARD,
        .host = aws_byte_cursor_from_c_str("localhost"),
        .port = 8899,
    };
    if (options->use_proxy) {
        client_config.proxy_options = &proxy_options;
    }
    if (options->num_network_interface_names) {
        client_config.network_interface_names_array = options->network_interface_names_array;
        client_config.num_network_interface_names = options->num_network_interface_names;
    }

    struct aws_tls_connection_options tls_connection_options;
    AWS_ZERO_STRUCT(tls_connection_options);

#ifndef BYO_CRYPTO
    struct aws_tls_ctx_options tls_context_options;
    aws_tls_ctx_options_init_default_client(&tls_context_options, tester->allocator);

    struct aws_tls_ctx *context = aws_tls_client_ctx_new(tester->allocator, &tls_context_options);
    aws_tls_connection_options_init_from_ctx(&tls_connection_options, context);
#endif

    struct aws_string *endpoint =
        aws_s3_tester_build_endpoint_string(tester->allocator, &g_test_bucket_name, &g_test_s3_region);
    struct aws_byte_cursor endpoint_cursor = aws_byte_cursor_from_string(endpoint);

    tls_connection_options.server_name = aws_string_new_from_cursor(tester->allocator, &endpoint_cursor);

    switch (options->tls_usage) {
        case AWS_S3_TLS_ENABLED:
            client_config.tls_mode = AWS_MR_TLS_ENABLED;
            client_config.tls_connection_options = &tls_connection_options;
            break;
        case AWS_S3_TLS_DISABLED:
            client_config.tls_mode = AWS_MR_TLS_DISABLED;
            break;
        default:
            break;
    }

    ASSERT_SUCCESS(aws_s3_tester_bind_client(
        tester, &client_config, AWS_S3_TESTER_BIND_CLIENT_REGION | AWS_S3_TESTER_BIND_CLIENT_SIGNING));

    *out_client = aws_s3_client_new(tester->allocator, &client_config);

    aws_string_destroy(endpoint);

#ifndef BYO_CRYPTO
    aws_tls_ctx_release(context);
    aws_tls_ctx_options_clean_up(&tls_context_options);
#endif

    aws_tls_connection_options_clean_up(&tls_connection_options);

    return AWS_OP_SUCCESS;
}

/* Disable tsan as we hack into the client threaded data */
AWS_SUPPRESS_TSAN
static int s_tester_check_client_thread_data(struct aws_s3_client *client) {
    ASSERT_UINT_EQUALS(0, client->threaded_data.num_requests_being_prepared);
    ASSERT_UINT_EQUALS(0, client->threaded_data.request_queue_size);
    return AWS_OP_SUCCESS;
}

int aws_s3_tester_send_meta_request_with_options(
    struct aws_s3_tester *tester,
    struct aws_s3_tester_meta_request_options *options,
    struct aws_s3_meta_request_test_results *out_results) {
    ASSERT_TRUE(options != NULL);

    struct aws_allocator *allocator = options->allocator;

    struct aws_string *filepath_str = NULL;

    struct aws_s3_tester local_tester;
    AWS_ZERO_STRUCT(local_tester);
    bool clean_up_local_tester = false;

    if (tester == NULL) {
        ASSERT_TRUE(options->allocator);
        ASSERT_SUCCESS(aws_s3_tester_init(options->allocator, &local_tester));
        tester = &local_tester;
        clean_up_local_tester = true;
    } else if (allocator == NULL) {
        allocator = tester->allocator;
    }

    struct aws_s3_client *client = options->client;

    struct aws_uri mock_server;
    ASSERT_SUCCESS(aws_uri_init_parse(&mock_server, allocator, &g_mock_server_uri));
    if (client == NULL) {

        if (options->client_options != NULL) {
            ASSERT_SUCCESS(aws_s3_tester_client_new(tester, options->client_options, &client));
        } else {
            struct aws_s3_tester_client_options client_options;
            AWS_ZERO_STRUCT(client_options);
            ASSERT_SUCCESS(aws_s3_tester_client_new(tester, &client_options, &client));
        }

    } else {
        aws_s3_client_acquire(client);
    }

    bool disable_trailing_checksum =
        options->checksum_algorithm == AWS_SCA_NONE || options->disable_put_trailing_checksum;
    struct aws_s3_checksum_config checksum_config = {
        .checksum_algorithm = options->checksum_algorithm,
        .validate_response_checksum = options->validate_get_response_checksum,
        .validate_checksum_algorithms = options->validate_checksum_algorithms,
    };
    if (!disable_trailing_checksum) {
        checksum_config.location = options->checksum_via_header ? AWS_SCL_HEADER : AWS_SCL_TRAILER;
    }

    struct aws_s3_meta_request_options meta_request_options = {
        .type = options->meta_request_type,
        .operation_name = options->default_type_options.operation_name,
        .message = options->message,
        .checksum_config = &checksum_config,
        .resume_token = options->put_options.resume_token,
        .object_size_hint = options->object_size_hint,
    };

    if (options->mock_server) {
        meta_request_options.endpoint = &mock_server;
    }

    if (options->signing_config) {
        meta_request_options.signing_config = options->signing_config;
    }
    struct aws_signing_config_aws signing_config = {
        .algorithm = AWS_SIGNING_ALGORITHM_V4_S3EXPRESS,
        .service = g_s3express_service_name,
    };
    meta_request_options.signing_config =
        options->use_s3express_signing ? &signing_config : meta_request_options.signing_config;

    struct aws_byte_buf input_stream_buffer;
    AWS_ZERO_STRUCT(input_stream_buffer);

    struct aws_input_stream *input_stream = NULL;
    struct aws_async_input_stream *async_stream = NULL;
    size_t upload_size_bytes = 0;

    if (meta_request_options.message == NULL) {
        const struct aws_byte_cursor *bucket_name = options->bucket_name;

        if (bucket_name == NULL) {
            bucket_name = &g_test_bucket_name;
        }

        struct aws_string *host_name = NULL;
        if (options->mock_server) {
            const struct aws_byte_cursor *host_cursor = aws_uri_authority(&mock_server);
            host_name = aws_string_new_from_cursor(allocator, host_cursor);
        } else if (options->mrap_test) {
            host_name = aws_string_new_from_cursor(allocator, &g_test_mrap_endpoint);
        } else {
            host_name = aws_s3_tester_build_endpoint_string(allocator, bucket_name, &g_test_s3_region);
        }
        if (meta_request_options.type == AWS_S3_META_REQUEST_TYPE_GET_OBJECT ||
            (meta_request_options.type == AWS_S3_META_REQUEST_TYPE_DEFAULT &&
             options->default_type_options.mode == AWS_S3_TESTER_DEFAULT_TYPE_MODE_GET)) {

            struct aws_http_message *message = aws_s3_test_get_object_request_new(
                allocator, aws_byte_cursor_from_string(host_name), options->get_options.object_path);
            ASSERT_SUCCESS(aws_s3_message_util_set_multipart_request_path(
                allocator,
                NULL /*upload_id*/,
                options->get_options.part_number,
                false /*append_uploads_suffix*/,
                message));

            if (options->get_options.object_range.ptr != NULL) {
                struct aws_http_header range_header = {
                    .name = g_range_header_name,
                    .value = options->get_options.object_range,
                };

                aws_http_message_add_header(message, range_header);
            }

            if (options->get_options.file_on_disk) {
                if (options->get_options.pre_exist_file_length > 0) {
                    char *buffer = aws_mem_calloc(allocator, (size_t)options->get_options.pre_exist_file_length + 1, 1);
                    memset(buffer, 'a', (size_t)options->get_options.pre_exist_file_length);
                    buffer[(size_t)options->get_options.pre_exist_file_length] = '\0';
                    struct aws_byte_cursor cursor = aws_byte_cursor_from_c_str(buffer);
                    struct aws_input_stream *buffer_input_stream = aws_input_stream_new_from_cursor(allocator, &cursor);
                    filepath_str =
                        aws_s3_tester_create_file(allocator, options->get_options.object_path, buffer_input_stream);
                    aws_input_stream_release(buffer_input_stream);
                    aws_mem_release(allocator, buffer);
                } else {
                    filepath_str = aws_s3_tester_create_file(allocator, options->get_options.object_path, NULL);
                }
                meta_request_options.recv_filepath = aws_byte_cursor_from_string(filepath_str);
                meta_request_options.recv_file_option = options->get_options.recv_file_option;
                meta_request_options.recv_file_position = options->get_options.recv_file_position;
            }
            meta_request_options.message = message;

        } else if (
            meta_request_options.type == AWS_S3_META_REQUEST_TYPE_PUT_OBJECT ||
            (meta_request_options.type == AWS_S3_META_REQUEST_TYPE_DEFAULT &&
             options->default_type_options.mode == AWS_S3_TESTER_DEFAULT_TYPE_MODE_PUT)) {

            uint32_t object_size_mb = options->put_options.object_size_mb;
            upload_size_bytes = (size_t)object_size_mb * 1024ULL * 1024ULL;

            /* This doesn't do what we think it should because
             * g_min_upload_part_size overrides client->part_size */
            if (options->put_options.ensure_multipart) {
                if (upload_size_bytes == 0) {
                    upload_size_bytes = client->part_size * 2;
                    object_size_mb = (uint32_t)(upload_size_bytes / 1024 / 1024);
                }

                ASSERT_TRUE(upload_size_bytes > client->part_size);
            }

            struct aws_byte_buf object_path_buffer;
            aws_byte_buf_init(&object_path_buffer, allocator, 128);

            if (options->put_options.object_path_override.ptr != NULL) {
                aws_byte_buf_append_dynamic(&object_path_buffer, &options->put_options.object_path_override);
            } else {
                char object_path_sprintf_buffer[128] = "";

                switch (options->sse_type) {
                    case AWS_S3_TESTER_SSE_NONE:
                        snprintf(
                            object_path_sprintf_buffer,
                            sizeof(object_path_sprintf_buffer),
                            "" PRInSTR "-%uMB.txt",
                            AWS_BYTE_CURSOR_PRI(g_put_object_prefix),
                            object_size_mb);
                        break;
                    case AWS_S3_TESTER_SSE_KMS:
                        snprintf(
                            object_path_sprintf_buffer,
                            sizeof(object_path_sprintf_buffer),
                            "" PRInSTR "-kms-%uMB.txt",
                            AWS_BYTE_CURSOR_PRI(g_put_object_prefix),
                            object_size_mb);
                        break;
                    case AWS_S3_TESTER_SSE_AES256:
                        snprintf(
                            object_path_sprintf_buffer,
                            sizeof(object_path_sprintf_buffer),
                            "" PRInSTR "-aes256-%uMB.txt",
                            AWS_BYTE_CURSOR_PRI(g_put_object_prefix),
                            object_size_mb);
                        break;
                    case AWS_S3_TESTER_SSE_C_AES256:
                        snprintf(
                            object_path_sprintf_buffer,
                            sizeof(object_path_sprintf_buffer),
                            "" PRInSTR "-aes256-c-%uMB.txt",
                            AWS_BYTE_CURSOR_PRI(g_put_object_prefix),
                            object_size_mb);
                        break;

                    default:
                        break;
                }

                struct aws_byte_cursor sprintf_buffer_cursor = aws_byte_cursor_from_c_str(object_path_sprintf_buffer);
                aws_byte_buf_append_dynamic(&object_path_buffer, &sprintf_buffer_cursor);
            }

            struct aws_byte_cursor test_object_path = aws_byte_cursor_from_buf(&object_path_buffer);
            struct aws_byte_cursor host_cur = aws_byte_cursor_from_string(host_name);

            /* Create "tester" stream with appropriate options */
            struct aws_async_input_stream_tester_options stream_options = {
                .base =
                    {
                        .autogen_length = upload_size_bytes,
                        .eof_requires_extra_read = options->put_options.eof_requires_extra_read,
                        .max_bytes_per_read = options->put_options.max_bytes_per_read,
                    },
            };
            if (options->put_options.invalid_input_stream) {
                stream_options.base.fail_on_nth_read = 1;
                stream_options.base.fail_with_error_code = AWS_IO_STREAM_READ_FAILED;
            }

            if (options->put_options.async_input_stream) {
                stream_options.completion_strategy = options->put_options.async_read_strategy;
                stream_options.read_duration_ns = MS_TO_NS(100); /* have async reads take a bit of time. */

                async_stream = aws_async_input_stream_new_tester(allocator, &stream_options);
                ASSERT_NOT_NULL(async_stream);
                meta_request_options.send_async_stream = async_stream;
            } else {
                input_stream = aws_input_stream_new_tester(allocator, &stream_options.base);
                ASSERT_NOT_NULL(input_stream);
            }

            /* if uploading via filepath, write input_stream out as tmp file on disk, and then upload that */
            if (options->put_options.file_on_disk) {
                ASSERT_NOT_NULL(input_stream);
                filepath_str = aws_s3_tester_create_file(allocator, test_object_path, input_stream);
                meta_request_options.send_filepath = aws_byte_cursor_from_string(filepath_str);
                input_stream = aws_input_stream_release(input_stream);
            }

            /* Put together a simple S3 Put Object request. */
            struct aws_http_message *message;
            if (input_stream != NULL) {
                message = aws_s3_test_put_object_request_new(
                    allocator, &host_cur, test_object_path, g_test_body_content_type, input_stream, options->sse_type);
            } else {
                message = aws_s3_test_put_object_request_new_without_body(
                    allocator,
                    &host_cur,
                    g_test_body_content_type,
                    test_object_path,
                    upload_size_bytes,
                    options->sse_type);
            }

            if (options->put_options.content_length) {
                /* make a invalid request */
                char content_length_buffer[64] = "";
                snprintf(
                    content_length_buffer, sizeof(content_length_buffer), "%zu", options->put_options.content_length);

                struct aws_http_headers *headers = aws_http_message_get_headers(message);
                aws_http_headers_set(
                    headers, g_content_length_header_name, aws_byte_cursor_from_c_str(content_length_buffer));
            }

            if (options->put_options.skip_content_length) {
                struct aws_http_headers *headers = aws_http_message_get_headers(message);
                aws_http_headers_erase(headers, g_content_length_header_name);
            }

            if (options->put_options.invalid_request) {
                /* make a invalid request */
                aws_http_message_set_request_path(message, aws_byte_cursor_from_c_str("invalid_path"));
            }

            if (options->put_options.content_encoding.ptr != NULL) {
                struct aws_http_header content_encoding_header = {
                    .name = g_content_encoding_header_name,
                    .value = options->put_options.content_encoding,
                };
                aws_http_message_add_header(message, content_encoding_header);
            }

            if (options->put_options.add_full_object_checksum_via_header) {
                struct aws_http_headers *headers = aws_http_message_get_headers(message);
                ASSERT_NOT_NULL(input_stream);
                struct aws_byte_buf data;
                int64_t out_length = 0;
                aws_input_stream_get_length(input_stream, &out_length);
                aws_byte_buf_init(&data, allocator, (size_t)out_length);
                /* Read everything into the buf */
                aws_input_stream_read(input_stream, &data);
                /* Seek back to beginning for upload. */
                aws_input_stream_seek(input_stream, 0, AWS_SSB_BEGIN);
                /* Get the checksum from the buf */
                struct aws_byte_buf out_encoded_checksum;
                ASSERT_SUCCESS(s_calculate_in_memory_checksum_helper(
                    allocator, aws_byte_cursor_from_buf(&data), options->checksum_algorithm, &out_encoded_checksum));
                /* Set the header */
                const struct aws_byte_cursor *header_name =
                    aws_get_http_header_name_from_algorithm(options->checksum_algorithm);
                ASSERT_SUCCESS(
                    aws_http_headers_set(headers, *header_name, aws_byte_cursor_from_buf(&out_encoded_checksum)));
                aws_byte_buf_clean_up(&data);
                aws_byte_buf_clean_up(&out_encoded_checksum);
            }
            meta_request_options.message = message;
            aws_byte_buf_clean_up(&object_path_buffer);
        }

        ASSERT_TRUE(meta_request_options.message != NULL);

        aws_string_destroy(host_name);
    } else {
        aws_http_message_acquire(meta_request_options.message);

        if (options->meta_request_type == AWS_S3_META_REQUEST_TYPE_PUT_OBJECT) {
            /* Figure out how much is being uploaded from pre-existing message */
            struct aws_input_stream *mystery_stream = aws_http_message_get_body_stream(meta_request_options.message);
            int64_t mystery_stream_length = 0;
            if (mystery_stream != NULL) {
                ASSERT_SUCCESS(aws_input_stream_get_length(mystery_stream, (int64_t *)&mystery_stream_length));
            }
            upload_size_bytes = (size_t)mystery_stream_length;
        }
    }

    struct aws_s3_meta_request_test_results meta_request_test_results;
    aws_s3_meta_request_test_results_init(&meta_request_test_results, allocator);

    if (out_results == NULL) {
        out_results = &meta_request_test_results;
    }

    out_results->headers_callback = options->headers_callback;
    out_results->body_callback = options->body_callback;
    out_results->finish_callback = options->finish_callback;
    out_results->progress_callback = options->progress_callback;
    out_results->upload_review_callback = options->upload_review_callback;

    out_results->algorithm = options->expected_validate_checksum_alg;

    ASSERT_SUCCESS(aws_s3_tester_bind_meta_request(tester, &meta_request_options, out_results));

    struct aws_s3_meta_request *meta_request = aws_s3_client_make_meta_request(client, &meta_request_options);

    if (meta_request == NULL) {
        out_results->finished_error_code = aws_last_error();
    }

    aws_http_message_release(meta_request_options.message);
    meta_request_options.message = NULL;

    if (meta_request != NULL) {
        /* Wait for the request to finish. */
        aws_s3_tester_wait_for_meta_request_finish(tester);
        ASSERT_TRUE(aws_s3_meta_request_is_finished(meta_request));
    }

    switch (options->validate_type) {
        case AWS_S3_TESTER_VALIDATE_TYPE_EXPECT_SUCCESS:
            ASSERT_INT_EQUALS(AWS_ERROR_SUCCESS, out_results->finished_error_code);

            if (meta_request_options.type == AWS_S3_META_REQUEST_TYPE_GET_OBJECT) {
                ASSERT_SUCCESS(aws_s3_tester_validate_get_object_results(out_results, options->sse_type));
            } else if (meta_request_options.type == AWS_S3_META_REQUEST_TYPE_PUT_OBJECT) {
                ASSERT_SUCCESS(aws_s3_tester_validate_put_object_results(out_results, options->sse_type));

                /* Expected number of bytes should have been read from stream, and reported via progress callbacks */
                if (input_stream != NULL && !options->put_options.add_full_object_checksum_via_header) {
                    ASSERT_UINT_EQUALS(upload_size_bytes, aws_input_stream_tester_total_bytes_read(input_stream));
                } else if (async_stream != NULL) {
                    ASSERT_UINT_EQUALS(upload_size_bytes, aws_async_input_stream_tester_total_bytes_read(async_stream));
                }

                ASSERT_UINT_EQUALS(upload_size_bytes, out_results->progress.total_bytes_transferred);
                if (!options->put_options.skip_content_length) {
                    ASSERT_UINT_EQUALS(upload_size_bytes, out_results->progress.content_length);
                }
            }
            ASSERT_UINT_EQUALS(0, aws_atomic_load_int(&client->stats.num_requests_in_flight));
            ASSERT_UINT_EQUALS(0, aws_atomic_load_int(&client->stats.num_requests_stream_queued_waiting));
            ASSERT_UINT_EQUALS(0, aws_atomic_load_int(&client->stats.num_requests_streaming_response));
            ASSERT_SUCCESS(s_tester_check_client_thread_data(client));
            if (options->get_options.file_on_disk) {
                /* Validate the size match. */
                ASSERT_NOT_NULL(filepath_str);
                FILE *file = aws_fopen(aws_string_c_str(filepath_str), "rb");
                ASSERT_NOT_NULL(file);
                ASSERT_SUCCESS(aws_file_get_length(file, &out_results->received_file_size));
                if (options->get_options.recv_file_option == AWS_S3_RECV_FILE_CREATE_OR_REPLACE) {
                    ASSERT_UINT_EQUALS(out_results->progress.total_bytes_transferred, out_results->received_file_size);
                }
                fclose(file);
            }
            break;
        case AWS_S3_TESTER_VALIDATE_TYPE_EXPECT_FAILURE:
            ASSERT_FALSE(out_results->finished_error_code == AWS_ERROR_SUCCESS);
            break;
        case AWS_S3_TESTER_VALIDATE_TYPE_NO_VALIDATE:
            break;
        default:
            ASSERT_TRUE(false);
            break;
    }

    if (meta_request != NULL) {
        out_results->part_size = meta_request->part_size;
        meta_request = aws_s3_meta_request_release(meta_request);

        if (!options->dont_wait_for_shutdown) {
            aws_s3_tester_wait_for_meta_request_shutdown(tester);
        }
        if (filepath_str && out_results->finished_error_code != AWS_ERROR_SUCCESS) {
            if (options->get_options.recv_file_delete_on_failure) {
                /* Check the file already gone on failure */
                ASSERT_FALSE(aws_path_exists(filepath_str));
            } else {
                ASSERT_TRUE(aws_path_exists(filepath_str));
            }
        }
    }

    aws_s3_meta_request_test_results_clean_up(&meta_request_test_results);

    aws_s3_client_release(client);

    aws_input_stream_release(input_stream);
    input_stream = NULL;

    async_stream = aws_async_input_stream_release(async_stream);

    aws_byte_buf_clean_up(&input_stream_buffer);

    if (clean_up_local_tester) {
        aws_s3_tester_clean_up(&local_tester);
    }
    aws_uri_clean_up(&mock_server);

    if (filepath_str) {
        aws_file_delete(filepath_str);
        aws_string_destroy(filepath_str);
    }

    return AWS_OP_SUCCESS;
}

int aws_s3_tester_send_meta_request(
    struct aws_s3_tester *tester,
    struct aws_s3_client *client,
    struct aws_s3_meta_request_options *options,
    struct aws_s3_meta_request_test_results *test_results,
    uint32_t flags) {

    ASSERT_SUCCESS(aws_s3_tester_bind_meta_request(tester, options, test_results));

    struct aws_s3_meta_request *meta_request = aws_s3_client_make_meta_request(client, options);

    ASSERT_TRUE(meta_request != NULL);

    if (flags & AWS_S3_TESTER_SEND_META_REQUEST_CANCEL) {
        /* take a random sleep from 0-1 ms. */
        srand((uint32_t)time(NULL));
        aws_thread_current_sleep(rand() % MS_TO_NS(1));
        aws_s3_meta_request_cancel(meta_request);
    }

    /* Wait for the request to finish. */
    aws_s3_tester_wait_for_meta_request_finish(tester);

    ASSERT_TRUE(aws_s3_meta_request_is_finished(meta_request));

    aws_s3_tester_lock_synced_data(tester);

    if (flags & AWS_S3_TESTER_SEND_META_REQUEST_EXPECT_SUCCESS) {
        ASSERT_TRUE(tester->synced_data.finish_error_code == AWS_ERROR_SUCCESS);
    } else if (flags & AWS_S3_TESTER_SEND_META_REQUEST_CANCEL) {
        ASSERT_TRUE(tester->synced_data.finish_error_code == AWS_ERROR_S3_CANCELED);
    } else {
        ASSERT_FALSE(tester->synced_data.finish_error_code == AWS_ERROR_SUCCESS);
    }

    aws_s3_tester_unlock_synced_data(tester);

    test_results->part_size = meta_request->part_size;

    aws_s3_meta_request_release(meta_request);

    if ((flags & AWS_S3_TESTER_SEND_META_REQUEST_DONT_WAIT_FOR_SHUTDOWN) == 0) {
        aws_s3_tester_wait_for_meta_request_shutdown(tester);
    }

    return AWS_OP_SUCCESS;
}

int aws_s3_tester_send_get_object_meta_request(
    struct aws_s3_tester *tester,
    struct aws_s3_client *client,
    struct aws_byte_cursor s3_path,
    uint32_t flags,
    struct aws_s3_meta_request_test_results *out_results) {

    struct aws_string *host_name =
        aws_s3_tester_build_endpoint_string(tester->allocator, &g_test_bucket_name, &g_test_s3_region);

    /* Put together a simple S3 Get Object request. */
    struct aws_http_message *message =
        aws_s3_test_get_object_request_new(tester->allocator, aws_byte_cursor_from_string(host_name), s3_path);

    struct aws_s3_meta_request_options options;
    AWS_ZERO_STRUCT(options);
    options.type = AWS_S3_META_REQUEST_TYPE_GET_OBJECT;
    options.message = message;

    /* Trigger accelerating of our Get Object request. */
    struct aws_s3_meta_request_test_results meta_request_test_results;
    aws_s3_meta_request_test_results_init(&meta_request_test_results, tester->allocator);

    if (out_results == NULL) {
        out_results = &meta_request_test_results;
    }

    ASSERT_SUCCESS(aws_s3_tester_send_meta_request(tester, client, &options, out_results, flags));

    if (flags & AWS_S3_TESTER_SEND_META_REQUEST_EXPECT_SUCCESS) {
        ASSERT_SUCCESS(aws_s3_tester_validate_get_object_results(out_results, flags));
    }

    aws_s3_meta_request_test_results_clean_up(&meta_request_test_results);

    aws_http_message_release(message);
    aws_string_destroy(host_name);

    return AWS_OP_SUCCESS;
}

int aws_s3_tester_validate_get_object_results(
    struct aws_s3_meta_request_test_results *meta_request_test_results,
    uint32_t flags) {
    AWS_PRECONDITION(meta_request_test_results);
    AWS_PRECONDITION(meta_request_test_results->tester);

    ASSERT_TRUE(meta_request_test_results->response_headers != NULL);

    if (aws_http_headers_has(
            meta_request_test_results->response_headers, aws_byte_cursor_from_c_str("Content-Range"))) {
        ASSERT_TRUE(meta_request_test_results->finished_response_status == 206);
    } else {
        ASSERT_TRUE(meta_request_test_results->finished_response_status == 200);
    }

    ASSERT_TRUE(
        meta_request_test_results->finished_response_status == meta_request_test_results->headers_response_status);
    ASSERT_TRUE(meta_request_test_results->finished_error_code == AWS_ERROR_SUCCESS);

    ASSERT_TRUE(meta_request_test_results->error_response_headers == NULL);
    ASSERT_TRUE(meta_request_test_results->error_response_body.len == 0);
    ASSERT_NULL(meta_request_test_results->error_response_operation_name);

    struct aws_byte_cursor sse_byte_cursor;

    if (flags & AWS_S3_TESTER_SEND_META_REQUEST_SSE_KMS) {
        ASSERT_SUCCESS(
            aws_http_headers_get(meta_request_test_results->response_headers, g_s3_sse_header, &sse_byte_cursor));
        ASSERT_TRUE(aws_byte_cursor_eq_c_str(&sse_byte_cursor, "aws:kms"));
    }

    if (flags & AWS_S3_TESTER_SEND_META_REQUEST_SSE_AES256) {
        ASSERT_SUCCESS(
            aws_http_headers_get(meta_request_test_results->response_headers, g_s3_sse_header, &sse_byte_cursor));
        ASSERT_TRUE(aws_byte_cursor_eq_c_str(&sse_byte_cursor, "AES256"));
    }

    if (flags & AWS_S3_TESTER_SEND_META_REQUEST_SSE_C_AES256) {
        ASSERT_SUCCESS(
            aws_http_headers_get(meta_request_test_results->response_headers, g_s3_sse_c_alg_header, &sse_byte_cursor));
        ASSERT_TRUE(aws_byte_cursor_eq_c_str(&sse_byte_cursor, "AES256"));
    }

    uint64_t content_length = 0;
    ASSERT_SUCCESS(aws_s3_tester_get_content_length(meta_request_test_results->response_headers, &content_length));

    AWS_LOGF_DEBUG(
        AWS_LS_S3_GENERAL,
        "Content length in header is %" PRIu64 " and received body size is %" PRIu64,
        content_length,
        meta_request_test_results->progress.total_bytes_transferred);

    ASSERT_TRUE(content_length == meta_request_test_results->progress.total_bytes_transferred);
    ASSERT_UINT_EQUALS(content_length, meta_request_test_results->progress.total_bytes_transferred);
    ASSERT_UINT_EQUALS(content_length, meta_request_test_results->progress.content_length);

    return AWS_OP_SUCCESS;
}

/* Avoid using this function as it will soon go away.  Use aws_s3_tester_send_meta_request_with_options instead.*/
int aws_s3_tester_send_put_object_meta_request(
    struct aws_s3_tester *tester,
    struct aws_s3_client *client,
    uint32_t file_size_mb,
    uint32_t flags,
    struct aws_s3_meta_request_test_results *out_results) {
    ASSERT_TRUE(tester != NULL);
    ASSERT_TRUE(client != NULL);

    struct aws_allocator *allocator = tester->allocator;

    struct aws_byte_buf test_buffer;
    aws_s3_create_test_buffer(allocator, (size_t)file_size_mb * 1024ULL * 1024ULL, &test_buffer);

    struct aws_byte_cursor test_body_cursor = aws_byte_cursor_from_buf(&test_buffer);
    struct aws_input_stream *input_stream = aws_input_stream_new_from_cursor(allocator, &test_body_cursor);

    struct aws_string *host_name =
        aws_s3_tester_build_endpoint_string(allocator, &g_test_bucket_name, &g_test_s3_region);

    char object_path_buffer[128] = "";

    if (flags & AWS_S3_TESTER_SEND_META_REQUEST_PUT_ACL) {
        snprintf(
            object_path_buffer,
            sizeof(object_path_buffer),
            "" PRInSTR "-acl-public-read-%uMB.txt",
            AWS_BYTE_CURSOR_PRI(g_put_object_prefix),
            file_size_mb);
    } else {
        snprintf(
            object_path_buffer,
            sizeof(object_path_buffer),
            "" PRInSTR "-%uMB.txt",
            AWS_BYTE_CURSOR_PRI(g_put_object_prefix),
            file_size_mb);
    }
    struct aws_byte_cursor test_object_path = aws_byte_cursor_from_c_str(object_path_buffer);

    struct aws_byte_cursor host_cur = aws_byte_cursor_from_string(host_name);
    /* Put together a simple S3 Put Object request. */
    struct aws_http_message *message = aws_s3_test_put_object_request_new(
        allocator, &host_cur, test_object_path, g_test_body_content_type, input_stream, flags);

    if (flags & AWS_S3_TESTER_SEND_META_REQUEST_WITH_CORRECT_CONTENT_MD5) {
        ASSERT_SUCCESS(aws_s3_message_util_add_content_md5_header(allocator, &test_buffer, message));
    } else if (flags & AWS_S3_TESTER_SEND_META_REQUEST_WITH_INCORRECT_CONTENT_MD5) {
        struct aws_http_header content_md5_header = {
            .name = g_content_md5_header_name,
            .value = AWS_BYTE_CUR_INIT_FROM_STRING_LITERAL("dummy_content_md5"),
        };
        ASSERT_SUCCESS(aws_http_message_add_header(message, content_md5_header));
    }

    struct aws_s3_meta_request_options options;
    AWS_ZERO_STRUCT(options);
    options.type = AWS_S3_META_REQUEST_TYPE_PUT_OBJECT;
    options.message = message;

    struct aws_s3_meta_request_test_results meta_request_test_results;
    aws_s3_meta_request_test_results_init(&meta_request_test_results, allocator);

    if (out_results == NULL) {
        out_results = &meta_request_test_results;
    }

    ASSERT_SUCCESS(aws_s3_tester_send_meta_request(tester, client, &options, out_results, flags));

    if (flags & AWS_S3_TESTER_SEND_META_REQUEST_EXPECT_SUCCESS) {
        ASSERT_SUCCESS(aws_s3_tester_validate_put_object_results(out_results, flags));
    }

    aws_s3_meta_request_test_results_clean_up(&meta_request_test_results);

    aws_http_message_release(message);
    message = NULL;

    aws_string_destroy(host_name);
    host_name = NULL;

    aws_input_stream_release(input_stream);
    input_stream = NULL;

    aws_byte_buf_clean_up(&test_buffer);

    return AWS_OP_SUCCESS;
}

/* Avoid using this function as it will soon go away.  Use aws_s3_tester_send_meta_request_with_options instead.*/
int aws_s3_tester_validate_put_object_results(
    struct aws_s3_meta_request_test_results *meta_request_test_results,
    uint32_t flags) {
    ASSERT_TRUE(meta_request_test_results->finished_response_status == 200);
    ASSERT_TRUE(
        meta_request_test_results->finished_response_status == meta_request_test_results->headers_response_status);
    ASSERT_TRUE(meta_request_test_results->finished_error_code == AWS_ERROR_SUCCESS);

    ASSERT_TRUE(meta_request_test_results->error_response_headers == NULL);
    ASSERT_TRUE(meta_request_test_results->error_response_body.len == 0);
    ASSERT_NULL(meta_request_test_results->error_response_operation_name);

    struct aws_byte_cursor etag_byte_cursor;
    AWS_ZERO_STRUCT(etag_byte_cursor);
    ASSERT_SUCCESS(
        aws_http_headers_get(meta_request_test_results->response_headers, g_etag_header_name, &etag_byte_cursor));
    struct aws_byte_cursor sse_byte_cursor;
    if (flags & AWS_S3_TESTER_SEND_META_REQUEST_SSE_KMS) {
        ASSERT_SUCCESS(
            aws_http_headers_get(meta_request_test_results->response_headers, g_s3_sse_header, &sse_byte_cursor));
        ASSERT_TRUE(aws_byte_cursor_eq_c_str(&sse_byte_cursor, "aws:kms"));
    }
    if (flags & AWS_S3_TESTER_SEND_META_REQUEST_SSE_AES256) {
        ASSERT_SUCCESS(
            aws_http_headers_get(meta_request_test_results->response_headers, g_s3_sse_header, &sse_byte_cursor));
        ASSERT_TRUE(aws_byte_cursor_eq_c_str(&sse_byte_cursor, "AES256"));
    }
    ASSERT_TRUE(etag_byte_cursor.len > 0);

    if (flags & AWS_S3_TESTER_SEND_META_REQUEST_SSE_C_AES256) {
        ASSERT_SUCCESS(
            aws_http_headers_get(meta_request_test_results->response_headers, g_s3_sse_c_alg_header, &sse_byte_cursor));
        ASSERT_TRUE(aws_byte_cursor_eq_c_str(&sse_byte_cursor, "AES256"));
    }

    struct aws_byte_cursor quote_entity = AWS_BYTE_CUR_INIT_FROM_STRING_LITERAL("&quot;");

    if (etag_byte_cursor.len >= quote_entity.len) {
        for (size_t i = 0; i < (etag_byte_cursor.len - quote_entity.len + 1); ++i) {
            ASSERT_TRUE(
                strncmp((const char *)&etag_byte_cursor.ptr[i], (const char *)quote_entity.ptr, quote_entity.len) != 0);
        }
    }

    return AWS_OP_SUCCESS;
}

int aws_s3_tester_upload_file_path_init(
    struct aws_allocator *allocator,
    struct aws_byte_buf *out_path_buffer,
    struct aws_byte_cursor file_path) {

    ASSERT_SUCCESS(aws_byte_buf_init_copy_from_cursor(out_path_buffer, allocator, g_upload_folder));
    ASSERT_SUCCESS(aws_byte_buf_append_dynamic(out_path_buffer, &file_path));

    return AWS_OP_SUCCESS;
}

int aws_s3_tester_get_content_length(const struct aws_http_headers *headers, uint64_t *out_content_length) {
    struct aws_byte_cursor value_cursor;
    AWS_ZERO_STRUCT(value_cursor);
    ASSERT_SUCCESS(aws_http_headers_get(headers, aws_byte_cursor_from_c_str("Content-Length"), &value_cursor));

    ASSERT_SUCCESS(aws_byte_cursor_utf8_parse_u64(value_cursor, out_content_length));
    return AWS_OP_SUCCESS;
}

/* The default mock response is:
<?xml version="1.0" encoding="UTF-8"?>
<CreateSessionResult xmlns="http://s3.amazonaws.com/doc/2006-03-01/">
  <Credentials>
    <SessionToken>sessionToken</SessionToken>
    <SecretAccessKey>secretKey</SecretAccessKey>
    <AccessKeyId>accessKeyId</AccessKeyId>
    <Expiration>2023-06-26T17:33:30Z</Expiration>
  </Credentials>
</CreateSessionResult>
 */
int aws_s3_tester_check_s3express_creds_for_default_mock_response(struct aws_credentials *credentials) {

    struct aws_byte_cursor result;
    bool match = true;
    result = aws_credentials_get_access_key_id(credentials);
    match &= aws_byte_cursor_eq_c_str(&result, "accessKeyId");
    result = aws_credentials_get_secret_access_key(credentials);
    match &= aws_byte_cursor_eq_c_str(&result, "secretKey");
    result = aws_credentials_get_session_token(credentials);
    match &= aws_byte_cursor_eq_c_str(&result, "sessionToken");

    uint64_t expiration_secs = aws_credentials_get_expiration_timepoint_seconds(credentials);
    ASSERT_UINT_EQUALS(1687800810, expiration_secs);

    ASSERT_TRUE(match);
    return AWS_OP_SUCCESS;
}

struct aws_string *aws_s3_tester_create_file(
    struct aws_allocator *allocator,
    struct aws_byte_cursor test_object_path,
    struct aws_input_stream *input_stream) {

    struct aws_byte_buf filepath_buf;
    aws_byte_buf_init(&filepath_buf, allocator, 128);

    struct aws_byte_cursor filepath_prefix = aws_byte_cursor_from_c_str("tmp");
    aws_byte_buf_append_dynamic(&filepath_buf, &filepath_prefix);
    aws_byte_buf_append_dynamic(&filepath_buf, &test_object_path);
    struct aws_uuid uuid;
    aws_uuid_init(&uuid);
    uint8_t uuid_array[AWS_UUID_STR_LEN] = {0};
    struct aws_byte_buf uuid_buf = aws_byte_buf_from_array(uuid_array, sizeof(uuid_array));
    uuid_buf.len = 0;
    aws_uuid_to_str(&uuid, &uuid_buf);
    struct aws_byte_cursor uuid_cursor = aws_byte_cursor_from_buf(&uuid_buf);
    aws_byte_buf_append_dynamic(&filepath_buf, &uuid_cursor);

    for (size_t i = 0; i < filepath_buf.len; ++i) {
        if (!isalnum(filepath_buf.buffer[i])) {
            filepath_buf.buffer[i] = '_'; /* sanitize filename */
        }
    }

    struct aws_string *filepath_str = aws_string_new_from_buf(allocator, &filepath_buf);
    aws_byte_buf_clean_up(&filepath_buf);

    if (input_stream) {
        FILE *file = aws_fopen(aws_string_c_str(filepath_str), "wb");
        AWS_FATAL_ASSERT(file != NULL);
        int64_t stream_length = 0;
        AWS_FATAL_ASSERT(aws_input_stream_get_length(input_stream, &stream_length) == AWS_OP_SUCCESS);

        struct aws_byte_buf data_buf;
        AWS_FATAL_ASSERT(aws_byte_buf_init(&data_buf, allocator, (size_t)stream_length) == AWS_OP_SUCCESS);
        AWS_FATAL_ASSERT(aws_input_stream_read(input_stream, &data_buf) == AWS_OP_SUCCESS);
        AWS_FATAL_ASSERT((size_t)stream_length == data_buf.len);
        AWS_FATAL_ASSERT(data_buf.len == fwrite(data_buf.buffer, 1, data_buf.len, file));
        fclose(file);
        aws_byte_buf_clean_up(&data_buf);
    }

    return filepath_str;
}

static const struct aws_byte_cursor g_x_amz_copy_source_name =
    AWS_BYTE_CUR_INIT_FROM_STRING_LITERAL("x-amz-copy-source");

static struct aws_http_message *s_copy_object_request_new(
    struct aws_allocator *allocator,
    struct aws_byte_cursor x_amz_source,
    struct aws_byte_cursor endpoint,
    struct aws_byte_cursor destination_key) {

    AWS_PRECONDITION(allocator);

    struct aws_http_message *message = aws_http_message_new_request(allocator);

    if (message == NULL) {
        return NULL;
    }

    /* the URI path is / followed by the key */
    char destination_path[1024];
    snprintf(destination_path, sizeof(destination_path), "/%.*s", (int)destination_key.len, destination_key.ptr);
    struct aws_byte_cursor unencoded_destination_path = aws_byte_cursor_from_c_str(destination_path);
    struct aws_byte_buf copy_destination_path_encoded;
    aws_byte_buf_init(&copy_destination_path_encoded, allocator, 1024);
    aws_byte_buf_append_encoding_uri_path(&copy_destination_path_encoded, &unencoded_destination_path);
    if (aws_http_message_set_request_path(message, aws_byte_cursor_from_buf(&copy_destination_path_encoded))) {
        goto error_clean_up_message;
    }

    struct aws_http_header host_header = {.name = g_host_header_name, .value = endpoint};
    if (aws_http_message_add_header(message, host_header)) {
        goto error_clean_up_message;
    }

    struct aws_byte_buf copy_source_value_encoded;
    aws_byte_buf_init(&copy_source_value_encoded, allocator, 1024);
    aws_byte_buf_append_encoding_uri_path(&copy_source_value_encoded, &x_amz_source);

    struct aws_http_header copy_source_header = {
        .name = g_x_amz_copy_source_name,
        .value = aws_byte_cursor_from_buf(&copy_source_value_encoded),
    };

    if (aws_http_message_add_header(message, copy_source_header)) {
        goto error_clean_up_message;
    }

    if (aws_http_message_set_request_method(message, aws_http_method_put)) {
        goto error_clean_up_message;
    }

    aws_byte_buf_clean_up(&copy_source_value_encoded);
    aws_byte_buf_clean_up(&copy_destination_path_encoded);
    return message;

error_clean_up_message:

    aws_byte_buf_clean_up(&copy_source_value_encoded);
    aws_byte_buf_clean_up(&copy_destination_path_encoded);
    if (message != NULL) {
        aws_http_message_release(message);
        message = NULL;
    }

    return NULL;
}

struct copy_object_test_data {
    struct aws_mutex mutex;
    struct aws_condition_variable c_var;
    bool execution_completed;
    bool headers_callback_was_invoked;
    int meta_request_error_code;
    int response_status_code;
    uint64_t progress_callback_content_length;
    uint64_t progress_callback_total_bytes_transferred;
};

static void s_copy_object_meta_request_finish(
    struct aws_s3_meta_request *meta_request,
    const struct aws_s3_meta_request_result *meta_request_result,
    void *user_data) {

    (void)meta_request;

    struct copy_object_test_data *test_data = user_data;

    /* if error response body is available, dump it to test result to help investigation of failed tests */
    if (meta_request_result->error_response_body != NULL && meta_request_result->error_response_body->len > 0) {
        AWS_LOGF_ERROR(
            AWS_LS_S3_GENERAL,
            "Response error body: %.*s",
            (int)meta_request_result->error_response_body->len,
            meta_request_result->error_response_body->buffer);
    }

    aws_mutex_lock(&test_data->mutex);
    test_data->meta_request_error_code = meta_request_result->error_code;
    test_data->response_status_code = meta_request_result->response_status;
    test_data->execution_completed = true;
    aws_mutex_unlock(&test_data->mutex);
    aws_condition_variable_notify_one(&test_data->c_var);
}

static int s_copy_object_meta_request_headers_callback(
    struct aws_s3_meta_request *meta_request,
    const struct aws_http_headers *headers,
    int response_status,
    void *user_data) {

    (void)meta_request;
    (void)headers;
    (void)response_status;

    struct copy_object_test_data *test_data = user_data;

    aws_mutex_lock(&test_data->mutex);
    test_data->headers_callback_was_invoked = true;
    aws_mutex_unlock(&test_data->mutex);

    return AWS_OP_SUCCESS;
}

static void s_copy_object_meta_request_progress_callback(
    struct aws_s3_meta_request *meta_request,
    const struct aws_s3_meta_request_progress *progress,
    void *user_data) {

    (void)meta_request;
    struct copy_object_test_data *test_data = user_data;

    aws_mutex_lock(&test_data->mutex);
    test_data->progress_callback_content_length = progress->content_length;
    test_data->progress_callback_total_bytes_transferred += progress->bytes_transferred;
    aws_mutex_unlock(&test_data->mutex);
}

static bool s_copy_test_completion_predicate(void *arg) {
    struct copy_object_test_data *test_data = arg;
    return test_data->execution_completed;
}

int aws_test_s3_copy_object_from_x_amz_copy_source(
    struct aws_allocator *allocator,
    struct aws_byte_cursor x_amz_copy_source,
    struct aws_byte_cursor destination_endpoint,
    struct aws_byte_cursor destination_key,
    int expected_error_code,
    int expected_response_status,
    uint64_t expected_size,
    bool s3express) {
    struct aws_s3_tester tester;
    AWS_ZERO_STRUCT(tester);
    ASSERT_SUCCESS(aws_s3_tester_init(allocator, &tester));

    struct aws_s3_client_config client_config;
    AWS_ZERO_STRUCT(client_config);
    client_config.enable_s3express = s3express;

    struct aws_byte_cursor region_cursor = g_test_s3_region;
    if (s3express) {
<<<<<<< HEAD
=======
        /* TODO: REMOVE THE HACK FOR MOTORCADE */
>>>>>>> 529e02d8
        region_cursor = aws_byte_cursor_from_c_str("us-west-2");
    }
    client_config.region = region_cursor;
    ASSERT_SUCCESS(aws_s3_tester_bind_client(&tester, &client_config, AWS_S3_TESTER_BIND_CLIENT_SIGNING));

    struct aws_s3_client *client = aws_s3_client_new(allocator, &client_config);

    /* creates a CopyObject request */
    struct aws_http_message *message =
        s_copy_object_request_new(allocator, x_amz_copy_source, destination_endpoint, destination_key);

    struct copy_object_test_data test_data;
    AWS_ZERO_STRUCT(test_data);

    struct aws_signing_config_aws s3express_signing_config = {
        .algorithm = AWS_SIGNING_ALGORITHM_V4_S3EXPRESS,
        .service = g_s3express_service_name,
    };
    test_data.c_var = (struct aws_condition_variable)AWS_CONDITION_VARIABLE_INIT;
    aws_mutex_init(&test_data.mutex);

    struct aws_s3_meta_request_options meta_request_options = {
        .user_data = &test_data,
        .body_callback = NULL,
        .finish_callback = s_copy_object_meta_request_finish,
        .headers_callback = s_copy_object_meta_request_headers_callback,
        .progress_callback = s_copy_object_meta_request_progress_callback,
        .message = message,
        .shutdown_callback = NULL,
        .signing_config = client_config.signing_config,
        .type = AWS_S3_META_REQUEST_TYPE_COPY_OBJECT,
    };

    if (s3express) {
        meta_request_options.signing_config = &s3express_signing_config;
    }

    struct aws_s3_meta_request *meta_request = aws_s3_client_make_meta_request(client, &meta_request_options);
    ASSERT_NOT_NULL(meta_request);

    /* wait completion of the meta request */
    aws_mutex_lock(&test_data.mutex);
    aws_condition_variable_wait_pred(&test_data.c_var, &test_data.mutex, s_copy_test_completion_predicate, &test_data);
    aws_mutex_unlock(&test_data.mutex);

    /* assert error_code and response_status_code */
    ASSERT_INT_EQUALS(expected_error_code, test_data.meta_request_error_code);
    ASSERT_INT_EQUALS(expected_response_status, test_data.response_status_code);

    /* assert that progress_callback matches the expected size*/
    if (test_data.meta_request_error_code == AWS_ERROR_SUCCESS) {
        ASSERT_UINT_EQUALS(expected_size, test_data.progress_callback_total_bytes_transferred);
        ASSERT_UINT_EQUALS(expected_size, test_data.progress_callback_content_length);
    }

    /* assert headers callback was invoked */
    ASSERT_TRUE(test_data.headers_callback_was_invoked);

    aws_s3_meta_request_release(meta_request);
    aws_mutex_clean_up(&test_data.mutex);
    aws_http_message_destroy(message);
    client = aws_s3_client_release(client);

    aws_s3_tester_clean_up(&tester);

    return 0;
}

int aws_test_s3_copy_object_helper(
    struct aws_allocator *allocator,
    struct aws_byte_cursor source_bucket,
    struct aws_byte_cursor source_key,
    struct aws_byte_cursor destination_endpoint,
    struct aws_byte_cursor destination_key,
    int expected_error_code,
    int expected_response_status,
    uint64_t expected_size,
    bool s3_express) {

    char copy_source_value[1024];
    snprintf(
        copy_source_value,
        sizeof(copy_source_value),
        "%.*s/%.*s",
        (int)source_bucket.len,
        source_bucket.ptr,
        (int)source_key.len,
        source_key.ptr);

    struct aws_byte_cursor x_amz_copy_source = aws_byte_cursor_from_c_str(copy_source_value);

    return aws_test_s3_copy_object_from_x_amz_copy_source(
        allocator,
        x_amz_copy_source,
        destination_endpoint,
        destination_key,
        expected_error_code,
        expected_response_status,
        expected_size,
        s3_express);
}<|MERGE_RESOLUTION|>--- conflicted
+++ resolved
@@ -2444,10 +2444,7 @@
 
     struct aws_byte_cursor region_cursor = g_test_s3_region;
     if (s3express) {
-<<<<<<< HEAD
-=======
         /* TODO: REMOVE THE HACK FOR MOTORCADE */
->>>>>>> 529e02d8
         region_cursor = aws_byte_cursor_from_c_str("us-west-2");
     }
     client_config.region = region_cursor;
