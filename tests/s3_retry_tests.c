--- conflicted
+++ resolved
@@ -53,11 +53,7 @@
 
     /* Don't specify EXPECT SUCCESS flag for aws_s3_tester_send_get_object_meta_request to expect a failure. */
     ASSERT_SUCCESS(aws_s3_tester_send_get_object_meta_request(
-<<<<<<< HEAD
-        &tester, client, g_s3_path_get_object_test_1MB, 0, &meta_request_test_results, AWS_S3_TESTER_SSE_NONE));
-=======
         &tester, client, g_s3_path_get_object_test_1MB, 0, AWS_S3_TESTER_SSE_NONE, &meta_request_test_results));
->>>>>>> 745d9bfe
 
     ASSERT_TRUE(meta_request_test_results.finished_error_code == AWS_IO_MAX_RETRIES_EXCEEDED);
 
@@ -114,13 +110,8 @@
         client,
         g_s3_path_get_object_test_1MB,
         AWS_S3_TESTER_SEND_META_REQUEST_EXPECT_SUCCESS,
-<<<<<<< HEAD
-        NULL,
-        AWS_S3_TESTER_SSE_NONE));
-=======
         AWS_S3_TESTER_SSE_NONE,
         NULL));
->>>>>>> 745d9bfe
 
     aws_s3_client_release(client);
     aws_s3_tester_clean_up(&tester);
@@ -175,11 +166,7 @@
     patched_client_vtable->meta_request_factory = s_meta_request_factory_patch_next_request;
 
     ASSERT_SUCCESS(aws_s3_tester_send_get_object_meta_request(
-<<<<<<< HEAD
-        &tester, client, g_s3_path_get_object_test_1MB, 0, NULL, AWS_S3_TESTER_SSE_NONE));
-=======
         &tester, client, g_s3_path_get_object_test_1MB, 0, AWS_S3_TESTER_SSE_NONE, NULL));
->>>>>>> 745d9bfe
 
     aws_s3_client_release(client);
     aws_s3_tester_clean_up(&tester);
@@ -253,13 +240,8 @@
         client,
         g_s3_path_get_object_test_1MB,
         AWS_S3_TESTER_SEND_META_REQUEST_EXPECT_SUCCESS,
-<<<<<<< HEAD
-        NULL,
-        AWS_S3_TESTER_SSE_NONE));
-=======
         AWS_S3_TESTER_SSE_NONE,
         NULL));
->>>>>>> 745d9bfe
 
     aws_s3_client_release(client);
     client = NULL;
@@ -333,13 +315,8 @@
         client,
         g_s3_path_get_object_test_1MB,
         AWS_S3_TESTER_SEND_META_REQUEST_EXPECT_SUCCESS,
-<<<<<<< HEAD
-        NULL,
-        AWS_S3_TESTER_SSE_NONE));
-=======
         AWS_S3_TESTER_SSE_NONE,
         NULL));
->>>>>>> 745d9bfe
 
     aws_s3_client_release(client);
     aws_s3_tester_clean_up(&tester);
@@ -455,13 +432,8 @@
         client,
         g_s3_path_get_object_test_1MB,
         AWS_S3_TESTER_SEND_META_REQUEST_EXPECT_SUCCESS,
-<<<<<<< HEAD
-        NULL,
-        AWS_S3_TESTER_SSE_NONE));
-=======
         AWS_S3_TESTER_SSE_NONE,
         NULL));
->>>>>>> 745d9bfe
 
     aws_s3_client_release(client);
     aws_s3_tester_clean_up(&tester);
@@ -531,11 +503,7 @@
     ASSERT_TRUE(client != NULL);
 
     ASSERT_SUCCESS(aws_s3_tester_send_put_object_meta_request(
-<<<<<<< HEAD
-        &tester, client, 10, AWS_S3_TESTER_SEND_META_REQUEST_EXPECT_SUCCESS, NULL, AWS_S3_TESTER_SSE_NONE));
-=======
         &tester, client, 10, AWS_S3_TESTER_SEND_META_REQUEST_EXPECT_SUCCESS, AWS_S3_TESTER_SSE_NONE, NULL));
->>>>>>> 745d9bfe
 
     aws_s3_client_release(client);
     aws_s3_tester_clean_up(&tester);
