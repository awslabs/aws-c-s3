--- conflicted
+++ resolved
@@ -18,11 +18,7 @@
 #include <aws/testing/aws_test_harness.h>
 #include <inttypes.h>
 
-<<<<<<< HEAD
-static void s_s3_client_get_http_connection_exceed_retries(
-=======
 static void s_s3_client_acquire_http_connection_exceed_retries(
->>>>>>> 78f704c5
     struct aws_s3_client *client,
     struct aws_s3_vip_connection *vip_connection,
     aws_http_connection_manager_on_connection_setup_fn *callback) {
@@ -33,13 +29,8 @@
     callback(NULL, AWS_ERROR_UNKNOWN, vip_connection);
 }
 
-<<<<<<< HEAD
-AWS_TEST_CASE(test_s3_meta_request_exceed_retries, s_test_s3_meta_request_exceed_retries)
-static int s_test_s3_meta_request_exceed_retries(struct aws_allocator *allocator, void *ctx) {
-=======
 AWS_TEST_CASE(test_s3_client_exceed_retries, s_test_s3_client_exceed_retries)
 static int s_test_s3_client_exceed_retries(struct aws_allocator *allocator, void *ctx) {
->>>>>>> 78f704c5
     (void)ctx;
 
     struct aws_s3_tester tester;
@@ -55,11 +46,7 @@
     struct aws_s3_client *client = aws_s3_client_new(allocator, &client_config);
 
     struct aws_s3_client_vtable *patched_client_vtable = aws_s3_tester_patch_client_vtable(&tester, client, NULL);
-<<<<<<< HEAD
-    patched_client_vtable->get_http_connection = s_s3_client_get_http_connection_exceed_retries;
-=======
     patched_client_vtable->acquire_http_connection = s_s3_client_acquire_http_connection_exceed_retries;
->>>>>>> 78f704c5
 
     struct aws_s3_meta_request_test_results meta_request_test_results;
     AWS_ZERO_STRUCT(meta_request_test_results);
@@ -78,11 +65,7 @@
     return 0;
 }
 
-<<<<<<< HEAD
-static void s_s3_client_get_http_connection_fail_first(
-=======
 static void s_s3_client_acquire_http_connection_fail_first(
->>>>>>> 78f704c5
     struct aws_s3_client *client,
     struct aws_s3_vip_connection *vip_connection,
     aws_http_connection_manager_on_connection_setup_fn *callback) {
@@ -101,11 +84,7 @@
     struct aws_s3_client_vtable *original_client_vtable =
         aws_s3_tester_get_client_vtable_patch(tester, 0)->original_vtable;
 
-<<<<<<< HEAD
-    original_client_vtable->get_http_connection(client, vip_connection, callback);
-=======
     original_client_vtable->acquire_http_connection(client, vip_connection, callback);
->>>>>>> 78f704c5
 }
 
 AWS_TEST_CASE(test_s3_client_acquire_connection_fail, s_test_s3_client_acquire_connection_fail)
@@ -124,11 +103,7 @@
     struct aws_s3_client *client = aws_s3_client_new(allocator, &client_config);
 
     struct aws_s3_client_vtable *patched_client_vtable = aws_s3_tester_patch_client_vtable(&tester, client, NULL);
-<<<<<<< HEAD
-    patched_client_vtable->get_http_connection = s_s3_client_get_http_connection_fail_first;
-=======
     patched_client_vtable->acquire_http_connection = s_s3_client_acquire_http_connection_fail_first;
->>>>>>> 78f704c5
 
     ASSERT_SUCCESS(aws_s3_tester_send_get_object_meta_request(
         &tester,
