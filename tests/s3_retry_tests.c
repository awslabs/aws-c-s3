/**
 * Copyright Amazon.com, Inc. or its affiliates. All Rights Reserved.
 * SPDX-License-Identifier: Apache-2.0.
 */

#include "aws/s3/private/s3_client_impl.h"
#include "aws/s3/private/s3_meta_request_impl.h"
#include "aws/s3/private/s3_util.h"
#include "s3_tester.h"
#include <aws/common/atomics.h>
#include <aws/common/byte_buf.h>
#include <aws/common/clock.h>
#include <aws/common/common.h>
#include <aws/common/ref_count.h>
#include <aws/http/request_response.h>
#include <aws/io/stream.h>
#include <aws/io/tls_channel_handler.h>
#include <aws/testing/aws_test_harness.h>
#include <inttypes.h>

static void s_s3_client_get_http_connection_exceed_retries(
    struct aws_s3_client *client,
    struct aws_s3_vip_connection *vip_connection,
    aws_http_connection_manager_on_connection_setup_fn *callback) {
    AWS_ASSERT(callback);
    (void)client;
    (void)vip_connection;
    aws_raise_error(AWS_ERROR_UNKNOWN);
    callback(NULL, AWS_ERROR_UNKNOWN, vip_connection);
}

AWS_TEST_CASE(test_s3_meta_request_exceed_retries, s_test_s3_meta_request_exceed_retries)
static int s_test_s3_meta_request_exceed_retries(struct aws_allocator *allocator, void *ctx) {
    (void)ctx;

    struct aws_s3_tester tester;
    AWS_ZERO_STRUCT(tester);
    ASSERT_SUCCESS(aws_s3_tester_init(allocator, &tester));

    struct aws_s3_client_config client_config;
    AWS_ZERO_STRUCT(client_config);

    ASSERT_SUCCESS(aws_s3_tester_bind_client(
        &tester, &client_config, AWS_S3_TESTER_BIND_CLIENT_REGION | AWS_S3_TESTER_BIND_CLIENT_SIGNING));

    struct aws_s3_client *client = aws_s3_client_new(allocator, &client_config);

    struct aws_s3_client_vtable *patched_client_vtable = aws_s3_tester_patch_client_vtable(&tester, client, NULL);
    patched_client_vtable->get_http_connection = s_s3_client_get_http_connection_exceed_retries;

    struct aws_s3_meta_request_test_results meta_request_test_results;
    AWS_ZERO_STRUCT(meta_request_test_results);

    /* Don't specify EXPECT SUCCESS flag for aws_s3_tester_send_get_object_meta_request to expect a failure. */
    ASSERT_SUCCESS(aws_s3_tester_send_get_object_meta_request(
        &tester, client, g_s3_path_get_object_test_1MB, 0, &meta_request_test_results));

    ASSERT_TRUE(meta_request_test_results.finished_error_code == AWS_IO_MAX_RETRIES_EXCEEDED);

    aws_s3_meta_request_test_results_clean_up(&meta_request_test_results);

    aws_s3_client_release(client);
    aws_s3_tester_clean_up(&tester);

    return 0;
}

static void s_s3_client_get_http_connection_fail_first(
    struct aws_s3_client *client,
    struct aws_s3_vip_connection *vip_connection,
    aws_http_connection_manager_on_connection_setup_fn *callback) {
    AWS_ASSERT(callback);
    AWS_ASSERT(client);

    struct aws_s3_tester *tester = client->shutdown_callback_user_data;
    AWS_ASSERT(tester != NULL);

    if (aws_s3_tester_inc_counter1(tester) == 1) {
        aws_raise_error(AWS_ERROR_UNKNOWN);
        callback(NULL, AWS_ERROR_UNKNOWN, vip_connection);
        return;
    }

    struct aws_s3_client_vtable *original_client_vtable =
        aws_s3_tester_get_client_vtable_patch(tester, 0)->original_vtable;

    original_client_vtable->get_http_connection(client, vip_connection, callback);
}

AWS_TEST_CASE(test_s3_meta_request_get_connection_fail, s_test_s3_meta_request_get_connection_fail)
static int s_test_s3_meta_request_get_connection_fail(struct aws_allocator *allocator, void *ctx) {
    (void)ctx;

    struct aws_s3_tester tester;
    AWS_ZERO_STRUCT(tester);
    ASSERT_SUCCESS(aws_s3_tester_init(allocator, &tester));

    struct aws_s3_client_config client_config = {.part_size = 64 * 1024};

    ASSERT_SUCCESS(aws_s3_tester_bind_client(
        &tester, &client_config, AWS_S3_TESTER_BIND_CLIENT_REGION | AWS_S3_TESTER_BIND_CLIENT_SIGNING));

    struct aws_s3_client *client = aws_s3_client_new(allocator, &client_config);

    struct aws_s3_client_vtable *patched_client_vtable = aws_s3_tester_patch_client_vtable(&tester, client, NULL);
    patched_client_vtable->get_http_connection = s_s3_client_get_http_connection_fail_first;

<<<<<<< HEAD
    ASSERT_SUCCESS(aws_s3_tester_send_get_object_meta_request(
        &tester, client, g_s3_path_get_object_test_1MB, AWS_S3_TESTER_SEND_META_REQUEST_EXPECT_SUCCESS, NULL));
=======
    /* Don't specify EXPECT SUCCESS flag for  aws_s3_tester_send_get_object_meta_request to expect a failure. */
    ASSERT_SUCCESS(aws_s3_tester_send_get_object_meta_request(
        &tester, client, g_s3_path_get_object_test_1MB, 0, AWS_S3_TESTER_SSE_NONE));
>>>>>>> 2807e748

    aws_s3_client_release(client);
    aws_s3_tester_clean_up(&tester);

    return 0;
}

static int s_s3_fail_next_request(struct aws_s3_meta_request *meta_request, struct aws_s3_request **out_request) {
    (void)meta_request;
    (void)out_request;

    aws_raise_error(AWS_ERROR_UNKNOWN);
    return AWS_OP_ERR;
}

static struct aws_s3_meta_request *s_meta_request_factory_patch_next_request(
    struct aws_s3_client *client,
    const struct aws_s3_meta_request_options *options) {
    AWS_ASSERT(client != NULL);

    struct aws_s3_tester *tester = client->shutdown_callback_user_data;
    AWS_ASSERT(tester != NULL);

    struct aws_s3_client_vtable *original_client_vtable =
        aws_s3_tester_get_client_vtable_patch(tester, 0)->original_vtable;

    struct aws_s3_meta_request *meta_request = original_client_vtable->meta_request_factory(client, options);

    struct aws_s3_meta_request_vtable *patched_meta_request_vtable =
        aws_s3_tester_patch_meta_request_vtable(tester, meta_request, NULL);
    patched_meta_request_vtable->next_request = s_s3_fail_next_request;

    return meta_request;
}

/* Test recovery when prepare request fails. */
AWS_TEST_CASE(test_s3_meta_request_fail_next_request, s_test_s3_meta_request_fail_next_request)
static int s_test_s3_meta_request_fail_next_request(struct aws_allocator *allocator, void *ctx) {
    (void)ctx;

    struct aws_s3_tester tester;
    ASSERT_SUCCESS(aws_s3_tester_init(allocator, &tester));

    struct aws_s3_client_config client_config;
    AWS_ZERO_STRUCT(client_config);

    ASSERT_SUCCESS(aws_s3_tester_bind_client(
        &tester, &client_config, AWS_S3_TESTER_BIND_CLIENT_REGION | AWS_S3_TESTER_BIND_CLIENT_SIGNING));

    struct aws_s3_client *client = aws_s3_client_new(allocator, &client_config);
    struct aws_s3_client_vtable *patched_client_vtable = aws_s3_tester_patch_client_vtable(&tester, client, NULL);
    patched_client_vtable->meta_request_factory = s_meta_request_factory_patch_next_request;

<<<<<<< HEAD
    ASSERT_SUCCESS(aws_s3_tester_send_get_object_meta_request(&tester, client, g_s3_path_get_object_test_1MB, 0, NULL));
=======
    ASSERT_SUCCESS(aws_s3_tester_send_get_object_meta_request(
        &tester, client, g_s3_path_get_object_test_1MB, 0, AWS_S3_TESTER_SSE_NONE));
>>>>>>> 2807e748

    aws_s3_client_release(client);
    aws_s3_tester_clean_up(&tester);

    return 0;
}

static int s_s3_fail_first_prepare_request(
    struct aws_s3_meta_request *meta_request,
    struct aws_s3_client *client,
    struct aws_s3_vip_connection *vip_connection,
    bool is_initial_prepare) {

    AWS_ASSERT(client != NULL);

    struct aws_s3_tester *tester = client->shutdown_callback_user_data;
    AWS_ASSERT(tester != NULL);

    if (aws_s3_tester_inc_counter1(tester) == 1) {
        aws_raise_error(AWS_ERROR_UNKNOWN);
        return AWS_OP_ERR;
    }

    struct aws_s3_meta_request_vtable *original_meta_request_vtable =
        aws_s3_tester_get_meta_request_vtable_patch(tester, 0)->original_vtable;

    return original_meta_request_vtable->prepare_request(meta_request, client, vip_connection, is_initial_prepare);
}

static struct aws_s3_meta_request *s_meta_request_factory_patch_prepare_request(
    struct aws_s3_client *client,
    const struct aws_s3_meta_request_options *options) {

    AWS_ASSERT(client != NULL);

    struct aws_s3_tester *tester = client->shutdown_callback_user_data;
    AWS_ASSERT(tester != NULL);

    struct aws_s3_client_vtable *original_client_vtable =
        aws_s3_tester_get_client_vtable_patch(tester, 0)->original_vtable;

    struct aws_s3_meta_request *meta_request = original_client_vtable->meta_request_factory(client, options);

    struct aws_s3_meta_request_vtable *patched_meta_request_vtable =
        aws_s3_tester_patch_meta_request_vtable(tester, meta_request, NULL);
    patched_meta_request_vtable->prepare_request = s_s3_fail_first_prepare_request;

    return meta_request;
}

/* Test recovery when prepare request fails. */
AWS_TEST_CASE(test_s3_meta_request_fail_prepare_request, s_test_s3_meta_request_fail_prepare_request)
static int s_test_s3_meta_request_fail_prepare_request(struct aws_allocator *allocator, void *ctx) {
    (void)ctx;

    struct aws_s3_tester tester;
    ASSERT_SUCCESS(aws_s3_tester_init(allocator, &tester));

    struct aws_s3_client_config client_config;
    AWS_ZERO_STRUCT(client_config);

    ASSERT_SUCCESS(aws_s3_tester_bind_client(
        &tester, &client_config, AWS_S3_TESTER_BIND_CLIENT_REGION | AWS_S3_TESTER_BIND_CLIENT_SIGNING));

    struct aws_s3_client *client = aws_s3_client_new(allocator, &client_config);
    struct aws_s3_client_vtable *patched_client_vtable = aws_s3_tester_patch_client_vtable(&tester, client, NULL);
    patched_client_vtable->meta_request_factory = s_meta_request_factory_patch_prepare_request;

    ASSERT_SUCCESS(aws_s3_tester_send_get_object_meta_request(
<<<<<<< HEAD
        &tester, client, g_s3_path_get_object_test_1MB, AWS_S3_TESTER_SEND_META_REQUEST_EXPECT_SUCCESS, NULL));
=======
        &tester,
        client,
        g_s3_path_get_object_test_1MB,
        AWS_S3_TESTER_SEND_META_REQUEST_EXPECT_SUCCESS,
        AWS_S3_TESTER_SSE_NONE));
>>>>>>> 2807e748

    aws_s3_client_release(client);
    client = NULL;

    aws_s3_tester_clean_up(&tester);

    return 0;
}

static int s_s3_meta_request_sign_request_fail_first(
    struct aws_s3_meta_request *meta_request,
    struct aws_s3_vip_connection *vip_connection) {
    AWS_ASSERT(meta_request != NULL);

    struct aws_s3_meta_request_test_results *results = meta_request->user_data;
    AWS_ASSERT(results != NULL);

    struct aws_s3_tester *tester = results->tester;
    AWS_ASSERT(tester != NULL);

    if (aws_s3_tester_inc_counter1(tester) == 0) {
        aws_raise_error(AWS_ERROR_UNKNOWN);
        return AWS_OP_ERR;
    }

    struct aws_s3_meta_request_vtable *original_meta_request_vtable =
        aws_s3_tester_get_meta_request_vtable_patch(tester, 0)->original_vtable;

    return original_meta_request_vtable->sign_request(meta_request, vip_connection);
}

static struct aws_s3_meta_request *s_s3_meta_request_factory_sign_request(
    struct aws_s3_client *client,
    const struct aws_s3_meta_request_options *options) {
    AWS_ASSERT(client != NULL);

    struct aws_s3_tester *tester = client->shutdown_callback_user_data;
    AWS_ASSERT(tester != NULL);

    struct aws_s3_client_vtable *original_client_vtable =
        aws_s3_tester_get_client_vtable_patch(tester, 0)->original_vtable;

    struct aws_s3_meta_request *meta_request = original_client_vtable->meta_request_factory(client, options);

    struct aws_s3_meta_request_vtable *patched_meta_request_vtable =
        aws_s3_tester_patch_meta_request_vtable(tester, meta_request, NULL);
    patched_meta_request_vtable->sign_request = s_s3_meta_request_sign_request_fail_first;

    return meta_request;
}

AWS_TEST_CASE(test_s3_meta_request_sign_request_fail, s_test_s3_meta_request_sign_request_fail)
static int s_test_s3_meta_request_sign_request_fail(struct aws_allocator *allocator, void *ctx) {
    (void)ctx;

    struct aws_s3_tester tester;
    ASSERT_SUCCESS(aws_s3_tester_init(allocator, &tester));

    struct aws_s3_client_config client_config;
    AWS_ZERO_STRUCT(client_config);

    ASSERT_SUCCESS(aws_s3_tester_bind_client(
        &tester, &client_config, AWS_S3_TESTER_BIND_CLIENT_REGION | AWS_S3_TESTER_BIND_CLIENT_SIGNING));

    struct aws_s3_client *client = aws_s3_client_new(allocator, &client_config);
    struct aws_s3_client_vtable *patched_client_vtable = aws_s3_tester_patch_client_vtable(&tester, client, NULL);
    patched_client_vtable->meta_request_factory = s_s3_meta_request_factory_sign_request;

    ASSERT_SUCCESS(aws_s3_tester_send_get_object_meta_request(
<<<<<<< HEAD
        &tester, client, g_s3_path_get_object_test_1MB, AWS_S3_TESTER_SEND_META_REQUEST_EXPECT_SUCCESS, NULL));
=======
        &tester,
        client,
        g_s3_path_get_object_test_1MB,
        AWS_S3_TESTER_SEND_META_REQUEST_EXPECT_SUCCESS,
        AWS_S3_TESTER_SSE_NONE));
>>>>>>> 2807e748

    aws_s3_client_release(client);
    aws_s3_tester_clean_up(&tester);

    return 0;
}

static int s_s3_meta_request_prepare_request_fail_first(
    struct aws_s3_meta_request *meta_request,
    struct aws_s3_client *client,
    struct aws_s3_vip_connection *vip_connection,
    bool is_initial_prepare) {
    AWS_ASSERT(meta_request);
    AWS_ASSERT(client);
    AWS_ASSERT(vip_connection);

    struct aws_s3_tester *tester = client->shutdown_callback_user_data;
    AWS_ASSERT(tester != NULL);

    struct aws_s3_request *request = vip_connection->request;
    AWS_ASSERT(request);

    struct aws_s3_meta_request_vtable *original_meta_request_vtable =
        aws_s3_tester_get_meta_request_vtable_patch(tester, 0)->original_vtable;

    int result =
        original_meta_request_vtable->prepare_request(meta_request, client, vip_connection, is_initial_prepare);

    if (result != AWS_OP_SUCCESS) {
        return result;
    }

    if (aws_s3_tester_inc_counter1(tester) == 1) {

        const struct aws_byte_cursor test_object_path =
            AWS_BYTE_CUR_INIT_FROM_STRING_LITERAL("/non-existing-file12345.txt");

        int set_request_path_result = aws_http_message_set_request_path(request->send_data.message, test_object_path);
        AWS_ASSERT(set_request_path_result == AWS_ERROR_SUCCESS);
        (void)set_request_path_result;
    }

    return AWS_OP_SUCCESS;
}

static void s_s3_meta_request_send_request_finish_fail_first(
    struct aws_s3_vip_connection *vip_connection,
    struct aws_http_stream *stream,
    int error_code) {

    struct aws_s3_client *client = aws_s3_meta_request_acquire_client(vip_connection->request->meta_request);
    AWS_ASSERT(client != NULL);

    struct aws_s3_tester *tester = client->shutdown_callback_user_data;
    AWS_ASSERT(tester != NULL);

    aws_s3_client_release(client);
    client = NULL;

    if (aws_s3_tester_inc_counter2(tester) == 1) {
        AWS_ASSERT(vip_connection->request->send_data.response_status == 404);

        vip_connection->request->send_data.response_status = AWS_S3_RESPONSE_STATUS_INTERNAL_ERROR;
    }

    struct aws_s3_meta_request_vtable *original_meta_request_vtable =
        aws_s3_tester_get_meta_request_vtable_patch(tester, 0)->original_vtable;

    original_meta_request_vtable->send_request_finish(vip_connection, stream, error_code);
}

static struct aws_s3_meta_request *s_meta_request_factory_patch_send_request_finish(
    struct aws_s3_client *client,
    const struct aws_s3_meta_request_options *options) {

    struct aws_s3_tester *tester = client->shutdown_callback_user_data;
    AWS_ASSERT(tester != NULL);

    struct aws_s3_client_vtable *original_client_vtable =
        aws_s3_tester_get_client_vtable_patch(tester, 0)->original_vtable;

    struct aws_s3_meta_request *meta_request = original_client_vtable->meta_request_factory(client, options);

    struct aws_s3_meta_request_vtable *patched_meta_request_vtable =
        aws_s3_tester_patch_meta_request_vtable(tester, meta_request, NULL);
    patched_meta_request_vtable->prepare_request = s_s3_meta_request_prepare_request_fail_first;
    patched_meta_request_vtable->send_request_finish = s_s3_meta_request_send_request_finish_fail_first;

    return meta_request;
}

/* Test recovery when message response indicates an internal error. */
AWS_TEST_CASE(test_s3_meta_request_send_request_finish_fail, s_test_s3_meta_request_send_request_finish_fail)
static int s_test_s3_meta_request_send_request_finish_fail(struct aws_allocator *allocator, void *ctx) {
    (void)ctx;

    struct aws_s3_tester tester;
    ASSERT_SUCCESS(aws_s3_tester_init(allocator, &tester));

    struct aws_s3_client_config client_config = {
        .part_size = 64 * 1024,
    };

    ASSERT_SUCCESS(aws_s3_tester_bind_client(
        &tester, &client_config, AWS_S3_TESTER_BIND_CLIENT_REGION | AWS_S3_TESTER_BIND_CLIENT_SIGNING));

    struct aws_s3_client *client = aws_s3_client_new(allocator, &client_config);
    struct aws_s3_client_vtable *patched_client_vtable = aws_s3_tester_patch_client_vtable(&tester, client, NULL);
    patched_client_vtable->meta_request_factory = s_meta_request_factory_patch_send_request_finish;

    ASSERT_SUCCESS(aws_s3_tester_send_get_object_meta_request(
<<<<<<< HEAD
        &tester, client, g_s3_path_get_object_test_1MB, AWS_S3_TESTER_SEND_META_REQUEST_EXPECT_SUCCESS, NULL));
=======
        &tester,
        client,
        g_s3_path_get_object_test_1MB,
        AWS_S3_TESTER_SEND_META_REQUEST_EXPECT_SUCCESS,
        AWS_S3_TESTER_SSE_NONE));
>>>>>>> 2807e748

    aws_s3_client_release(client);
    aws_s3_tester_clean_up(&tester);

    return 0;
}

static int s_auto_range_put_stream_complete_remove_first_upload_id(
    struct aws_http_stream *stream,
    struct aws_s3_vip_connection *vip_connection) {

    AWS_ASSERT(vip_connection);

    struct aws_s3_client *client = aws_s3_meta_request_acquire_client(vip_connection->request->meta_request);
    AWS_ASSERT(client != NULL);

    struct aws_s3_tester *tester = client->shutdown_callback_user_data;
    AWS_ASSERT(tester != NULL);

    aws_s3_client_release(client);
    client = NULL;

    struct aws_s3_meta_request_vtable *original_meta_request_vtable =
        aws_s3_tester_get_meta_request_vtable_patch(tester, 0)->original_vtable;

    return original_meta_request_vtable->stream_complete(stream, vip_connection);
}

static struct aws_s3_meta_request *s_meta_request_factory_patch_stream_complete(
    struct aws_s3_client *client,
    const struct aws_s3_meta_request_options *options) {
    AWS_ASSERT(client != NULL);

    struct aws_s3_tester *tester = client->shutdown_callback_user_data;
    AWS_ASSERT(tester != NULL);

    struct aws_s3_client_vtable *original_client_vtable =
        aws_s3_tester_get_client_vtable_patch(tester, 0)->original_vtable;

    struct aws_s3_meta_request *meta_request = original_client_vtable->meta_request_factory(client, options);

    struct aws_s3_meta_request_vtable *patched_meta_request_vtable =
        aws_s3_tester_patch_meta_request_vtable(tester, meta_request, NULL);
    patched_meta_request_vtable->stream_complete = s_auto_range_put_stream_complete_remove_first_upload_id;

    return meta_request;
}

AWS_TEST_CASE(test_s3_auto_range_put_missing_upload_id, s_test_s3_auto_range_put_missing_upload_id)
static int s_test_s3_auto_range_put_missing_upload_id(struct aws_allocator *allocator, void *ctx) {
    (void)ctx;

    struct aws_s3_tester tester;
    ASSERT_SUCCESS(aws_s3_tester_init(allocator, &tester));

    struct aws_s3_client_config client_config = {
        .part_size = 5 * 1024 * 1024,
    };

    ASSERT_SUCCESS(aws_s3_tester_bind_client(
        &tester, &client_config, AWS_S3_TESTER_BIND_CLIENT_REGION | AWS_S3_TESTER_BIND_CLIENT_SIGNING));

    struct aws_s3_client *client = aws_s3_client_new(allocator, &client_config);
    struct aws_s3_client_vtable *patched_client_vtable = aws_s3_tester_patch_client_vtable(&tester, client, NULL);
    patched_client_vtable->meta_request_factory = s_meta_request_factory_patch_stream_complete;

    ASSERT_TRUE(client != NULL);

    ASSERT_SUCCESS(aws_s3_tester_send_put_object_meta_request(
<<<<<<< HEAD
        &tester, client, 10, AWS_S3_TESTER_SEND_META_REQUEST_EXPECT_SUCCESS, NULL));
=======
        &tester, client, 10, AWS_S3_TESTER_SEND_META_REQUEST_EXPECT_SUCCESS, AWS_S3_TESTER_SSE_NONE));
>>>>>>> 2807e748

    aws_s3_client_release(client);
    aws_s3_tester_clean_up(&tester);

    return AWS_OP_SUCCESS;
}<|MERGE_RESOLUTION|>--- conflicted
+++ resolved
@@ -53,7 +53,7 @@
 
     /* Don't specify EXPECT SUCCESS flag for aws_s3_tester_send_get_object_meta_request to expect a failure. */
     ASSERT_SUCCESS(aws_s3_tester_send_get_object_meta_request(
-        &tester, client, g_s3_path_get_object_test_1MB, 0, &meta_request_test_results));
+        &tester, client, g_s3_path_get_object_test_1MB, 0, &meta_request_test_results, AWS_S3_TESTER_SSE_NONE));
 
     ASSERT_TRUE(meta_request_test_results.finished_error_code == AWS_IO_MAX_RETRIES_EXCEEDED);
 
@@ -105,14 +105,13 @@
     struct aws_s3_client_vtable *patched_client_vtable = aws_s3_tester_patch_client_vtable(&tester, client, NULL);
     patched_client_vtable->get_http_connection = s_s3_client_get_http_connection_fail_first;
 
-<<<<<<< HEAD
     ASSERT_SUCCESS(aws_s3_tester_send_get_object_meta_request(
-        &tester, client, g_s3_path_get_object_test_1MB, AWS_S3_TESTER_SEND_META_REQUEST_EXPECT_SUCCESS, NULL));
-=======
-    /* Don't specify EXPECT SUCCESS flag for  aws_s3_tester_send_get_object_meta_request to expect a failure. */
-    ASSERT_SUCCESS(aws_s3_tester_send_get_object_meta_request(
-        &tester, client, g_s3_path_get_object_test_1MB, 0, AWS_S3_TESTER_SSE_NONE));
->>>>>>> 2807e748
+        &tester,
+        client,
+        g_s3_path_get_object_test_1MB,
+        AWS_S3_TESTER_SEND_META_REQUEST_EXPECT_SUCCESS,
+        NULL,
+        AWS_S3_TESTER_SSE_NONE));
 
     aws_s3_client_release(client);
     aws_s3_tester_clean_up(&tester);
@@ -166,12 +165,8 @@
     struct aws_s3_client_vtable *patched_client_vtable = aws_s3_tester_patch_client_vtable(&tester, client, NULL);
     patched_client_vtable->meta_request_factory = s_meta_request_factory_patch_next_request;
 
-<<<<<<< HEAD
-    ASSERT_SUCCESS(aws_s3_tester_send_get_object_meta_request(&tester, client, g_s3_path_get_object_test_1MB, 0, NULL));
-=======
     ASSERT_SUCCESS(aws_s3_tester_send_get_object_meta_request(
-        &tester, client, g_s3_path_get_object_test_1MB, 0, AWS_S3_TESTER_SSE_NONE));
->>>>>>> 2807e748
+        &tester, client, g_s3_path_get_object_test_1MB, 0, NULL, AWS_S3_TESTER_SSE_NONE));
 
     aws_s3_client_release(client);
     aws_s3_tester_clean_up(&tester);
@@ -241,15 +236,12 @@
     patched_client_vtable->meta_request_factory = s_meta_request_factory_patch_prepare_request;
 
     ASSERT_SUCCESS(aws_s3_tester_send_get_object_meta_request(
-<<<<<<< HEAD
-        &tester, client, g_s3_path_get_object_test_1MB, AWS_S3_TESTER_SEND_META_REQUEST_EXPECT_SUCCESS, NULL));
-=======
         &tester,
         client,
         g_s3_path_get_object_test_1MB,
         AWS_S3_TESTER_SEND_META_REQUEST_EXPECT_SUCCESS,
+        NULL,
         AWS_S3_TESTER_SSE_NONE));
->>>>>>> 2807e748
 
     aws_s3_client_release(client);
     client = NULL;
@@ -319,15 +311,12 @@
     patched_client_vtable->meta_request_factory = s_s3_meta_request_factory_sign_request;
 
     ASSERT_SUCCESS(aws_s3_tester_send_get_object_meta_request(
-<<<<<<< HEAD
-        &tester, client, g_s3_path_get_object_test_1MB, AWS_S3_TESTER_SEND_META_REQUEST_EXPECT_SUCCESS, NULL));
-=======
         &tester,
         client,
         g_s3_path_get_object_test_1MB,
         AWS_S3_TESTER_SEND_META_REQUEST_EXPECT_SUCCESS,
+        NULL,
         AWS_S3_TESTER_SSE_NONE));
->>>>>>> 2807e748
 
     aws_s3_client_release(client);
     aws_s3_tester_clean_up(&tester);
@@ -439,15 +428,12 @@
     patched_client_vtable->meta_request_factory = s_meta_request_factory_patch_send_request_finish;
 
     ASSERT_SUCCESS(aws_s3_tester_send_get_object_meta_request(
-<<<<<<< HEAD
-        &tester, client, g_s3_path_get_object_test_1MB, AWS_S3_TESTER_SEND_META_REQUEST_EXPECT_SUCCESS, NULL));
-=======
         &tester,
         client,
         g_s3_path_get_object_test_1MB,
         AWS_S3_TESTER_SEND_META_REQUEST_EXPECT_SUCCESS,
+        NULL,
         AWS_S3_TESTER_SSE_NONE));
->>>>>>> 2807e748
 
     aws_s3_client_release(client);
     aws_s3_tester_clean_up(&tester);
@@ -517,11 +503,7 @@
     ASSERT_TRUE(client != NULL);
 
     ASSERT_SUCCESS(aws_s3_tester_send_put_object_meta_request(
-<<<<<<< HEAD
-        &tester, client, 10, AWS_S3_TESTER_SEND_META_REQUEST_EXPECT_SUCCESS, NULL));
-=======
-        &tester, client, 10, AWS_S3_TESTER_SEND_META_REQUEST_EXPECT_SUCCESS, AWS_S3_TESTER_SSE_NONE));
->>>>>>> 2807e748
+        &tester, client, 10, AWS_S3_TESTER_SEND_META_REQUEST_EXPECT_SUCCESS, NULL, AWS_S3_TESTER_SSE_NONE));
 
     aws_s3_client_release(client);
     aws_s3_tester_clean_up(&tester);
