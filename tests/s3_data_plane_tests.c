--- conflicted
+++ resolved
@@ -2112,7 +2112,11 @@
     return 0;
 }
 
-static int s3_no_content_length_test_helper(struct aws_allocator *allocator, void *ctx, uint32_t object_size_in_mb) {
+static int s3_no_content_length_test_helper(
+    struct aws_allocator *allocator,
+    void *ctx,
+    uint32_t object_size_in_mb,
+    bool use_checksum) {
     (void)ctx;
 
     struct aws_s3_tester tester;
@@ -2133,6 +2137,7 @@
         .allocator = allocator,
         .meta_request_type = AWS_S3_META_REQUEST_TYPE_PUT_OBJECT,
         .client = client,
+        .checksum_algorithm = use_checksum ? AWS_SCA_CRC32 : AWS_SCA_NONE,
         .put_options =
             {
                 .object_size_mb = object_size_in_mb,
@@ -2152,103 +2157,32 @@
     return 0;
 }
 
-<<<<<<< HEAD
+AWS_TEST_CASE(test_s3_put_object_no_content_length, s_test_s3_put_object_no_content_length)
+static int s_test_s3_put_object_no_content_length(struct aws_allocator *allocator, void *ctx) {
+    ASSERT_SUCCESS(s3_no_content_length_test_helper(allocator, ctx, 19, false));
+
+    return 0;
+}
+
+AWS_TEST_CASE(test_s3_put_object_single_part_no_content_length, s_test_s3_put_object_single_part_no_content_length)
+static int s_test_s3_put_object_single_part_no_content_length(struct aws_allocator *allocator, void *ctx) {
+    ASSERT_SUCCESS(s3_no_content_length_test_helper(allocator, ctx, 5, false));
+
+    return 0;
+}
+
+AWS_TEST_CASE(test_s3_put_object_zero_size_no_content_length, s_test_s3_put_object_zero_size_no_content_length)
+static int s_test_s3_put_object_zero_size_no_content_length(struct aws_allocator *allocator, void *ctx) {
+    ASSERT_SUCCESS(s3_no_content_length_test_helper(allocator, ctx, 0, false));
+
+    return 0;
+}
+
 AWS_TEST_CASE(
     test_s3_put_large_object_no_content_length_with_checksum,
     s_test_s3_put_large_object_no_content_length_with_checksum)
 static int s_test_s3_put_large_object_no_content_length_with_checksum(struct aws_allocator *allocator, void *ctx) {
-    (void)ctx;
-
-    struct aws_s3_tester tester;
-    ASSERT_SUCCESS(aws_s3_tester_init(allocator, &tester));
-
-    struct aws_s3_client_config client_config = {
-        .part_size = MB_TO_BYTES(8),
-    };
-
-    ASSERT_SUCCESS(aws_s3_tester_bind_client(
-        &tester, &client_config, AWS_S3_TESTER_BIND_CLIENT_REGION | AWS_S3_TESTER_BIND_CLIENT_SIGNING));
-
-    struct aws_s3_client *client = aws_s3_client_new(allocator, &client_config);
-
-    ASSERT_TRUE(client != NULL);
-
-    struct aws_s3_tester_meta_request_options put_options = {
-        .allocator = allocator,
-        .meta_request_type = AWS_S3_META_REQUEST_TYPE_PUT_OBJECT,
-        .client = client,
-        .checksum_algorithm = AWS_SCA_CRC32,
-        .put_options =
-            {
-                .object_size_mb = 1280,
-                .skip_content_length = true,
-            },
-    };
-    struct aws_s3_meta_request_test_results meta_request_test_results;
-    aws_s3_meta_request_test_results_init(&meta_request_test_results, allocator);
-
-    ASSERT_SUCCESS(aws_s3_tester_send_meta_request_with_options(&tester, &put_options, &meta_request_test_results));
-    aws_s3_meta_request_test_results_clean_up(&meta_request_test_results);
-
-    aws_s3_client_release(client);
-
-    aws_s3_tester_clean_up(&tester);
-
-    return 0;
-}
-
-AWS_TEST_CASE(test_s3_put_object_single_part_no_content_length, s_test_s3_put_object_single_part_no_content_length)
-static int s_test_s3_put_object_single_part_no_content_length(struct aws_allocator *allocator, void *ctx) {
-    (void)ctx;
-
-    struct aws_s3_tester tester;
-    ASSERT_SUCCESS(aws_s3_tester_init(allocator, &tester));
-
-    struct aws_s3_client_config client_config = {
-        .part_size = MB_TO_BYTES(8),
-    };
-
-    ASSERT_SUCCESS(aws_s3_tester_bind_client(
-        &tester, &client_config, AWS_S3_TESTER_BIND_CLIENT_REGION | AWS_S3_TESTER_BIND_CLIENT_SIGNING));
-
-    struct aws_s3_client *client = aws_s3_client_new(allocator, &client_config);
-
-    ASSERT_TRUE(client != NULL);
-
-    struct aws_s3_tester_meta_request_options put_options = {
-        .allocator = allocator,
-        .meta_request_type = AWS_S3_META_REQUEST_TYPE_PUT_OBJECT,
-        .client = client,
-        .put_options =
-            {
-                .object_size_mb = 5,
-                .skip_content_length = true,
-            },
-    };
-    struct aws_s3_meta_request_test_results meta_request_test_results;
-    aws_s3_meta_request_test_results_init(&meta_request_test_results, allocator);
-
-    ASSERT_SUCCESS(aws_s3_tester_send_meta_request_with_options(&tester, &put_options, &meta_request_test_results));
-    aws_s3_meta_request_test_results_clean_up(&meta_request_test_results);
-=======
-AWS_TEST_CASE(test_s3_put_object_no_content_length, s_test_s3_put_object_no_content_length)
-static int s_test_s3_put_object_no_content_length(struct aws_allocator *allocator, void *ctx) {
-    ASSERT_SUCCESS(s3_no_content_length_test_helper(allocator, ctx, 19));
->>>>>>> c4751fd7
-
-    return 0;
-}
-
-AWS_TEST_CASE(test_s3_put_object_single_part_no_content_length, s_test_s3_put_object_single_part_no_content_length)
-static int s_test_s3_put_object_single_part_no_content_length(struct aws_allocator *allocator, void *ctx) {
-    ASSERT_SUCCESS(s3_no_content_length_test_helper(allocator, ctx, 5));
-
-    return 0;
-}
-
-AWS_TEST_CASE(test_s3_put_object_zero_size_no_content_length, s_test_s3_put_object_zero_size_no_content_length)
-static int s_test_s3_put_object_zero_size_no_content_length(struct aws_allocator *allocator, void *ctx) {
-    ASSERT_SUCCESS(s3_no_content_length_test_helper(allocator, ctx, 0));
+    ASSERT_SUCCESS(s3_no_content_length_test_helper(allocator, ctx, 1280, true));
 
     return 0;
 }
