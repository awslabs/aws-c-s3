/**
 * Copyright Amazon.com, Inc. or its affiliates. All Rights Reserved.
 * SPDX-License-Identifier: Apache-2.0.
 */

#include "aws/s3/private/s3_client_impl.h"
#include "aws/s3/private/s3_meta_request_impl.h"
#include "aws/s3/private/s3_util.h"
#include "s3_tester.h"
#include <aws/common/byte_buf.h>
#include <aws/common/clock.h>
#include <aws/common/common.h>
#include <aws/common/environment.h>
#include <aws/common/ref_count.h>
#include <aws/http/request_response.h>
#include <aws/http/status_code.h>
#include <aws/io/channel_bootstrap.h>
#include <aws/io/event_loop.h>
#include <aws/io/host_resolver.h>
#include <aws/io/stream.h>
#include <aws/io/tls_channel_handler.h>
#include <aws/testing/aws_test_harness.h>
#include <inttypes.h>

AWS_TEST_CASE(test_s3_client_create_destroy, s_test_s3_client_create_destroy)
static int s_test_s3_client_create_destroy(struct aws_allocator *allocator, void *ctx) {
    (void)ctx;

    struct aws_s3_tester tester;
    AWS_ZERO_STRUCT(tester);
    ASSERT_SUCCESS(aws_s3_tester_init(allocator, &tester));

    struct aws_s3_client_config client_config;
    AWS_ZERO_STRUCT(client_config);

    ASSERT_SUCCESS(aws_s3_tester_bind_client(
        &tester, &client_config, AWS_S3_TESTER_BIND_CLIENT_REGION | AWS_S3_TESTER_BIND_CLIENT_SIGNING));

    struct aws_s3_client *client = aws_s3_client_new(allocator, &client_config);

    ASSERT_TRUE(client != NULL);

    aws_s3_client_release(client);
    client = NULL;

    aws_s3_tester_clean_up(&tester);

    return 0;
}

AWS_TEST_CASE(test_s3_client_max_active_connections_override, s_test_s3_client_max_active_connections_override)
static int s_test_s3_client_max_active_connections_override(struct aws_allocator *allocator, void *ctx) {
    (void)ctx;

    struct aws_s3_tester tester;
    AWS_ZERO_STRUCT(tester);
    ASSERT_SUCCESS(aws_s3_tester_init(allocator, &tester));

    struct aws_s3_client_config client_config = {
        .max_active_connections_override = 10,
    };

    ASSERT_SUCCESS(aws_s3_tester_bind_client(&tester, &client_config, 0));

    struct aws_s3_client *client = aws_s3_client_new(allocator, &client_config);

    ASSERT_TRUE(client->max_active_connections_override == client_config.max_active_connections_override);

    aws_s3_client_release(client);
    aws_s3_tester_clean_up(&tester);

    return 0;
}

AWS_TEST_CASE(test_s3_client_byo_crypto_no_options, s_test_s3_client_byo_crypto_no_options)
static int s_test_s3_client_byo_crypto_no_options(struct aws_allocator *allocator, void *ctx) {
    (void)ctx;

    struct aws_s3_tester tester;
    AWS_ZERO_STRUCT(tester);
    ASSERT_SUCCESS(aws_s3_tester_init(allocator, &tester));

    struct aws_s3_client_config client_config = {
        .tls_mode = AWS_MR_TLS_ENABLED,
    };

    struct aws_s3_client *client = aws_s3_client_new(allocator, &client_config);

    ASSERT_TRUE(aws_last_error() == AWS_ERROR_INVALID_ARGUMENT);
    ASSERT_TRUE(client == NULL);

    aws_s3_tester_clean_up(&tester);

    return 0;
}

AWS_TEST_CASE(test_s3_client_byo_crypto_with_options, s_test_s3_client_byo_crypto_with_options)
static int s_test_s3_client_byo_crypto_with_options(struct aws_allocator *allocator, void *ctx) {
    (void)ctx;

    struct aws_s3_tester tester;
    AWS_ZERO_STRUCT(tester);
    ASSERT_SUCCESS(aws_s3_tester_init(allocator, &tester));

    struct aws_tls_connection_options tls_conn_options;
    AWS_ZERO_STRUCT(tls_conn_options);

    struct aws_s3_client_config client_config;
    AWS_ZERO_STRUCT(client_config);
    ASSERT_SUCCESS(aws_s3_tester_bind_client(&tester, &client_config, 0));

    client_config.tls_mode = AWS_MR_TLS_ENABLED;
    client_config.tls_connection_options = &tls_conn_options;

    struct aws_s3_client *client = aws_s3_client_new(allocator, &client_config);

    ASSERT_TRUE(client != NULL);

    aws_s3_client_release(client);
    aws_s3_tester_clean_up(&tester);

    return 0;
}

AWS_TEST_CASE(test_s3_client_get_max_active_connections, s_test_s3_client_get_max_active_connections)
static int s_test_s3_client_get_max_active_connections(struct aws_allocator *allocator, void *ctx) {
    (void)allocator;
    (void)ctx;

    return 0;
}

AWS_TEST_CASE(test_s3_request_create_destroy, s_test_s3_request_create_destroy)
static int s_test_s3_request_create_destroy(struct aws_allocator *allocator, void *ctx) {
    (void)ctx;

    const int request_tag = 1234;
    const uint32_t part_number = 5678;

    struct aws_s3_tester tester;
    AWS_ZERO_STRUCT(tester);
    ASSERT_SUCCESS(aws_s3_tester_init(allocator, &tester));

    struct aws_s3_meta_request *meta_request = aws_s3_tester_mock_meta_request_new(&tester);
    ASSERT_TRUE(meta_request != NULL);

    struct aws_http_message *request_message = aws_s3_tester_dummy_http_request_new(&tester);
    ASSERT_TRUE(request_message != NULL);

    struct aws_s3_request *request =
        aws_s3_request_new(meta_request, request_tag, part_number, AWS_S3_REQUEST_FLAG_RECORD_RESPONSE_HEADERS);

    ASSERT_TRUE(request != NULL);

    ASSERT_TRUE(request->meta_request == meta_request);
    ASSERT_TRUE(request->part_number == part_number);
    ASSERT_TRUE(request->request_tag == request_tag);
    ASSERT_TRUE(request->record_response_headers == true);

    aws_s3_request_setup_send_data(request, request_message);

    ASSERT_TRUE(request->send_data.message != NULL);
    ASSERT_TRUE(request->send_data.response_headers == NULL);

    request->send_data.response_headers = aws_http_headers_new(allocator);
    ASSERT_TRUE(request->send_data.response_headers != NULL);

    aws_s3_request_clean_up_send_data(request);

    ASSERT_TRUE(request->send_data.message == NULL);
    ASSERT_TRUE(request->send_data.response_headers == NULL);
    ASSERT_TRUE(request->send_data.response_status == 0);

    aws_s3_request_release(request);
    aws_http_message_release(request_message);
    aws_s3_meta_request_release(meta_request);

    aws_s3_tester_clean_up(&tester);

    return 0;
}

struct s3_test_body_streaming_user_data {
    struct aws_s3_tester *tester;
    struct aws_allocator *sba_allocator;
    uint64_t expected_range_start;
    uint64_t received_body_size;
};

static int s_s3_meta_request_test_body_streaming_callback(
    struct aws_s3_meta_request *meta_request,
    const struct aws_byte_cursor *body,
    uint64_t range_start,
    void *user_data) {
    (void)meta_request;
    (void)body;
    (void)range_start;

    struct s3_test_body_streaming_user_data *body_streaming_user_data = user_data;

    body_streaming_user_data->received_body_size += body->len;

    ASSERT_TRUE(body_streaming_user_data->expected_range_start == range_start);
    body_streaming_user_data->expected_range_start += body->len;

    aws_s3_tester_inc_counter1(body_streaming_user_data->tester);

    return AWS_OP_SUCCESS;
}

/* Test the meta request body streaming functionality. */
AWS_TEST_CASE(test_s3_meta_request_body_streaming, s_test_s3_meta_request_body_streaming)
static int s_test_s3_meta_request_body_streaming(struct aws_allocator *allocator, void *ctx) {
    (void)ctx;

    const uint32_t part_range0_start = 1;
    const uint32_t part_range0_end = part_range0_start + 4;

    const uint32_t part_range1_start = part_range0_end + 1;
    const uint32_t part_range1_end = part_range1_start + 4;

    const size_t request_response_body_size = 16;

    const uint64_t total_object_size = (uint64_t)part_range1_end * request_response_body_size;

    struct aws_byte_buf response_body_source_buffer;
    aws_byte_buf_init(&response_body_source_buffer, allocator, request_response_body_size);

    const struct aws_byte_cursor test_byte_cursor = AWS_BYTE_CUR_INIT_FROM_STRING_LITERAL("0");

    for (size_t i = 0; i < request_response_body_size; ++i) {
        aws_byte_buf_append(&response_body_source_buffer, &test_byte_cursor);
    }

    struct aws_s3_tester tester;
    AWS_ZERO_STRUCT(tester);
    ASSERT_SUCCESS(aws_s3_tester_init(allocator, &tester));

    struct s3_test_body_streaming_user_data body_streaming_user_data = {
        .tester = &tester,
    };

    struct aws_s3_client *mock_client = aws_s3_tester_mock_client_new(&tester);

    struct aws_s3_meta_request *meta_request = aws_s3_tester_mock_meta_request_new(&tester);
    ASSERT_TRUE(meta_request != NULL);

    struct aws_event_loop_group *event_loop_group = aws_event_loop_group_new_default(allocator, 0, NULL);
    aws_s3_client_acquire(mock_client);
    meta_request->client = mock_client;
    meta_request->user_data = &body_streaming_user_data;
    *((size_t *)&meta_request->part_size) = request_response_body_size;
    meta_request->body_callback = s_s3_meta_request_test_body_streaming_callback;
    meta_request->io_event_loop = aws_event_loop_group_get_next_loop(event_loop_group);

    /* Queue the first range of parts in order. Each part should be flushed one-by-one. */
    {
        for (uint32_t part_number = part_range0_start; part_number <= part_range0_end; ++part_number) {
            struct aws_s3_request *request = aws_s3_request_new(meta_request, 0, part_number, 0);

            aws_s3_get_part_range(
                0ULL,
                total_object_size - 1,
                (uint64_t)request_response_body_size,
                part_number,
                &request->part_range_start,
                &request->part_range_end);

            aws_byte_buf_init_copy(&request->send_data.response_body, allocator, &response_body_source_buffer);

            aws_s3_tester_set_counter1_desired(&tester, part_number);

            aws_s3_meta_request_lock_synced_data(meta_request);

            aws_s3_meta_request_stream_response_body_synced(meta_request, request);
            ASSERT_TRUE(aws_priority_queue_size(&meta_request->synced_data.pending_body_streaming_requests) == 0);

            aws_s3_meta_request_unlock_synced_data(meta_request);

            aws_s3_tester_wait_for_counters(&tester);

            aws_s3_request_release(request);
        }
    }

    aws_s3_tester_set_counter1_desired(&tester, part_range1_end);

    /* Queue parts for second range, but skip over the first part.*/
    {
        uint32_t num_parts_queued = 0;

        ASSERT_TRUE(part_range1_start != part_range1_end);

        for (uint32_t part_number = part_range1_start + 1; part_number <= part_range1_end; ++part_number) {
            struct aws_s3_request *request = aws_s3_request_new(meta_request, 0, part_number, 0);

            aws_s3_get_part_range(
                0ULL,
                total_object_size - 1,
                (uint64_t)request_response_body_size,
                part_number,
                &request->part_range_start,
                &request->part_range_end);

            aws_byte_buf_init_copy(&request->send_data.response_body, allocator, &response_body_source_buffer);

            aws_s3_meta_request_lock_synced_data(meta_request);
            aws_s3_meta_request_stream_response_body_synced(meta_request, request);
            aws_s3_meta_request_unlock_synced_data(meta_request);

            aws_s3_request_release(request);
            ++num_parts_queued;
        }

        aws_s3_meta_request_lock_synced_data(meta_request);
        ASSERT_TRUE(
            aws_priority_queue_size(&meta_request->synced_data.pending_body_streaming_requests) == num_parts_queued);
        aws_s3_meta_request_unlock_synced_data(meta_request);
    }

    /* Stream the last part of the body, which should flush the priority queue. */
    {
        struct aws_s3_request *request = aws_s3_request_new(meta_request, 0, part_range1_start, 0);

        aws_s3_get_part_range(
            0ULL,
            total_object_size - 1,
            (uint64_t)request_response_body_size,
            part_range1_start,
            &request->part_range_start,
            &request->part_range_end);

        aws_byte_buf_init_copy(&request->send_data.response_body, allocator, &response_body_source_buffer);

        aws_s3_meta_request_lock_synced_data(meta_request);
        aws_s3_meta_request_stream_response_body_synced(meta_request, request);
        aws_s3_meta_request_unlock_synced_data(meta_request);

        aws_s3_meta_request_lock_synced_data(meta_request);
        ASSERT_TRUE(aws_priority_queue_size(&meta_request->synced_data.pending_body_streaming_requests) == 0);
        aws_s3_meta_request_unlock_synced_data(meta_request);

        aws_s3_request_release(request);

        aws_s3_tester_wait_for_counters(&tester);
    }

    ASSERT_TRUE(body_streaming_user_data.received_body_size == (request_response_body_size * part_range1_end));

    aws_s3_meta_request_release(meta_request);
    aws_s3_client_release(mock_client);
    aws_event_loop_group_release(event_loop_group);
    aws_byte_buf_clean_up(&response_body_source_buffer);
    aws_s3_tester_clean_up(&tester);

    return 0;
}

/* Test aws_s3_client_queue_requests_threaded and aws_s3_client_dequeue_request_threaded */
AWS_TEST_CASE(test_s3_client_queue_requests, s_test_s3_client_queue_requests)
static int s_test_s3_client_queue_requests(struct aws_allocator *allocator, void *ctx) {
    (void)ctx;

    struct aws_s3_tester tester;
    aws_s3_tester_init(allocator, &tester);

    struct aws_s3_client *mock_client = aws_s3_tester_mock_client_new(&tester);
    aws_linked_list_init(&mock_client->threaded_data.request_queue);

    struct aws_s3_meta_request *mock_meta_request = aws_s3_tester_mock_meta_request_new(&tester);

    struct aws_s3_request *pivot_request = aws_s3_request_new(mock_meta_request, 0, 0, 0);

    struct aws_linked_list pivot_request_list;
    aws_linked_list_init(&pivot_request_list);

    struct aws_s3_request *requests[] = {
        aws_s3_request_new(mock_meta_request, 0, 0, 0),
        aws_s3_request_new(mock_meta_request, 0, 0, 0),
        aws_s3_request_new(mock_meta_request, 0, 0, 0),
    };

    const uint32_t num_requests = sizeof(requests) / sizeof(struct aws_s3_request *);

    struct aws_linked_list request_list;
    aws_linked_list_init(&request_list);

    {
        aws_linked_list_push_back(&pivot_request_list, &pivot_request->node);
        aws_s3_client_queue_requests_threaded(mock_client, &pivot_request_list, false);

        ASSERT_TRUE(mock_client->threaded_data.request_queue_size == 1);
        ASSERT_TRUE(!aws_linked_list_empty(&mock_client->threaded_data.request_queue));

        for (uint32_t i = 0; i < num_requests; ++i) {
            aws_linked_list_push_back(&request_list, &requests[i]->node);
        }

        /* Move the requests to the back of the queue. */
        aws_s3_client_queue_requests_threaded(mock_client, &request_list, false);
    }

    ASSERT_TRUE(aws_linked_list_empty(&request_list));
    ASSERT_TRUE(mock_client->threaded_data.request_queue_size == (num_requests + 1));
    ASSERT_TRUE(!aws_linked_list_empty(&mock_client->threaded_data.request_queue));

    {
        /* The first request should be the pivot request since the other requests were pushed to the back. */
        struct aws_s3_request *first_request = aws_s3_client_dequeue_request_threaded(mock_client);
        ASSERT_TRUE(first_request == pivot_request);

        ASSERT_TRUE(mock_client->threaded_data.request_queue_size == num_requests);
        ASSERT_TRUE(!aws_linked_list_empty(&mock_client->threaded_data.request_queue));
    }

    for (uint32_t i = 0; i < num_requests; ++i) {
        struct aws_s3_request *request = aws_s3_client_dequeue_request_threaded(mock_client);

        ASSERT_TRUE(request == requests[i]);

        ASSERT_TRUE(mock_client->threaded_data.request_queue_size == (num_requests - (i + 1)));

        if (i < num_requests - 1) {
            ASSERT_TRUE(!aws_linked_list_empty(&mock_client->threaded_data.request_queue));
        }
    }

    ASSERT_TRUE(mock_client->threaded_data.request_queue_size == 0);
    ASSERT_TRUE(aws_linked_list_empty(&mock_client->threaded_data.request_queue));

    {
        aws_linked_list_push_back(&pivot_request_list, &pivot_request->node);
        aws_s3_client_queue_requests_threaded(mock_client, &pivot_request_list, false);

        ASSERT_TRUE(mock_client->threaded_data.request_queue_size == 1);
        ASSERT_TRUE(!aws_linked_list_empty(&mock_client->threaded_data.request_queue));

        for (uint32_t i = 0; i < num_requests; ++i) {
            aws_linked_list_push_back(&request_list, &requests[i]->node);
        }

        /* Move the requests to the front of the queue. */
        aws_s3_client_queue_requests_threaded(mock_client, &request_list, true);
    }

    ASSERT_TRUE(aws_linked_list_empty(&request_list));
    ASSERT_TRUE(mock_client->threaded_data.request_queue_size == (num_requests + 1));
    ASSERT_TRUE(!aws_linked_list_empty(&mock_client->threaded_data.request_queue));

    for (uint32_t i = 0; i < num_requests; ++i) {
        struct aws_s3_request *request = aws_s3_client_dequeue_request_threaded(mock_client);

        ASSERT_TRUE(request == requests[i]);
    }

    {
        /* The last request should be the pivot request since the other requests were pushed to the front. */
        struct aws_s3_request *last_request = aws_s3_client_dequeue_request_threaded(mock_client);
        ASSERT_TRUE(last_request == pivot_request);
    }

    ASSERT_TRUE(aws_linked_list_empty(&mock_client->threaded_data.request_queue));
    ASSERT_TRUE(mock_client->threaded_data.request_queue_size == 0);

    for (uint32_t i = 0; i < num_requests; ++i) {
        aws_s3_request_release(requests[i]);
    }

    aws_s3_request_release(pivot_request);
    aws_s3_meta_request_release(mock_meta_request);
    aws_s3_client_release(mock_client);
    aws_s3_tester_clean_up(&tester);

    return 0;
}

struct test_work_meta_request_update_user_data {
    bool has_work_remaining;
    uint32_t num_prepares;
};

static bool s_s3_test_work_meta_request_update(
    struct aws_s3_meta_request *meta_request,
    uint32_t flags,
    struct aws_s3_request **out_request) {
    AWS_ASSERT(meta_request);
    (void)flags;

    struct test_work_meta_request_update_user_data *user_data = meta_request->user_data;

    if (out_request) {
        if (user_data->has_work_remaining) {
            *out_request = aws_s3_request_new(meta_request, 0, 0, 0);
        }
    }

    return user_data->has_work_remaining;
}

static void s_s3_test_work_meta_request_schedule_prepare_request(
    struct aws_s3_meta_request *meta_request,
    struct aws_s3_request *request,
    aws_s3_meta_request_prepare_request_callback_fn *callback,
    void *user_data) {
    (void)request;
    (void)callback;
    (void)user_data;

    AWS_ASSERT(meta_request);

    struct test_work_meta_request_update_user_data *test_user_data = meta_request->user_data;
    ++test_user_data->num_prepares;

    aws_s3_request_release(request);
}

/* Test that the client's meta-request-update function handles the case of the client not having been able to establish
 * any connections. */
AWS_TEST_CASE(test_s3_update_meta_requests_no_endpoint_conns, s_test_s3_update_meta_requests_no_endpoint_conns)
static int s_test_s3_update_meta_requests_no_endpoint_conns(struct aws_allocator *allocator, void *ctx) {
    (void)ctx;

    return 0;
}

/* Test that the client will not start preparing requests if no connections have been established yet. */
AWS_TEST_CASE(test_s3_update_meta_requests_no_conns_yet, s_test_s3_update_meta_requests_no_conns_yet)
static int s_test_s3_update_meta_requests_no_conns_yet(struct aws_allocator *allocator, void *ctx) {
    (void)ctx;

    return 0;
}

/* Test that the client will prepare requests under the correct conditions. */
AWS_TEST_CASE(test_s3_update_meta_requests_trigger_prepare, s_test_s3_update_meta_requests_trigger_prepare)
static int s_test_s3_update_meta_requests_trigger_prepare(struct aws_allocator *allocator, void *ctx) {
    (void)ctx;
    return 0;
}

/* Test that queued requests will be assigned to connnections properly. */
AWS_TEST_CASE(test_s3_client_update_connections_request_assign, s_test_s3_client_update_connections_request_assign)
static int s_test_s3_client_update_connections_request_assign(struct aws_allocator *allocator, void *ctx) {
    (void)ctx;
    return 0;
}

/* Test that queued requests will not spin up new connections if the owning meta request prefers a smaller amount of
 * active connections. */
AWS_TEST_CASE(test_s3_client_update_connections_too_many_conns, s_test_s3_client_update_connections_too_many_conns)
static int s_test_s3_client_update_connections_too_many_conns(struct aws_allocator *allocator, void *ctx) {
    (void)ctx;
    return 0;
}

struct s3_test_update_connections_finish_result_user_data {
    struct aws_s3_request *request;
    uint32_t call_counter;
};

<<<<<<< HEAD
/* Test that the client will discard requests for meta requests that are trying to finish. */
AWS_TEST_CASE(test_s3_client_update_connections_finish_result, s_test_s3_client_update_connections_finish_result)
static int s_test_s3_client_update_connections_finish_result(struct aws_allocator *allocator, void *ctx) {
    (void)ctx;
=======
static void s_s3_test_meta_request_has_finish_result_finished_request(
    struct aws_s3_meta_request *meta_request,
    struct aws_s3_request *request,
    int error_code) {
    AWS_ASSERT(meta_request);
    AWS_ASSERT(request);
    (void)error_code;

    struct s3_test_update_connections_finish_result_user_data *user_data = meta_request->user_data;
    user_data->request = request;
    ++user_data->call_counter;
}

/* Test that the client will correctly discard requests for meta requests that are trying to finish. */
AWS_TEST_CASE(test_s3_client_update_connections_finish_result, s_test_s3_client_update_connections_finish_result)
static int s_test_s3_client_update_connections_finish_result(struct aws_allocator *allocator, void *ctx) {
    (void)ctx;

    struct aws_s3_tester tester;
    aws_s3_tester_init(allocator, &tester);

    struct aws_s3_vip *mock_vip = aws_s3_tester_mock_vip_new(&tester);
    aws_atomic_init_int(&mock_vip->active, 1);

    struct aws_s3_vip_connection *vip_connection = aws_s3_tester_mock_vip_connection_new(&tester);
    vip_connection->owning_vip = mock_vip;

    struct s3_test_update_connections_finish_result_user_data test_update_connections_finish_result_user_data;
    AWS_ZERO_STRUCT(test_update_connections_finish_result_user_data);

    struct aws_s3_meta_request *mock_meta_request = aws_s3_tester_mock_meta_request_new(&tester);
    mock_meta_request->synced_data.finish_result_set = true;
    mock_meta_request->user_data = &test_update_connections_finish_result_user_data;

    struct aws_s3_meta_request_vtable *mock_meta_request_vtable =
        aws_s3_tester_patch_meta_request_vtable(&tester, mock_meta_request, NULL);
    mock_meta_request_vtable->finished_request = s_s3_test_meta_request_has_finish_result_finished_request;

    struct aws_s3_client *mock_client = aws_s3_tester_mock_client_new(&tester);

    *((uint32_t *)&mock_client->ideal_vip_count) = 1;
    aws_linked_list_init(&mock_client->threaded_data.idle_vip_connections);
    aws_linked_list_push_back(&mock_client->threaded_data.idle_vip_connections, &vip_connection->node);

    aws_linked_list_init(&mock_client->threaded_data.request_queue);

    /* Verify that the request does not get sent. */
    {
        struct aws_s3_request *request = aws_s3_request_new(mock_meta_request, 0, 0, 0);
        aws_linked_list_push_back(&mock_client->threaded_data.request_queue, &request->node);
        ++mock_client->threaded_data.request_queue_size;

        aws_s3_client_update_connections_threaded(mock_client, true);

        ASSERT_TRUE(mock_client->threaded_data.request_queue_size == 0);
        ASSERT_TRUE(aws_linked_list_empty(&mock_client->threaded_data.request_queue));
        ASSERT_TRUE(aws_atomic_load_int(&mock_client->stats.num_active_vip_connections) == 0);

        ASSERT_TRUE(test_update_connections_finish_result_user_data.request == request);
        ASSERT_TRUE(test_update_connections_finish_result_user_data.call_counter == 1);

        ASSERT_FALSE(vip_connection->is_warm);
        ASSERT_FALSE(vip_connection->is_active);
        ASSERT_TRUE(vip_connection->request == NULL);

        test_update_connections_finish_result_user_data.request = 0;
        test_update_connections_finish_result_user_data.call_counter = 0;
    }

    /* Verify that the request still gets sent because it has the 'always send' flag. */
    {
        struct aws_s3_request *request = aws_s3_request_new(mock_meta_request, 0, 0, AWS_S3_REQUEST_FLAG_ALWAYS_SEND);
        aws_linked_list_push_back(&mock_client->threaded_data.request_queue, &request->node);
        ++mock_client->threaded_data.request_queue_size;

        aws_s3_client_update_connections_threaded(mock_client, true);

        ASSERT_TRUE(mock_client->threaded_data.request_queue_size == 0);
        ASSERT_TRUE(aws_linked_list_empty(&mock_client->threaded_data.request_queue));
        ASSERT_TRUE(aws_atomic_load_int(&mock_client->stats.num_active_vip_connections) == 1);

        ASSERT_TRUE(test_update_connections_finish_result_user_data.request == NULL);
        ASSERT_TRUE(test_update_connections_finish_result_user_data.call_counter == 0);

        ASSERT_TRUE(vip_connection->is_warm);
        ASSERT_TRUE(vip_connection->is_active);
        ASSERT_TRUE(vip_connection->request == request);

        aws_s3_request_release(request);
    }

    aws_s3_meta_request_release(mock_meta_request);

    aws_mem_release(tester.allocator, vip_connection);
    aws_mem_release(tester.allocator, mock_vip);

    aws_s3_client_release(mock_client);
    aws_s3_tester_clean_up(&tester);
>>>>>>> 39546cf0
    return 0;
}

/* Test that connections are cleaned up by the update connections function given the correct conditions. */
AWS_TEST_CASE(test_s3_client_update_connections_clean_up, s_test_s3_client_update_connections_clean_up)
static int s_test_s3_client_update_connections_clean_up(struct aws_allocator *allocator, void *ctx) {
    (void)ctx;
    return 0;
}

static int s_test_s3_get_object_helper(
    struct aws_allocator *allocator,
    enum aws_s3_client_tls_usage tls_usage,
    uint32_t extra_meta_request_flag,
    struct aws_byte_cursor s3_path) {
    struct aws_s3_tester tester;
    AWS_ZERO_STRUCT(tester);
    ASSERT_SUCCESS(aws_s3_tester_init(allocator, &tester));

    struct aws_s3_client_config client_config = {
        .part_size = 64 * 1024,
    };

    struct aws_tls_connection_options tls_connection_options;
    AWS_ZERO_STRUCT(tls_connection_options);

#ifndef BYO_CRYPTO
    struct aws_tls_ctx_options tls_context_options;
    aws_tls_ctx_options_init_default_client(&tls_context_options, allocator);

    struct aws_tls_ctx *context = aws_tls_client_ctx_new(allocator, &tls_context_options);
    aws_tls_connection_options_init_from_ctx(&tls_connection_options, context);
#endif

    struct aws_string *endpoint =
        aws_s3_tester_build_endpoint_string(allocator, &g_test_bucket_name, &g_test_s3_region);
    struct aws_byte_cursor endpoint_cursor = aws_byte_cursor_from_string(endpoint);

    tls_connection_options.server_name = aws_string_new_from_cursor(allocator, &endpoint_cursor);

    switch (tls_usage) {
        case AWS_S3_TLS_ENABLED:
            client_config.tls_mode = AWS_MR_TLS_ENABLED;
            client_config.tls_connection_options = &tls_connection_options;
            break;
        case AWS_S3_TLS_DISABLED:
            client_config.tls_mode = AWS_MR_TLS_DISABLED;
            break;
        default:
            break;
    }

    ASSERT_SUCCESS(aws_s3_tester_bind_client(
        &tester, &client_config, AWS_S3_TESTER_BIND_CLIENT_REGION | AWS_S3_TESTER_BIND_CLIENT_SIGNING));

    struct aws_s3_client *client = aws_s3_client_new(allocator, &client_config);

    uint32_t flags = AWS_S3_TESTER_SEND_META_REQUEST_EXPECT_SUCCESS | extra_meta_request_flag;
    ASSERT_SUCCESS(aws_s3_tester_send_get_object_meta_request(&tester, client, s3_path, flags, NULL));

    aws_string_destroy(endpoint);

#ifndef BYO_CRYPTO
    aws_tls_ctx_release(context);
    aws_tls_connection_options_clean_up(&tls_connection_options);
    aws_tls_ctx_options_clean_up(&tls_context_options);
#endif

    aws_s3_client_release(client);
    client = NULL;

    aws_s3_tester_clean_up(&tester);

    return AWS_OP_SUCCESS;
}

AWS_TEST_CASE(test_s3_get_object_tls_disabled, s_test_s3_get_object_tls_disabled)
static int s_test_s3_get_object_tls_disabled(struct aws_allocator *allocator, void *ctx) {
    (void)ctx;

    ASSERT_SUCCESS(s_test_s3_get_object_helper(allocator, AWS_S3_TLS_DISABLED, 0, g_s3_path_get_object_test_1MB));

    return 0;
}

AWS_TEST_CASE(test_s3_get_object_tls_enabled, s_test_s3_get_object_tls_enabled)
static int s_test_s3_get_object_tls_enabled(struct aws_allocator *allocator, void *ctx) {
    (void)ctx;

    ASSERT_SUCCESS(s_test_s3_get_object_helper(allocator, AWS_S3_TLS_ENABLED, 0, g_s3_path_get_object_test_1MB));

    return 0;
}

AWS_TEST_CASE(test_s3_get_object_tls_default, s_test_s3_get_object_tls_default)
static int s_test_s3_get_object_tls_default(struct aws_allocator *allocator, void *ctx) {
    (void)ctx;

    ASSERT_SUCCESS(s_test_s3_get_object_helper(allocator, AWS_S3_TLS_DEFAULT, 0, g_s3_path_get_object_test_1MB));

    return 0;
}

AWS_TEST_CASE(test_s3_no_signing, s_test_s3_no_signing)
static int s_test_s3_no_signing(struct aws_allocator *allocator, void *ctx) {
    (void)ctx;

    struct aws_s3_tester tester;
    AWS_ZERO_STRUCT(tester);
    ASSERT_SUCCESS(aws_s3_tester_init(allocator, &tester));

    struct aws_s3_client_config client_config;
    AWS_ZERO_STRUCT(client_config);

    ASSERT_SUCCESS(aws_s3_tester_bind_client(&tester, &client_config, AWS_S3_TESTER_BIND_CLIENT_REGION));

    struct aws_s3_client *client = aws_s3_client_new(allocator, &client_config);

    struct aws_string *host_name =
        aws_s3_tester_build_endpoint_string(allocator, &g_test_public_bucket_name, &g_test_s3_region);

    /* Put together a simple S3 Get Object request. */
    struct aws_http_message *message = aws_s3_test_get_object_request_new(
        allocator, aws_byte_cursor_from_string(host_name), g_s3_path_get_object_test_1MB);

    struct aws_s3_meta_request_options options;
    AWS_ZERO_STRUCT(options);
    options.type = AWS_S3_META_REQUEST_TYPE_GET_OBJECT;
    options.message = message;

    /* Trigger accelerating of our Get Object request. */
    struct aws_s3_meta_request_test_results meta_request_test_results;
    AWS_ZERO_STRUCT(meta_request_test_results);

    ASSERT_SUCCESS(aws_s3_tester_send_meta_request(
        &tester, client, &options, &meta_request_test_results, AWS_S3_TESTER_SEND_META_REQUEST_EXPECT_SUCCESS));
    ASSERT_SUCCESS(aws_s3_tester_validate_get_object_results(&meta_request_test_results, 0));

    aws_s3_meta_request_test_results_clean_up(&meta_request_test_results);

    aws_http_message_release(message);
    aws_string_destroy(host_name);
    aws_s3_client_release(client);
    aws_s3_tester_clean_up(&tester);

    return 0;
}

AWS_TEST_CASE(test_s3_signing_override, s_test_s3_signing_override)
static int s_test_s3_signing_override(struct aws_allocator *allocator, void *ctx) {
    (void)ctx;

    struct aws_s3_tester tester;
    AWS_ZERO_STRUCT(tester);
    ASSERT_SUCCESS(aws_s3_tester_init(allocator, &tester));

    struct aws_s3_client_config client_config;
    AWS_ZERO_STRUCT(client_config);

    ASSERT_SUCCESS(aws_s3_tester_bind_client(&tester, &client_config, AWS_S3_TESTER_BIND_CLIENT_REGION));

    struct aws_s3_client *client = aws_s3_client_new(allocator, &client_config);

    struct aws_string *host_name =
        aws_s3_tester_build_endpoint_string(allocator, &g_test_bucket_name, &g_test_s3_region);

    /* Put together a simple S3 Get Object request. */
    struct aws_http_message *message = aws_s3_test_get_object_request_new(
        allocator, aws_byte_cursor_from_string(host_name), g_s3_path_get_object_test_1MB);

    /* Getting without signing should fail since the client has no signing set up. */
    {
        struct aws_s3_meta_request_options options;
        AWS_ZERO_STRUCT(options);
        options.type = AWS_S3_META_REQUEST_TYPE_GET_OBJECT;
        options.message = message;

        /* Trigger accelerating of our Get Object request.*/
        struct aws_s3_meta_request_test_results meta_request_test_results;
        AWS_ZERO_STRUCT(meta_request_test_results);

        ASSERT_SUCCESS(aws_s3_tester_send_meta_request(&tester, client, &options, &meta_request_test_results, 0));
        ASSERT_TRUE(aws_s3_tester_validate_get_object_results(&meta_request_test_results, 0) != AWS_OP_SUCCESS);

        aws_s3_meta_request_test_results_clean_up(&meta_request_test_results);
    }

    /* Getting with signing should succeed if we set up signing on the meta request. */
    {
        struct aws_s3_meta_request_options options;
        AWS_ZERO_STRUCT(options);
        options.type = AWS_S3_META_REQUEST_TYPE_GET_OBJECT;
        options.message = message;
        options.signing_config = &tester.default_signing_config;

        /* Trigger accelerating of our Get Object request. */
        struct aws_s3_meta_request_test_results meta_request_test_results;
        AWS_ZERO_STRUCT(meta_request_test_results);

        ASSERT_SUCCESS(aws_s3_tester_send_meta_request(
            &tester, client, &options, &meta_request_test_results, AWS_S3_TESTER_SEND_META_REQUEST_EXPECT_SUCCESS));
        ASSERT_SUCCESS(aws_s3_tester_validate_get_object_results(&meta_request_test_results, 0));

        aws_s3_meta_request_test_results_clean_up(&meta_request_test_results);
    }

    aws_http_message_release(message);
    aws_string_destroy(host_name);
    aws_s3_client_release(client);
    aws_s3_tester_clean_up(&tester);

    return 0;
}

AWS_TEST_CASE(test_s3_get_object_less_than_part_size, s_test_s3_get_object_less_than_part_size)
static int s_test_s3_get_object_less_than_part_size(struct aws_allocator *allocator, void *ctx) {
    (void)ctx;

    struct aws_s3_tester tester;
    AWS_ZERO_STRUCT(tester);
    ASSERT_SUCCESS(aws_s3_tester_init(allocator, &tester));

    struct aws_s3_client_config client_config = {
        .part_size = 20 * 1024 * 1024,
    };

    ASSERT_SUCCESS(aws_s3_tester_bind_client(
        &tester, &client_config, AWS_S3_TESTER_BIND_CLIENT_REGION | AWS_S3_TESTER_BIND_CLIENT_SIGNING));

    struct aws_s3_client *client = aws_s3_client_new(allocator, &client_config);

    ASSERT_SUCCESS(aws_s3_tester_send_get_object_meta_request(
        &tester, client, g_s3_path_get_object_test_1MB, AWS_S3_TESTER_SEND_META_REQUEST_EXPECT_SUCCESS, NULL));

    aws_s3_client_release(client);
    client = NULL;

    aws_s3_tester_clean_up(&tester);

    return 0;
}

AWS_TEST_CASE(test_s3_put_object_with_part_remainder, s_test_s3_put_object_with_part_remainder)
static int s_test_s3_put_object_with_part_remainder(struct aws_allocator *allocator, void *ctx) {
    (void)ctx;

    struct aws_s3_tester tester;
    ASSERT_SUCCESS(aws_s3_tester_init(allocator, &tester));

    struct aws_s3_tester_client_options client_options = {
        .part_size = 5 * 1024 * 1024,
    };

    struct aws_s3_client *client = NULL;
    ASSERT_SUCCESS(aws_s3_tester_client_new(&tester, &client_options, &client));

    struct aws_s3_meta_request_test_results meta_request_test_results;
    AWS_ZERO_STRUCT(meta_request_test_results);

    struct aws_s3_tester_meta_request_options options = {
        .allocator = allocator,
        .client = client,
        .meta_request_type = AWS_S3_META_REQUEST_TYPE_PUT_OBJECT,
        .validate_type = AWS_S3_TESTER_VALIDATE_TYPE_EXPECT_SUCCESS,
        .put_options =
            {
                /* Object size meant to be one megabyte larger than the part size of the client. */
                .object_size_mb = 6,
            },
    };

    ASSERT_SUCCESS(aws_s3_tester_send_meta_request_with_options(&tester, &options, &meta_request_test_results));
    aws_s3_meta_request_test_results_clean_up(&meta_request_test_results);

    aws_s3_client_release(client);
    aws_s3_tester_clean_up(&tester);

    return 0;
}

AWS_TEST_CASE(test_s3_get_object_multiple, s_test_s3_get_object_multiple)
static int s_test_s3_get_object_multiple(struct aws_allocator *allocator, void *ctx) {
    (void)ctx;

    const struct aws_byte_cursor test_object_path = AWS_BYTE_CUR_INIT_FROM_STRING_LITERAL("/get_object_test_1MB.txt");

    struct aws_s3_meta_request *meta_requests[4];
    struct aws_s3_meta_request_test_results meta_request_test_results[4];
    size_t num_meta_requests = sizeof(meta_requests) / sizeof(struct aws_s3_meta_request *);

    ASSERT_TRUE(
        num_meta_requests == (sizeof(meta_request_test_results) / sizeof(struct aws_s3_meta_request_test_results)));

    struct aws_s3_tester tester;
    AWS_ZERO_STRUCT(tester);
    ASSERT_SUCCESS(aws_s3_tester_init(allocator, &tester));

    struct aws_s3_client_config client_config = {
        .part_size = 64 * 1024,
    };

    ASSERT_SUCCESS(aws_s3_tester_bind_client(
        &tester, &client_config, AWS_S3_TESTER_BIND_CLIENT_REGION | AWS_S3_TESTER_BIND_CLIENT_SIGNING));

    struct aws_s3_client *client = aws_s3_client_new(allocator, &client_config);

    struct aws_string *host_name =
        aws_s3_tester_build_endpoint_string(allocator, &g_test_bucket_name, &g_test_s3_region);

    /* Put together a simple S3 Get Object request. */
    struct aws_http_message *message =
        aws_s3_test_get_object_request_new(allocator, aws_byte_cursor_from_string(host_name), test_object_path);

    for (size_t i = 0; i < num_meta_requests; ++i) {
        AWS_ZERO_STRUCT(meta_request_test_results[i]);

        struct aws_s3_meta_request_options options;
        AWS_ZERO_STRUCT(options);
        options.type = AWS_S3_META_REQUEST_TYPE_GET_OBJECT;
        options.message = message;

        ASSERT_SUCCESS(aws_s3_tester_bind_meta_request(&tester, &options, &meta_request_test_results[i]));

        /* Trigger accelerating of our Get Object request. */
        meta_requests[i] = aws_s3_client_make_meta_request(client, &options);

        ASSERT_TRUE(meta_requests[i] != NULL);
    }

    /* Wait for the request to finish. */
    aws_s3_tester_wait_for_meta_request_finish(&tester);

    aws_s3_tester_lock_synced_data(&tester);
    ASSERT_TRUE(tester.synced_data.finish_error_code == AWS_ERROR_SUCCESS);
    aws_s3_tester_unlock_synced_data(&tester);

    for (size_t i = 0; i < num_meta_requests; ++i) {
        aws_s3_meta_request_release(meta_requests[i]);
        meta_requests[i] = NULL;
    }

    aws_s3_tester_wait_for_meta_request_shutdown(&tester);

    for (size_t i = 0; i < num_meta_requests; ++i) {
        aws_s3_tester_validate_get_object_results(&meta_request_test_results[i], 0);
        aws_s3_meta_request_test_results_clean_up(&meta_request_test_results[i]);
    }

    aws_http_message_release(message);
    message = NULL;

    aws_string_destroy(host_name);
    host_name = NULL;

    aws_s3_client_release(client);
    client = NULL;

    aws_s3_tester_clean_up(&tester);

    return 0;
}

AWS_TEST_CASE(test_s3_get_object_empty_object, s_test_s3_get_object_empty_default)
static int s_test_s3_get_object_empty_default(struct aws_allocator *allocator, void *ctx) {
    (void)ctx;

    return (s_test_s3_get_object_helper(
        allocator, AWS_S3_TLS_ENABLED, 0, aws_byte_cursor_from_c_str("/get_object_test_0MB.txt")));
}

AWS_TEST_CASE(test_s3_get_object_sse_kms, s_test_s3_get_object_sse_kms)
static int s_test_s3_get_object_sse_kms(struct aws_allocator *allocator, void *ctx) {
    (void)ctx;

    /* Keep TLS enabled for SSE related download, or it will fail. */
    return s_test_s3_get_object_helper(
        allocator,
        AWS_S3_TLS_ENABLED,
        AWS_S3_TESTER_SEND_META_REQUEST_SSE_KMS,
        aws_byte_cursor_from_c_str("/get_object_test_kms_10MB.txt"));
}

AWS_TEST_CASE(test_s3_get_object_sse_aes256, s_test_s3_get_object_sse_aes256)
static int s_test_s3_get_object_sse_aes256(struct aws_allocator *allocator, void *ctx) {
    (void)ctx;

    /* Keep TLS enabled for SSE related download, or it will fail. */
    return s_test_s3_get_object_helper(
        allocator, AWS_S3_TLS_ENABLED, AWS_S3_TESTER_SEND_META_REQUEST_SSE_AES256, g_pre_existing_object_aes256_10MB);
}

static int s_test_s3_put_object_helper(
    struct aws_allocator *allocator,
    enum aws_s3_client_tls_usage tls_usage,
    uint32_t extra_meta_request_flag) {
    struct aws_s3_tester tester;
    AWS_ZERO_STRUCT(tester);
    ASSERT_SUCCESS(aws_s3_tester_init(allocator, &tester));

    struct aws_tls_connection_options tls_connection_options;
    AWS_ZERO_STRUCT(tls_connection_options);

#ifndef BYO_CRYPTO
    struct aws_tls_ctx_options tls_context_options;
    aws_tls_ctx_options_init_default_client(&tls_context_options, allocator);

    struct aws_tls_ctx *context = aws_tls_client_ctx_new(allocator, &tls_context_options);
    aws_tls_connection_options_init_from_ctx(&tls_connection_options, context);
#endif

    struct aws_string *endpoint =
        aws_s3_tester_build_endpoint_string(allocator, &g_test_bucket_name, &g_test_s3_region);
    struct aws_byte_cursor endpoint_cursor = aws_byte_cursor_from_string(endpoint);

    tls_connection_options.server_name = aws_string_new_from_cursor(allocator, &endpoint_cursor);

    struct aws_s3_client_config client_config = {
        .part_size = 5 * 1024 * 1024,
    };

    switch (tls_usage) {
        case AWS_S3_TLS_ENABLED:
            client_config.tls_mode = AWS_MR_TLS_ENABLED;
            client_config.tls_connection_options = &tls_connection_options;
            break;
        case AWS_S3_TLS_DISABLED:
            client_config.tls_mode = AWS_MR_TLS_DISABLED;
            break;
        default:
            break;
    }

    ASSERT_SUCCESS(aws_s3_tester_bind_client(
        &tester, &client_config, AWS_S3_TESTER_BIND_CLIENT_REGION | AWS_S3_TESTER_BIND_CLIENT_SIGNING));

    struct aws_s3_client *client = aws_s3_client_new(allocator, &client_config);

    ASSERT_SUCCESS(aws_s3_tester_send_put_object_meta_request(
        &tester, client, 10, AWS_S3_TESTER_SEND_META_REQUEST_EXPECT_SUCCESS | extra_meta_request_flag, NULL));

    aws_string_destroy(endpoint);

#ifndef BYO_CRYPTO
    aws_tls_ctx_release(context);
    aws_tls_connection_options_clean_up(&tls_connection_options);
    aws_tls_ctx_options_clean_up(&tls_context_options);
#endif

    aws_s3_client_release(client);
    client = NULL;

    aws_s3_tester_clean_up(&tester);

    return 0;
}

AWS_TEST_CASE(test_s3_put_object_tls_disabled, s_test_s3_put_object_tls_disabled)
static int s_test_s3_put_object_tls_disabled(struct aws_allocator *allocator, void *ctx) {
    (void)ctx;

    ASSERT_SUCCESS(s_test_s3_put_object_helper(allocator, AWS_S3_TLS_DISABLED, 0));

    return 0;
}

AWS_TEST_CASE(test_s3_put_object_tls_enabled, s_test_s3_put_object_tls_enabled)
static int s_test_s3_put_object_tls_enabled(struct aws_allocator *allocator, void *ctx) {
    (void)ctx;

    ASSERT_SUCCESS(s_test_s3_put_object_helper(allocator, AWS_S3_TLS_ENABLED, 0));

    return 0;
}

AWS_TEST_CASE(test_s3_put_object_tls_default, s_test_s3_put_object_tls_default)
static int s_test_s3_put_object_tls_default(struct aws_allocator *allocator, void *ctx) {
    (void)ctx;

    ASSERT_SUCCESS(s_test_s3_put_object_helper(allocator, AWS_S3_TLS_DEFAULT, 0));

    return 0;
}

AWS_TEST_CASE(test_s3_multipart_put_object_with_acl, s_test_s3_multipart_put_object_with_acl)
static int s_test_s3_multipart_put_object_with_acl(struct aws_allocator *allocator, void *ctx) {
    (void)ctx;

    ASSERT_SUCCESS(s_test_s3_put_object_helper(allocator, AWS_S3_TLS_DEFAULT, AWS_S3_TESTER_SEND_META_REQUEST_PUT_ACL));

    return 0;
}

AWS_TEST_CASE(test_s3_put_object_multiple, s_test_s3_put_object_multiple)
static int s_test_s3_put_object_multiple(struct aws_allocator *allocator, void *ctx) {
    (void)ctx;

    struct aws_s3_meta_request *meta_requests[2];
    struct aws_s3_meta_request_test_results meta_request_test_results[2];
    struct aws_http_message *messages[2];
    struct aws_input_stream *input_streams[2];
    struct aws_byte_buf input_stream_buffers[2];
    size_t num_meta_requests = sizeof(meta_requests) / sizeof(struct aws_s3_meta_request *);

    ASSERT_TRUE(
        num_meta_requests == (sizeof(meta_request_test_results) / sizeof(struct aws_s3_meta_request_test_results)));

    struct aws_s3_tester tester;
    AWS_ZERO_STRUCT(tester);
    ASSERT_SUCCESS(aws_s3_tester_init(allocator, &tester));

    struct aws_s3_client_config client_config;
    AWS_ZERO_STRUCT(client_config);

    ASSERT_SUCCESS(aws_s3_tester_bind_client(
        &tester, &client_config, AWS_S3_TESTER_BIND_CLIENT_REGION | AWS_S3_TESTER_BIND_CLIENT_SIGNING));

    struct aws_s3_client *client = aws_s3_client_new(allocator, &client_config);

    struct aws_string *host_name =
        aws_s3_tester_build_endpoint_string(allocator, &g_test_bucket_name, &g_test_s3_region);

    for (size_t i = 0; i < num_meta_requests; ++i) {
        AWS_ZERO_STRUCT(meta_request_test_results[i]);
        char object_path_buffer[128] = "";
        snprintf(object_path_buffer, sizeof(object_path_buffer), "/get_object_test_10MB_%zu.txt", i);
        AWS_ZERO_STRUCT(input_stream_buffers[i]);
        aws_s3_create_test_buffer(allocator, 10 * 1024ULL * 1024ULL, &input_stream_buffers[i]);
        struct aws_byte_cursor test_body_cursor = aws_byte_cursor_from_buf(&input_stream_buffers[i]);
        input_streams[i] = aws_input_stream_new_from_cursor(allocator, &test_body_cursor);
        struct aws_byte_cursor test_object_path = aws_byte_cursor_from_c_str(object_path_buffer);
        messages[i] = aws_s3_test_put_object_request_new(
            allocator,
            aws_byte_cursor_from_string(host_name),
            test_object_path,
            g_test_body_content_type,
            input_streams[i],
            0);
        struct aws_s3_meta_request_options options;
        AWS_ZERO_STRUCT(options);
        options.type = AWS_S3_META_REQUEST_TYPE_PUT_OBJECT;
        options.message = messages[i];

        ASSERT_SUCCESS(aws_s3_tester_bind_meta_request(&tester, &options, &meta_request_test_results[i]));

        /* Trigger accelerating of our Put Object request. */
        meta_requests[i] = aws_s3_client_make_meta_request(client, &options);

        ASSERT_TRUE(meta_requests[i] != NULL);
    }

    /* Wait for the request to finish. */
    aws_s3_tester_wait_for_meta_request_finish(&tester);

    aws_s3_tester_lock_synced_data(&tester);
    ASSERT_TRUE(tester.synced_data.finish_error_code == AWS_ERROR_SUCCESS);
    aws_s3_tester_unlock_synced_data(&tester);

    for (size_t i = 0; i < num_meta_requests; ++i) {
        aws_s3_meta_request_release(meta_requests[i]);
        meta_requests[i] = NULL;
    }

    aws_s3_tester_wait_for_meta_request_shutdown(&tester);

    for (size_t i = 0; i < num_meta_requests; ++i) {
        aws_s3_tester_validate_get_object_results(&meta_request_test_results[i], 0);
        aws_s3_meta_request_test_results_clean_up(&meta_request_test_results[i]);
    }

    for (size_t i = 0; i < num_meta_requests; ++i) {
        aws_http_message_release(messages[i]);
        aws_input_stream_destroy(input_streams[i]);
        aws_byte_buf_clean_up(&input_stream_buffers[i]);
    }

    aws_string_destroy(host_name);
    host_name = NULL;

    aws_s3_client_release(client);
    client = NULL;

    aws_s3_tester_clean_up(&tester);

    return 0;
}

AWS_TEST_CASE(test_s3_put_object_less_than_part_size, s_test_s3_put_object_less_than_part_size)
static int s_test_s3_put_object_less_than_part_size(struct aws_allocator *allocator, void *ctx) {
    (void)ctx;

    struct aws_s3_tester tester;
    ASSERT_SUCCESS(aws_s3_tester_init(allocator, &tester));

    struct aws_s3_client_config client_config = {
        .part_size = 20 * 1024 * 1024,
    };

    ASSERT_SUCCESS(aws_s3_tester_bind_client(
        &tester, &client_config, AWS_S3_TESTER_BIND_CLIENT_REGION | AWS_S3_TESTER_BIND_CLIENT_SIGNING));

    struct aws_s3_client *client = aws_s3_client_new(allocator, &client_config);

    ASSERT_TRUE(client != NULL);

    ASSERT_SUCCESS(aws_s3_tester_send_put_object_meta_request(
        &tester, client, 1, AWS_S3_TESTER_SEND_META_REQUEST_EXPECT_SUCCESS, NULL));

    aws_s3_client_release(client);
    client = NULL;

    aws_s3_tester_clean_up(&tester);

    return 0;
}

AWS_TEST_CASE(test_s3_put_object_empty_object, s_test_s3_put_object_empty_object)
static int s_test_s3_put_object_empty_object(struct aws_allocator *allocator, void *ctx) {
    (void)ctx;

    struct aws_s3_tester tester;
    ASSERT_SUCCESS(aws_s3_tester_init(allocator, &tester));

    struct aws_s3_client_config client_config;
    AWS_ZERO_STRUCT(client_config);

    ASSERT_SUCCESS(aws_s3_tester_bind_client(
        &tester, &client_config, AWS_S3_TESTER_BIND_CLIENT_REGION | AWS_S3_TESTER_BIND_CLIENT_SIGNING));

    struct aws_s3_client *client = aws_s3_client_new(allocator, &client_config);

    ASSERT_TRUE(client != NULL);

    ASSERT_SUCCESS(aws_s3_tester_send_put_object_meta_request(
        &tester, client, 0, AWS_S3_TESTER_SEND_META_REQUEST_EXPECT_SUCCESS, NULL));

    aws_s3_client_release(client);
    client = NULL;

    aws_s3_tester_clean_up(&tester);

    return 0;
}

AWS_TEST_CASE(test_s3_put_object_sse_kms, s_test_s3_put_object_sse_kms)
static int s_test_s3_put_object_sse_kms(struct aws_allocator *allocator, void *ctx) {
    (void)ctx;

    struct aws_s3_tester tester;
    ASSERT_SUCCESS(aws_s3_tester_init(allocator, &tester));

    struct aws_s3_client_config client_config = {
        .part_size = 20 * 1024 * 1024,
    };

    ASSERT_SUCCESS(aws_s3_tester_bind_client(
        &tester, &client_config, AWS_S3_TESTER_BIND_CLIENT_REGION | AWS_S3_TESTER_BIND_CLIENT_SIGNING));

    struct aws_s3_client *client = aws_s3_client_new(allocator, &client_config);

    ASSERT_TRUE(client != NULL);

    ASSERT_SUCCESS(aws_s3_tester_send_put_object_meta_request(
        &tester,
        client,
        10,
        AWS_S3_TESTER_SEND_META_REQUEST_EXPECT_SUCCESS | AWS_S3_TESTER_SEND_META_REQUEST_SSE_KMS,
        NULL));

    aws_s3_client_release(client);
    client = NULL;

    aws_s3_tester_clean_up(&tester);

    return 0;
}

AWS_TEST_CASE(test_s3_put_object_sse_kms_multipart, s_test_s3_put_object_sse_kms_multipart)
static int s_test_s3_put_object_sse_kms_multipart(struct aws_allocator *allocator, void *ctx) {
    (void)ctx;

    struct aws_s3_tester tester;
    ASSERT_SUCCESS(aws_s3_tester_init(allocator, &tester));

    struct aws_s3_client_config client_config = {
        .part_size = 5 * 1024 * 1024,
    };

    ASSERT_SUCCESS(aws_s3_tester_bind_client(
        &tester, &client_config, AWS_S3_TESTER_BIND_CLIENT_REGION | AWS_S3_TESTER_BIND_CLIENT_SIGNING));

    struct aws_s3_client *client = aws_s3_client_new(allocator, &client_config);

    ASSERT_TRUE(client != NULL);

    ASSERT_SUCCESS(aws_s3_tester_send_put_object_meta_request(
        &tester,
        client,
        10,
        AWS_S3_TESTER_SEND_META_REQUEST_EXPECT_SUCCESS | AWS_S3_TESTER_SEND_META_REQUEST_SSE_KMS,
        NULL));

    aws_s3_client_release(client);
    client = NULL;

    aws_s3_tester_clean_up(&tester);

    return 0;
}

AWS_TEST_CASE(test_s3_put_object_sse_aes256, s_test_s3_put_object_sse_aes256)
static int s_test_s3_put_object_sse_aes256(struct aws_allocator *allocator, void *ctx) {
    (void)ctx;

    struct aws_s3_tester tester;
    ASSERT_SUCCESS(aws_s3_tester_init(allocator, &tester));

    struct aws_s3_client_config client_config = {
        .part_size = 20 * 1024 * 1024,
    };

    ASSERT_SUCCESS(aws_s3_tester_bind_client(
        &tester, &client_config, AWS_S3_TESTER_BIND_CLIENT_REGION | AWS_S3_TESTER_BIND_CLIENT_SIGNING));

    struct aws_s3_client *client = aws_s3_client_new(allocator, &client_config);

    ASSERT_TRUE(client != NULL);

    ASSERT_SUCCESS(aws_s3_tester_send_put_object_meta_request(
        &tester,
        client,
        10,
        AWS_S3_TESTER_SEND_META_REQUEST_EXPECT_SUCCESS | AWS_S3_TESTER_SEND_META_REQUEST_SSE_AES256,
        NULL));

    aws_s3_client_release(client);
    client = NULL;

    aws_s3_tester_clean_up(&tester);

    return 0;
}

AWS_TEST_CASE(test_s3_put_object_sse_aes256_multipart, s_test_s3_put_object_sse_aes256_multipart)
static int s_test_s3_put_object_sse_aes256_multipart(struct aws_allocator *allocator, void *ctx) {
    (void)ctx;

    struct aws_s3_tester tester;
    ASSERT_SUCCESS(aws_s3_tester_init(allocator, &tester));

    struct aws_s3_client_config client_config = {
        .part_size = 5 * 1024 * 1024,
    };

    ASSERT_SUCCESS(aws_s3_tester_bind_client(
        &tester, &client_config, AWS_S3_TESTER_BIND_CLIENT_REGION | AWS_S3_TESTER_BIND_CLIENT_SIGNING));

    struct aws_s3_client *client = aws_s3_client_new(allocator, &client_config);

    ASSERT_TRUE(client != NULL);

    ASSERT_SUCCESS(aws_s3_tester_send_put_object_meta_request(
        &tester,
        client,
        10,
        AWS_S3_TESTER_SEND_META_REQUEST_EXPECT_SUCCESS | AWS_S3_TESTER_SEND_META_REQUEST_SSE_AES256,
        NULL));

    aws_s3_client_release(client);
    client = NULL;

    aws_s3_tester_clean_up(&tester);

    return 0;
}

AWS_TEST_CASE(test_s3_put_object_double_slashes, s_test_s3_put_object_double_slashes)
static int s_test_s3_put_object_double_slashes(struct aws_allocator *allocator, void *ctx) {
    (void)ctx;

    struct aws_s3_meta_request_test_results meta_request_test_results;
    AWS_ZERO_STRUCT(meta_request_test_results);

    struct aws_s3_tester_meta_request_options options = {
        .allocator = allocator,
        .meta_request_type = AWS_S3_META_REQUEST_TYPE_PUT_OBJECT,
        .put_options =
            {
                .object_size_mb = 1,
                .object_path_override = aws_byte_cursor_from_c_str("/prefix//test.txt"),
            },
    };

    ASSERT_SUCCESS(aws_s3_tester_send_meta_request_with_options(NULL, &options, &meta_request_test_results));

    aws_s3_meta_request_test_results_clean_up(&meta_request_test_results);

    return 0;
}

AWS_TEST_CASE(test_s3_meta_request_default, s_test_s3_meta_request_default)
static int s_test_s3_meta_request_default(struct aws_allocator *allocator, void *ctx) {
    (void)ctx;

    struct aws_s3_tester tester;
    AWS_ZERO_STRUCT(tester);
    ASSERT_SUCCESS(aws_s3_tester_init(allocator, &tester));

    struct aws_s3_client_config client_config;
    AWS_ZERO_STRUCT(client_config);

    ASSERT_SUCCESS(aws_s3_tester_bind_client(
        &tester, &client_config, AWS_S3_TESTER_BIND_CLIENT_REGION | AWS_S3_TESTER_BIND_CLIENT_SIGNING));

    struct aws_s3_client *client = aws_s3_client_new(allocator, &client_config);

    const struct aws_byte_cursor test_object_path = AWS_BYTE_CUR_INIT_FROM_STRING_LITERAL("/get_object_test_1MB.txt");

    struct aws_string *host_name =
        aws_s3_tester_build_endpoint_string(allocator, &g_test_bucket_name, &g_test_s3_region);

    /* Put together a simple S3 Get Object request. */
    struct aws_http_message *message =
        aws_s3_test_get_object_request_new(allocator, aws_byte_cursor_from_string(host_name), test_object_path);

    struct aws_s3_meta_request_options options;
    AWS_ZERO_STRUCT(options);

    /* Pass the request through as a default request so that it goes through as-is. */
    options.type = AWS_S3_META_REQUEST_TYPE_DEFAULT;
    options.message = message;

    struct aws_s3_meta_request_test_results meta_request_test_results;
    AWS_ZERO_STRUCT(meta_request_test_results);

    ASSERT_SUCCESS(aws_s3_tester_bind_meta_request(&tester, &options, &meta_request_test_results));

    struct aws_s3_meta_request *meta_request = aws_s3_client_make_meta_request(client, &options);

    ASSERT_TRUE(meta_request != NULL);

    /* Wait for the request to finish. */
    aws_s3_tester_wait_for_meta_request_finish(&tester);

    aws_s3_tester_lock_synced_data(&tester);

    ASSERT_TRUE(tester.synced_data.finish_error_code == AWS_ERROR_SUCCESS);

    aws_s3_tester_unlock_synced_data(&tester);

    ASSERT_SUCCESS(aws_s3_tester_validate_get_object_results(&meta_request_test_results, 0));

    aws_s3_meta_request_release(meta_request);
    meta_request = NULL;

    aws_s3_tester_wait_for_meta_request_shutdown(&tester);

    aws_s3_meta_request_test_results_clean_up(&meta_request_test_results);

    aws_http_message_release(message);
    message = NULL;

    aws_string_destroy(host_name);
    host_name = NULL;

    aws_s3_client_release(client);
    client = NULL;

    aws_s3_tester_clean_up(&tester);

    return 0;
}

AWS_TEST_CASE(test_s3_error_missing_file, s_test_s3_error_missing_file)
static int s_test_s3_error_missing_file(struct aws_allocator *allocator, void *ctx) {
    (void)ctx;

    const struct aws_byte_cursor test_object_path =
        AWS_BYTE_CUR_INIT_FROM_STRING_LITERAL("/non-existing-file12345.txt");

    struct aws_s3_tester tester;
    AWS_ZERO_STRUCT(tester);
    ASSERT_SUCCESS(aws_s3_tester_init(allocator, &tester));

    struct aws_s3_client_config client_config = {
        .part_size = 64 * 1024,
    };

    ASSERT_SUCCESS(aws_s3_tester_bind_client(
        &tester, &client_config, AWS_S3_TESTER_BIND_CLIENT_REGION | AWS_S3_TESTER_BIND_CLIENT_SIGNING));

    struct aws_s3_client *client = aws_s3_client_new(allocator, &client_config);

    struct aws_string *host_name =
        aws_s3_tester_build_endpoint_string(allocator, &g_test_bucket_name, &g_test_s3_region);

    /* Put together a simple S3 Get Object request. */
    struct aws_http_message *message =
        aws_s3_test_get_object_request_new(allocator, aws_byte_cursor_from_string(host_name), test_object_path);

    struct aws_s3_meta_request_options options;
    AWS_ZERO_STRUCT(options);
    options.type = AWS_S3_META_REQUEST_TYPE_GET_OBJECT;
    options.message = message;

    /* Trigger accelerating of our Get Object request. */
    struct aws_s3_meta_request_test_results meta_request_test_results;
    AWS_ZERO_STRUCT(meta_request_test_results);

    ASSERT_SUCCESS(aws_s3_tester_bind_meta_request(&tester, &options, &meta_request_test_results));

    struct aws_s3_meta_request *meta_request = aws_s3_client_make_meta_request(client, &options);

    ASSERT_TRUE(meta_request != NULL);

    /* Wait for the request to finish. */
    aws_s3_tester_wait_for_meta_request_finish(&tester);

    aws_s3_tester_lock_synced_data(&tester);
    ASSERT_TRUE(tester.synced_data.finish_error_code != AWS_ERROR_SUCCESS);
    aws_s3_tester_unlock_synced_data(&tester);

    ASSERT_TRUE(meta_request_test_results.finished_response_status == 404);
    ASSERT_TRUE(meta_request_test_results.finished_error_code != AWS_ERROR_SUCCESS);

    ASSERT_TRUE(meta_request_test_results.error_response_headers != NULL);
    ASSERT_TRUE(meta_request_test_results.error_response_body.len > 0);

    aws_s3_meta_request_release(meta_request);
    meta_request = NULL;

    aws_s3_tester_wait_for_meta_request_shutdown(&tester);
    aws_s3_meta_request_test_results_clean_up(&meta_request_test_results);

    aws_http_message_release(message);
    message = NULL;

    aws_string_destroy(host_name);
    host_name = NULL;

    aws_s3_client_release(client);
    client = NULL;

    aws_s3_tester_clean_up(&tester);

    return 0;
}

static void s_test_s3_existing_host_entry_address_resolved_callback(
    struct aws_host_resolver *resolver,
    const struct aws_string *host_name,
    int err_code,
    const struct aws_array_list *host_addresses,
    void *user_data) {
    (void)resolver;
    (void)host_name;
    (void)err_code;
    (void)host_addresses;

    struct aws_s3_tester *tester = user_data;
    AWS_ASSERT(tester);
    aws_s3_tester_notify_signal(tester);
}

AWS_TEST_CASE(test_s3_existing_host_entry, s_test_s3_existing_host_entry)
static int s_test_s3_existing_host_entry(struct aws_allocator *allocator, void *ctx) {
    (void)ctx;

    struct aws_s3_tester tester;
    AWS_ZERO_STRUCT(tester);
    ASSERT_SUCCESS(aws_s3_tester_init(allocator, &tester));

    struct aws_s3_client_config client_config;
    AWS_ZERO_STRUCT(client_config);

    ASSERT_SUCCESS(aws_s3_tester_bind_client(
        &tester, &client_config, AWS_S3_TESTER_BIND_CLIENT_REGION | AWS_S3_TESTER_BIND_CLIENT_SIGNING));

    struct aws_s3_client *client = aws_s3_client_new(allocator, &client_config);

    struct aws_string *host_name =
        aws_s3_tester_build_endpoint_string(allocator, &g_test_public_bucket_name, &g_test_s3_region);

    {
        struct aws_host_resolution_config host_resolver_config;
        AWS_ZERO_STRUCT(host_resolver_config);
        host_resolver_config.impl = aws_default_dns_resolve;
        host_resolver_config.max_ttl = 30;
        host_resolver_config.impl_data = NULL;

        ASSERT_SUCCESS(aws_host_resolver_resolve_host(
            client_config.client_bootstrap->host_resolver,
            host_name,
            s_test_s3_existing_host_entry_address_resolved_callback,
            &host_resolver_config,
            &tester));

        aws_s3_tester_wait_for_signal(&tester);
    }

    /* Put together a simple S3 Get Object request. */
    struct aws_http_message *message = aws_s3_test_get_object_request_new(
        allocator, aws_byte_cursor_from_string(host_name), g_s3_path_get_object_test_1MB);

    struct aws_s3_meta_request_options options;
    AWS_ZERO_STRUCT(options);
    options.type = AWS_S3_META_REQUEST_TYPE_GET_OBJECT;
    options.message = message;

    /* Trigger accelerating of our Get Object request. */
    struct aws_s3_meta_request_test_results meta_request_test_results;
    AWS_ZERO_STRUCT(meta_request_test_results);

    ASSERT_SUCCESS(aws_s3_tester_send_meta_request(
        &tester, client, &options, &meta_request_test_results, AWS_S3_TESTER_SEND_META_REQUEST_EXPECT_SUCCESS));
    ASSERT_SUCCESS(aws_s3_tester_validate_get_object_results(&meta_request_test_results, 0));

    aws_s3_meta_request_test_results_clean_up(&meta_request_test_results);

    aws_http_message_release(message);
    aws_string_destroy(host_name);
    aws_s3_client_release(client);
    aws_s3_tester_clean_up(&tester);

    return 0;
}

AWS_TEST_CASE(test_s3_bad_endpoint, s_test_s3_bad_endpoint)
static int s_test_s3_bad_endpoint(struct aws_allocator *allocator, void *ctx) {
    (void)ctx;

    struct aws_s3_tester tester;
    AWS_ZERO_STRUCT(tester);
    ASSERT_SUCCESS(aws_s3_tester_init(allocator, &tester));

    struct aws_s3_client_config client_config;
    AWS_ZERO_STRUCT(client_config);

    ASSERT_SUCCESS(aws_s3_tester_bind_client(
        &tester, &client_config, AWS_S3_TESTER_BIND_CLIENT_REGION | AWS_S3_TESTER_BIND_CLIENT_SIGNING));

    struct aws_s3_client *client = aws_s3_client_new(allocator, &client_config);

    struct aws_byte_cursor test_key = AWS_BYTE_CUR_INIT_FROM_STRING_LITERAL("test_key");

    AWS_STATIC_STRING_FROM_LITERAL(invalid_host_name, "invalid_host_name");

    /* Construct a message that points to an invalid host name. Key can be anything. */
    struct aws_http_message *message =
        aws_s3_test_get_object_request_new(allocator, aws_byte_cursor_from_string(invalid_host_name), test_key);

    struct aws_s3_meta_request_options options;
    AWS_ZERO_STRUCT(options);
    options.type = AWS_S3_META_REQUEST_TYPE_GET_OBJECT;
    options.message = message;

    struct aws_s3_meta_request_test_results meta_request_test_results;
    AWS_ZERO_STRUCT(meta_request_test_results);

    ASSERT_SUCCESS(aws_s3_tester_send_meta_request(&tester, client, &options, &meta_request_test_results, 0));

    ASSERT_TRUE(meta_request_test_results.finished_error_code == AWS_ERROR_S3_NO_ENDPOINT_CONNECTIONS);

    aws_s3_meta_request_test_results_clean_up(&meta_request_test_results);

    aws_http_message_release(message);
    aws_s3_client_release(client);
    client = NULL;

    aws_s3_tester_clean_up(&tester);

    return 0;
}

static int s_s3_test_headers_callback_raise_error(
    struct aws_s3_meta_request *meta_request,
    const struct aws_http_headers *headers,
    int response_status,
    void *user_data) {
    (void)meta_request;
    (void)headers;
    (void)response_status;
    (void)user_data;
    aws_raise_error(AWS_ERROR_UNKNOWN);
    return AWS_OP_ERR;
}

static int s_s3_test_body_callback_raise_error(
    struct aws_s3_meta_request *meta_request,
    const struct aws_byte_cursor *body,
    uint64_t range_start,
    void *user_data) {
    (void)meta_request;
    (void)body;
    (void)range_start;
    (void)user_data;
    aws_raise_error(AWS_ERROR_UNKNOWN);
    return AWS_OP_ERR;
}

AWS_TEST_CASE(test_s3_put_object_fail_headers_callback, s_test_s3_put_object_fail_headers_callback)
static int s_test_s3_put_object_fail_headers_callback(struct aws_allocator *allocator, void *ctx) {
    (void)ctx;

    struct aws_s3_meta_request_test_results meta_request_test_results;
    AWS_ZERO_STRUCT(meta_request_test_results);

    struct aws_s3_tester_meta_request_options options = {
        .allocator = allocator,
        .meta_request_type = AWS_S3_META_REQUEST_TYPE_PUT_OBJECT,
        .headers_callback = s_s3_test_headers_callback_raise_error,
        .validate_type = AWS_S3_TESTER_VALIDATE_TYPE_EXPECT_FAILURE,
        .put_options =
            {
                .ensure_multipart = true,
            },
    };

    ASSERT_SUCCESS(aws_s3_tester_send_meta_request_with_options(NULL, &options, &meta_request_test_results));
    ASSERT_TRUE(meta_request_test_results.finished_error_code == AWS_ERROR_UNKNOWN);

    aws_s3_meta_request_test_results_clean_up(&meta_request_test_results);

    return 0;
}

AWS_TEST_CASE(test_s3_put_object_fail_body_callback, s_test_s3_put_object_fail_body_callback)
static int s_test_s3_put_object_fail_body_callback(struct aws_allocator *allocator, void *ctx) {
    (void)ctx;

    struct aws_s3_tester_meta_request_options options = {
        .allocator = allocator,
        .meta_request_type = AWS_S3_META_REQUEST_TYPE_PUT_OBJECT,
        .body_callback = s_s3_test_body_callback_raise_error,

        /* Put object currently never invokes the body callback, which means it should not fail. */
        .validate_type = AWS_S3_TESTER_VALIDATE_TYPE_EXPECT_SUCCESS,

        .put_options =
            {
                .ensure_multipart = true,
            },
    };

    ASSERT_SUCCESS(aws_s3_tester_send_meta_request_with_options(NULL, &options, NULL));

    return 0;
}

AWS_TEST_CASE(test_s3_get_object_fail_headers_callback, s_test_s3_get_object_fail_headers_callback)
static int s_test_s3_get_object_fail_headers_callback(struct aws_allocator *allocator, void *ctx) {
    (void)ctx;

    struct aws_s3_meta_request_test_results meta_request_test_results;
    AWS_ZERO_STRUCT(meta_request_test_results);

    struct aws_s3_tester_meta_request_options options = {
        .allocator = allocator,
        .meta_request_type = AWS_S3_META_REQUEST_TYPE_GET_OBJECT,
        .headers_callback = s_s3_test_headers_callback_raise_error,
        .validate_type = AWS_S3_TESTER_VALIDATE_TYPE_EXPECT_FAILURE,
        .get_options =
            {
                .object_path = g_s3_path_get_object_test_1MB,
            },
    };

    ASSERT_SUCCESS(aws_s3_tester_send_meta_request_with_options(NULL, &options, &meta_request_test_results));
    ASSERT_TRUE(meta_request_test_results.finished_error_code == AWS_ERROR_UNKNOWN);

    aws_s3_meta_request_test_results_clean_up(&meta_request_test_results);

    return 0;
}

AWS_TEST_CASE(test_s3_get_object_fail_body_callback, s_test_s3_get_object_fail_body_callback)
static int s_test_s3_get_object_fail_body_callback(struct aws_allocator *allocator, void *ctx) {
    (void)ctx;

    struct aws_s3_meta_request_test_results meta_request_test_results;
    AWS_ZERO_STRUCT(meta_request_test_results);

    struct aws_s3_tester_meta_request_options options = {
        .allocator = allocator,
        .meta_request_type = AWS_S3_META_REQUEST_TYPE_GET_OBJECT,
        .body_callback = s_s3_test_body_callback_raise_error,
        .validate_type = AWS_S3_TESTER_VALIDATE_TYPE_EXPECT_FAILURE,
        .get_options =
            {
                .object_path = g_s3_path_get_object_test_1MB,
            },
    };

    ASSERT_SUCCESS(aws_s3_tester_send_meta_request_with_options(NULL, &options, &meta_request_test_results));
    ASSERT_TRUE(meta_request_test_results.finished_error_code == AWS_ERROR_UNKNOWN);

    aws_s3_meta_request_test_results_clean_up(&meta_request_test_results);

    return 0;
}

AWS_TEST_CASE(test_s3_default_fail_headers_callback, s_test_s3_default_fail_headers_callback)
static int s_test_s3_default_fail_headers_callback(struct aws_allocator *allocator, void *ctx) {
    (void)ctx;

    struct aws_s3_meta_request_test_results meta_request_test_results;
    AWS_ZERO_STRUCT(meta_request_test_results);

    struct aws_s3_tester_meta_request_options options = {
        .allocator = allocator,
        .meta_request_type = AWS_S3_META_REQUEST_TYPE_DEFAULT,
        .headers_callback = s_s3_test_headers_callback_raise_error,
        .validate_type = AWS_S3_TESTER_VALIDATE_TYPE_EXPECT_FAILURE,
        .default_type_options =
            {
                .mode = AWS_S3_TESTER_DEFAULT_TYPE_MODE_GET,
            },
        .get_options =
            {
                .object_path = g_s3_path_get_object_test_1MB,
            },
    };

    ASSERT_SUCCESS(aws_s3_tester_send_meta_request_with_options(NULL, &options, &meta_request_test_results));
    ASSERT_TRUE(meta_request_test_results.finished_error_code == AWS_ERROR_UNKNOWN);

    aws_s3_meta_request_test_results_clean_up(&meta_request_test_results);

    return 0;
}

AWS_TEST_CASE(test_s3_default_fail_body_callback, s_test_s3_default_fail_body_callback)
static int s_test_s3_default_fail_body_callback(struct aws_allocator *allocator, void *ctx) {
    (void)ctx;

    struct aws_s3_meta_request_test_results meta_request_test_results;
    AWS_ZERO_STRUCT(meta_request_test_results);

    struct aws_s3_tester_meta_request_options options = {
        .allocator = allocator,
        .meta_request_type = AWS_S3_META_REQUEST_TYPE_DEFAULT,
        .body_callback = s_s3_test_body_callback_raise_error,
        .validate_type = AWS_S3_TESTER_VALIDATE_TYPE_EXPECT_FAILURE,
        .default_type_options =
            {
                .mode = AWS_S3_TESTER_DEFAULT_TYPE_MODE_GET,
            },
        .get_options =
            {
                .object_path = g_s3_path_get_object_test_1MB,
            },
    };

    ASSERT_SUCCESS(aws_s3_tester_send_meta_request_with_options(NULL, &options, &meta_request_test_results));
    ASSERT_TRUE(meta_request_test_results.finished_error_code == AWS_ERROR_UNKNOWN);

    aws_s3_meta_request_test_results_clean_up(&meta_request_test_results);

    return 0;
}

AWS_TEST_CASE(test_s3_put_fail_object_invalid_request, s_test_s3_put_fail_object_invalid_request)
static int s_test_s3_put_fail_object_invalid_request(struct aws_allocator *allocator, void *ctx) {
    (void)ctx;

    struct aws_s3_meta_request_test_results meta_request_test_results;
    AWS_ZERO_STRUCT(meta_request_test_results);

    struct aws_s3_tester_meta_request_options options = {
        .allocator = allocator,
        .meta_request_type = AWS_S3_META_REQUEST_TYPE_PUT_OBJECT,
        .validate_type = AWS_S3_TESTER_VALIDATE_TYPE_EXPECT_FAILURE,
        .put_options =
            {
                .ensure_multipart = true,
                .invalid_request = true,
            },
    };

    ASSERT_SUCCESS(aws_s3_tester_send_meta_request_with_options(NULL, &options, &meta_request_test_results));
    ASSERT_UINT_EQUALS(meta_request_test_results.finished_error_code, AWS_ERROR_S3_INVALID_RESPONSE_STATUS);

    aws_s3_meta_request_test_results_clean_up(&meta_request_test_results);

    return 0;
}

AWS_TEST_CASE(
    test_s3_put_single_part_fail_object_inputstream_fail_reading,
    s_test_s3_put_single_part_fail_object_inputstream_fail_reading)
static int s_test_s3_put_single_part_fail_object_inputstream_fail_reading(struct aws_allocator *allocator, void *ctx) {
    (void)ctx;

    struct aws_s3_meta_request_test_results meta_request_test_results;
    AWS_ZERO_STRUCT(meta_request_test_results);

    struct aws_s3_tester_meta_request_options options = {
        .allocator = allocator,
        .meta_request_type = AWS_S3_META_REQUEST_TYPE_PUT_OBJECT,
        .validate_type = AWS_S3_TESTER_VALIDATE_TYPE_EXPECT_FAILURE,
        .put_options =
            {
                .ensure_multipart = true,
                .invalid_input_stream = true,
                .content_length = 10,
            },
    };

    ASSERT_SUCCESS(aws_s3_tester_send_meta_request_with_options(NULL, &options, &meta_request_test_results));

    ASSERT_TRUE(meta_request_test_results.finished_error_code != AWS_ERROR_SUCCESS);

    aws_s3_meta_request_test_results_clean_up(&meta_request_test_results);

    return 0;
}

AWS_TEST_CASE(test_s3_put_fail_object_inputstream_fail_reading, s_test_s3_put_fail_object_inputstream_fail_reading)
static int s_test_s3_put_fail_object_inputstream_fail_reading(struct aws_allocator *allocator, void *ctx) {
    (void)ctx;

    struct aws_s3_meta_request_test_results meta_request_test_results;
    AWS_ZERO_STRUCT(meta_request_test_results);

    struct aws_s3_tester_meta_request_options options = {
        .allocator = allocator,
        .meta_request_type = AWS_S3_META_REQUEST_TYPE_PUT_OBJECT,
        .validate_type = AWS_S3_TESTER_VALIDATE_TYPE_EXPECT_FAILURE,
        .put_options =
            {
                .ensure_multipart = true,
                .invalid_input_stream = true,
                .content_length = 10 * 1024 * 1024,
            },
    };

    ASSERT_SUCCESS(aws_s3_tester_send_meta_request_with_options(NULL, &options, &meta_request_test_results));

    ASSERT_UINT_EQUALS(meta_request_test_results.finished_error_code, AWS_IO_STREAM_READ_FAILED);

    aws_s3_meta_request_test_results_clean_up(&meta_request_test_results);

    return 0;
}

AWS_TEST_CASE(test_s3_different_endpoints, s_test_s3_different_endpoints)
static int s_test_s3_different_endpoints(struct aws_allocator *allocator, void *ctx) {
    (void)ctx;

    struct aws_s3_tester tester;
    ASSERT_SUCCESS(aws_s3_tester_init(allocator, &tester));

    struct aws_s3_client *client = NULL;
    struct aws_s3_tester_client_options client_options;

    AWS_ZERO_STRUCT(client_options);
    ASSERT_SUCCESS(aws_s3_tester_client_new(&tester, &client_options, &client));

    {
        struct aws_s3_meta_request_test_results meta_request_test_results;
        AWS_ZERO_STRUCT(meta_request_test_results);

        struct aws_s3_tester_meta_request_options options = {
            .allocator = allocator,
            .client = client,
            .meta_request_type = AWS_S3_META_REQUEST_TYPE_GET_OBJECT,
            .validate_type = AWS_S3_TESTER_VALIDATE_TYPE_EXPECT_SUCCESS,
            .get_options =
                {
                    .object_path = g_s3_path_get_object_test_1MB,
                },
        };

        ASSERT_SUCCESS(aws_s3_tester_send_meta_request_with_options(&tester, &options, &meta_request_test_results));
        aws_s3_meta_request_test_results_clean_up(&meta_request_test_results);
    }

    {
        struct aws_s3_meta_request_test_results meta_request_test_results;
        AWS_ZERO_STRUCT(meta_request_test_results);

        struct aws_byte_cursor bucket_without_file = AWS_BYTE_CUR_INIT_FROM_STRING_LITERAL("aws-crt-test-stuff");

        struct aws_s3_tester_meta_request_options options = {
            .allocator = allocator,
            .client = client,
            .meta_request_type = AWS_S3_META_REQUEST_TYPE_GET_OBJECT,
            .validate_type = AWS_S3_TESTER_VALIDATE_TYPE_EXPECT_FAILURE,
            .bucket_name = &bucket_without_file,
            .get_options =
                {
                    .object_path = g_s3_path_get_object_test_1MB,
                },
        };

        ASSERT_SUCCESS(aws_s3_tester_send_meta_request_with_options(&tester, &options, &meta_request_test_results));
        ASSERT_TRUE(meta_request_test_results.finished_error_code == AWS_ERROR_INVALID_ARGUMENT);

        aws_s3_meta_request_test_results_clean_up(&meta_request_test_results);
    }

    aws_s3_client_release(client);

    aws_s3_tester_clean_up(&tester);

    return 0;
}

AWS_TEST_CASE(test_s3_put_object_clamp_part_size, s_test_s3_put_object_clamp_part_size)
static int s_test_s3_put_object_clamp_part_size(struct aws_allocator *allocator, void *ctx) {
    (void)ctx;

    struct aws_s3_tester tester;
    ASSERT_SUCCESS(aws_s3_tester_init(allocator, &tester));

    struct aws_s3_client_config client_config = {
        .part_size = 64 * 1024,
        .max_part_size = 64 * 1024,
    };

    ASSERT_TRUE(client_config.part_size < g_s3_min_upload_part_size);
    ASSERT_TRUE(client_config.max_part_size < g_s3_min_upload_part_size);

    ASSERT_SUCCESS(aws_s3_tester_bind_client(
        &tester, &client_config, AWS_S3_TESTER_BIND_CLIENT_REGION | AWS_S3_TESTER_BIND_CLIENT_SIGNING));

    struct aws_s3_client *client = aws_s3_client_new(allocator, &client_config);

    ASSERT_TRUE(client != NULL);

    struct aws_s3_meta_request_test_results test_results;
    AWS_ZERO_STRUCT(test_results);

    /* Upload should now succeed even when specifying a smaller than allowed part size. */
    ASSERT_SUCCESS(aws_s3_tester_send_put_object_meta_request(
        &tester, client, 10, AWS_S3_TESTER_SEND_META_REQUEST_EXPECT_SUCCESS, &test_results));

    ASSERT_TRUE(test_results.part_size == g_s3_min_upload_part_size);

    aws_s3_meta_request_test_results_clean_up(&test_results);

    aws_s3_client_release(client);
    client = NULL;

    aws_s3_tester_clean_up(&tester);

    return 0;
}

static int s_get_expected_user_agent(struct aws_allocator *allocator, struct aws_byte_buf *dest) {
    AWS_ASSERT(allocator);
    AWS_ASSERT(dest);

    const struct aws_byte_cursor forward_slash = AWS_BYTE_CUR_INIT_FROM_STRING_LITERAL("/");

    ASSERT_SUCCESS(aws_byte_buf_init(dest, allocator, 32));
    ASSERT_SUCCESS(aws_byte_buf_append_dynamic(dest, &g_user_agent_header_product_name));
    ASSERT_SUCCESS(aws_byte_buf_append_dynamic(dest, &forward_slash));
    ASSERT_SUCCESS(aws_byte_buf_append_dynamic(dest, &g_s3_client_version));

    return AWS_OP_SUCCESS;
}

AWS_TEST_CASE(test_add_user_agent_header, s_test_add_user_agent_header)
static int s_test_add_user_agent_header(struct aws_allocator *allocator, void *ctx) {
    (void)ctx;

    struct aws_s3_tester tester;
    AWS_ZERO_STRUCT(tester);
    ASSERT_SUCCESS(aws_s3_tester_init(allocator, &tester));

    const struct aws_byte_cursor forward_slash = AWS_BYTE_CUR_INIT_FROM_STRING_LITERAL("/");
    const struct aws_byte_cursor single_space = AWS_BYTE_CUR_INIT_FROM_STRING_LITERAL(" ");

    struct aws_byte_buf expected_user_agent_value_buf;
    s_get_expected_user_agent(allocator, &expected_user_agent_value_buf);

    struct aws_byte_cursor expected_user_agent_value = aws_byte_cursor_from_buf(&expected_user_agent_value_buf);

    {
        struct aws_byte_cursor user_agent_value;
        AWS_ZERO_STRUCT(user_agent_value);

        struct aws_http_message *message = aws_http_message_new_request(allocator);

        aws_s3_add_user_agent_header(allocator, message);

        struct aws_http_headers *headers = aws_http_message_get_headers(message);

        ASSERT_TRUE(headers != NULL);
        ASSERT_SUCCESS(aws_http_headers_get(headers, g_user_agent_header_name, &user_agent_value));
        ASSERT_TRUE(aws_byte_cursor_eq(&user_agent_value, &expected_user_agent_value));

        aws_http_message_release(message);
    }

    {
        const struct aws_byte_cursor dummy_agent_header_value =
            AWS_BYTE_CUR_INIT_FROM_STRING_LITERAL("dummy_user_agent_product/dummy_user_agent_value");

        struct aws_byte_buf total_expected_user_agent_value_buf;
        aws_byte_buf_init(&total_expected_user_agent_value_buf, allocator, 64);
        aws_byte_buf_append_dynamic(&total_expected_user_agent_value_buf, &dummy_agent_header_value);
        aws_byte_buf_append_dynamic(&total_expected_user_agent_value_buf, &single_space);

        aws_byte_buf_append_dynamic(&total_expected_user_agent_value_buf, &g_user_agent_header_product_name);
        aws_byte_buf_append_dynamic(&total_expected_user_agent_value_buf, &forward_slash);
        aws_byte_buf_append_dynamic(&total_expected_user_agent_value_buf, &g_s3_client_version);

        struct aws_byte_cursor total_expected_user_agent_value =
            aws_byte_cursor_from_buf(&total_expected_user_agent_value_buf);

        struct aws_http_message *message = aws_http_message_new_request(allocator);
        struct aws_http_headers *headers = aws_http_message_get_headers(message);
        ASSERT_TRUE(headers != NULL);

        ASSERT_SUCCESS(aws_http_headers_add(headers, g_user_agent_header_name, dummy_agent_header_value));

        aws_s3_add_user_agent_header(allocator, message);

        {
            struct aws_byte_cursor user_agent_value;
            AWS_ZERO_STRUCT(user_agent_value);
            ASSERT_SUCCESS(aws_http_headers_get(headers, g_user_agent_header_name, &user_agent_value));
            ASSERT_TRUE(aws_byte_cursor_eq(&user_agent_value, &total_expected_user_agent_value));
        }

        aws_byte_buf_clean_up(&total_expected_user_agent_value_buf);
        aws_http_message_release(message);
    }

    aws_byte_buf_clean_up(&expected_user_agent_value_buf);
    aws_s3_tester_clean_up(&tester);

    return 0;
}

static int s_s3_test_user_agent_meta_request_prepare_request(
    struct aws_s3_meta_request *meta_request,
    struct aws_s3_request *request) {

    AWS_ASSERT(meta_request != NULL);

    struct aws_s3_meta_request_test_results *results = meta_request->user_data;
    AWS_ASSERT(results != NULL);

    struct aws_s3_tester *tester = results->tester;
    AWS_ASSERT(tester != NULL);

    struct aws_s3_meta_request_vtable *original_meta_request_vtable =
        aws_s3_tester_get_meta_request_vtable_patch(tester, 0)->original_vtable;

    if (original_meta_request_vtable->prepare_request(meta_request, request)) {
        return AWS_OP_ERR;
    }

    struct aws_byte_buf expected_user_agent_value_buf;
    s_get_expected_user_agent(meta_request->allocator, &expected_user_agent_value_buf);

    const struct aws_byte_cursor null_terminator = AWS_BYTE_CUR_INIT_FROM_STRING_LITERAL("\0");
    ASSERT_SUCCESS(aws_byte_buf_append_dynamic(&expected_user_agent_value_buf, &null_terminator));

    struct aws_byte_cursor expected_user_agent_value = aws_byte_cursor_from_buf(&expected_user_agent_value_buf);

    struct aws_http_message *message = request->send_data.message;
    struct aws_http_headers *headers = aws_http_message_get_headers(message);

    struct aws_byte_cursor user_agent_value;
    AWS_ZERO_STRUCT(user_agent_value);

    ASSERT_SUCCESS(aws_http_headers_get(headers, g_user_agent_header_name, &user_agent_value));

    const char *find_result = strstr((const char *)user_agent_value.ptr, (const char *)expected_user_agent_value.ptr);

    ASSERT_TRUE(find_result != NULL);
    ASSERT_TRUE(find_result < (const char *)(user_agent_value.ptr + user_agent_value.len));

    aws_byte_buf_clean_up(&expected_user_agent_value_buf);
    return AWS_OP_SUCCESS;
}

static struct aws_s3_meta_request *s_s3_meta_request_factory_override_prepare_request(
    struct aws_s3_client *client,
    const struct aws_s3_meta_request_options *options) {
    AWS_ASSERT(client != NULL);

    struct aws_s3_tester *tester = client->shutdown_callback_user_data;
    AWS_ASSERT(tester != NULL);

    struct aws_s3_client_vtable *original_client_vtable =
        aws_s3_tester_get_client_vtable_patch(tester, 0)->original_vtable;

    struct aws_s3_meta_request *meta_request = original_client_vtable->meta_request_factory(client, options);

    struct aws_s3_meta_request_vtable *patched_meta_request_vtable =
        aws_s3_tester_patch_meta_request_vtable(tester, meta_request, NULL);
    patched_meta_request_vtable->prepare_request = s_s3_test_user_agent_meta_request_prepare_request;

    return meta_request;
}

int s_s3_test_sending_user_agent_create_client(struct aws_s3_tester *tester, struct aws_s3_client **client) {
    AWS_ASSERT(tester);

    struct aws_s3_tester_client_options client_options;
    AWS_ZERO_STRUCT(client_options);

    ASSERT_SUCCESS(aws_s3_tester_client_new(tester, &client_options, client));

    struct aws_s3_client_vtable *patched_client_vtable = aws_s3_tester_patch_client_vtable(tester, *client, NULL);
    patched_client_vtable->meta_request_factory = s_s3_meta_request_factory_override_prepare_request;

    return AWS_OP_SUCCESS;
}

AWS_TEST_CASE(test_s3_auto_ranged_get_sending_user_agent, s_test_s3_auto_ranged_get_sending_user_agent)
static int s_test_s3_auto_ranged_get_sending_user_agent(struct aws_allocator *allocator, void *ctx) {
    (void)ctx;

    struct aws_s3_tester tester;
    ASSERT_SUCCESS(aws_s3_tester_init(allocator, &tester));

    struct aws_s3_client *client = NULL;
    ASSERT_SUCCESS(s_s3_test_sending_user_agent_create_client(&tester, &client));

    {
        struct aws_s3_tester_meta_request_options options = {
            .allocator = allocator,
            .client = client,
            .meta_request_type = AWS_S3_META_REQUEST_TYPE_GET_OBJECT,
            .validate_type = AWS_S3_TESTER_VALIDATE_TYPE_EXPECT_SUCCESS,
            .get_options =
                {
                    .object_path = g_s3_path_get_object_test_1MB,
                },
        };

        ASSERT_SUCCESS(aws_s3_tester_send_meta_request_with_options(&tester, &options, NULL));
    }

    aws_s3_client_release(client);
    aws_s3_tester_clean_up(&tester);

    return 0;
}

AWS_TEST_CASE(test_s3_auto_ranged_put_sending_user_agent, s_test_s3_auto_ranged_put_sending_user_agent)
static int s_test_s3_auto_ranged_put_sending_user_agent(struct aws_allocator *allocator, void *ctx) {
    (void)ctx;

    struct aws_s3_tester tester;
    ASSERT_SUCCESS(aws_s3_tester_init(allocator, &tester));

    struct aws_s3_client *client = NULL;
    ASSERT_SUCCESS(s_s3_test_sending_user_agent_create_client(&tester, &client));

    {
        struct aws_s3_tester_meta_request_options options = {
            .allocator = allocator,
            .client = client,
            .meta_request_type = AWS_S3_META_REQUEST_TYPE_PUT_OBJECT,
            .validate_type = AWS_S3_TESTER_VALIDATE_TYPE_EXPECT_SUCCESS,
            .put_options =
                {
                    .ensure_multipart = true,
                },
        };

        ASSERT_SUCCESS(aws_s3_tester_send_meta_request_with_options(&tester, &options, NULL));
    }

    aws_s3_client_release(client);
    aws_s3_tester_clean_up(&tester);

    return 0;
}

AWS_TEST_CASE(test_s3_default_sending_meta_request_user_agent, s_test_s3_default_sending_meta_request_user_agent)
static int s_test_s3_default_sending_meta_request_user_agent(struct aws_allocator *allocator, void *ctx) {
    (void)ctx;

    struct aws_s3_tester tester;
    ASSERT_SUCCESS(aws_s3_tester_init(allocator, &tester));

    struct aws_s3_client *client = NULL;
    ASSERT_SUCCESS(s_s3_test_sending_user_agent_create_client(&tester, &client));

    {
        struct aws_s3_tester_meta_request_options options = {
            .allocator = allocator,
            .client = client,
            .meta_request_type = AWS_S3_META_REQUEST_TYPE_DEFAULT,
            .validate_type = AWS_S3_TESTER_VALIDATE_TYPE_EXPECT_SUCCESS,
            .default_type_options =
                {
                    .mode = AWS_S3_TESTER_DEFAULT_TYPE_MODE_GET,
                },
            .get_options =
                {
                    .object_path = g_s3_path_get_object_test_1MB,
                },
        };

        ASSERT_SUCCESS(aws_s3_tester_send_meta_request_with_options(&tester, &options, NULL));
    }

    aws_s3_client_release(client);
    aws_s3_tester_clean_up(&tester);

    return 0;
}

struct range_requests_test_user_data {
    struct aws_http_headers *headers;
    struct aws_byte_buf *body_buffer;
};

static int s_range_requests_headers_callback(
    struct aws_s3_meta_request *meta_request,
    const struct aws_http_headers *headers,
    int response_status,
    void *user_data) {

    struct aws_s3_meta_request_test_results *test_results = user_data;
    struct range_requests_test_user_data *test_user_data = test_results->tester->user_data;

    copy_http_headers(headers, test_user_data->headers);

    return AWS_OP_SUCCESS;
}

static int s_range_requests_receive_body_callback(
    struct aws_s3_meta_request *meta_request,
    const struct aws_byte_cursor *body,
    uint64_t range_start,
    void *user_data) {

    struct aws_s3_meta_request_test_results *test_results = user_data;
    struct range_requests_test_user_data *test_user_data = test_results->tester->user_data;

    aws_byte_buf_append_dynamic(test_user_data->body_buffer, body);

    return AWS_OP_SUCCESS;
}

AWS_TEST_CASE(test_s3_range_requests, s_test_s3_range_requests)
static int s_test_s3_range_requests(struct aws_allocator *allocator, void *ctx) {
    (void)ctx;

    struct aws_s3_tester tester;
    ASSERT_SUCCESS(aws_s3_tester_init(allocator, &tester));

    const struct aws_byte_cursor object_names[] = {
        g_pre_existing_object_1MB,
        g_pre_existing_object_kms_10MB,
        g_pre_existing_object_aes256_10MB,
    };

    enum aws_s3_tester_sse_type object_sse_types[] = {
        AWS_S3_TESTER_SSE_NONE,
        AWS_S3_TESTER_SSE_KMS,
        AWS_S3_TESTER_SSE_AES256,
    };

    const struct aws_byte_cursor ranges[] = {
        // No range at all.
        {0, NULL},

        // First 8K.  8K < client's 16K part size.
        AWS_BYTE_CUR_INIT_FROM_STRING_LITERAL("bytes=0-8191"),

        // First 0.5 MB.  0.5 MB < 1 MB test file.
        AWS_BYTE_CUR_INIT_FROM_STRING_LITERAL("bytes=0-524287"),

        // 0.5 MB - 2 MB range.  This overlaps and goes beyond the 1 MB test file size.
        AWS_BYTE_CUR_INIT_FROM_STRING_LITERAL("bytes=524288-2097151"),

        // Get everything after the first 0.5 MB
        AWS_BYTE_CUR_INIT_FROM_STRING_LITERAL("bytes=524288-"),

        // Last 0.5 MB
        AWS_BYTE_CUR_INIT_FROM_STRING_LITERAL("bytes=-524288"),

        // Everything after first 8K
        AWS_BYTE_CUR_INIT_FROM_STRING_LITERAL("bytes=8192-"),

        // Last 8K
        AWS_BYTE_CUR_INIT_FROM_STRING_LITERAL("bytes=-8192"),
    };

    /* List of headers that should have matching values between the auto_ranged_get and default (which sends the HTTP
     * request as-is to S3) meta request.*/
    const struct aws_byte_cursor headers_that_should_match[] = {
        AWS_BYTE_CUR_INIT_FROM_STRING_LITERAL("ETag"),
        AWS_BYTE_CUR_INIT_FROM_STRING_LITERAL("Accept-Ranges"),
        AWS_BYTE_CUR_INIT_FROM_STRING_LITERAL("Content-Range"),
        AWS_BYTE_CUR_INIT_FROM_STRING_LITERAL("Content-Type"),
        AWS_BYTE_CUR_INIT_FROM_STRING_LITERAL("Content-Length"),
        AWS_BYTE_CUR_INIT_FROM_STRING_LITERAL("Server"),
        AWS_BYTE_CUR_INIT_FROM_STRING_LITERAL("x-amz-server-side-encryption"),
        AWS_BYTE_CUR_INIT_FROM_STRING_LITERAL("x-amz-server-side-encryption-aws-kms-key"),
    };

    /* List of headers that are okay to be in the auto_ranged_get response and not in the default response, or vice
     * versa.*/
    const struct aws_byte_cursor headers_to_ignore[] = {
        AWS_BYTE_CUR_INIT_FROM_STRING_LITERAL("Connection"),
    };

    struct aws_s3_tester_client_options client_options = {
        .part_size = 16 * 1024,
    };

    struct aws_s3_client *client = NULL;
    ASSERT_SUCCESS(aws_s3_tester_client_new(&tester, &client_options, &client));

    const size_t num_object_names = sizeof(object_names) / sizeof(object_names[0]);
    const size_t num_ranges = sizeof(ranges) / sizeof(ranges[0]);

    for (size_t object_name_index = 0; object_name_index < num_object_names; ++object_name_index) {
        for (size_t range_index = 0; range_index < num_ranges; ++range_index) {

            AWS_LOGF_INFO(
                AWS_LS_S3_GENERAL, "Testing object name %d and range %d", (int)object_name_index, (int)range_index);

            struct aws_byte_buf range_get_buffer;
            aws_byte_buf_init(&range_get_buffer, allocator, 256);
            struct aws_http_headers *range_get_headers = aws_http_headers_new(allocator);

            struct aws_byte_buf verify_range_get_buffer;
            aws_byte_buf_init(&verify_range_get_buffer, allocator, 256);
            struct aws_http_headers *verify_range_get_headers = aws_http_headers_new(allocator);

            struct aws_s3_tester_meta_request_options options = {
                .allocator = allocator,
                .client = client,
                .meta_request_type = AWS_S3_META_REQUEST_TYPE_GET_OBJECT,
                .validate_type = AWS_S3_TESTER_VALIDATE_TYPE_EXPECT_SUCCESS,
                .headers_callback = s_range_requests_headers_callback,
                .body_callback = s_range_requests_receive_body_callback,
                .get_options =
                    {
                        .object_path = object_names[object_name_index],
                        .object_range = ranges[range_index],
                    },
                .sse_type = object_sse_types[object_name_index],
            };

            {
                struct range_requests_test_user_data test_user_data = {
                    .headers = range_get_headers,
                    .body_buffer = &range_get_buffer,
                };

                tester.user_data = &test_user_data;

                ASSERT_SUCCESS(aws_s3_tester_send_meta_request_with_options(&tester, &options, NULL));
            }

            /* Send a default meta request (which just pushes the request directly to S3) with the same options to
             * verify the format of each request. */
            struct aws_s3_tester_meta_request_options verify_options = {
                .allocator = allocator,
                .client = client,
                .meta_request_type = AWS_S3_META_REQUEST_TYPE_DEFAULT,
                .validate_type = AWS_S3_TESTER_VALIDATE_TYPE_EXPECT_SUCCESS,
                .headers_callback = s_range_requests_headers_callback,
                .body_callback = s_range_requests_receive_body_callback,
                .default_type_options =
                    {
                        .mode = AWS_S3_TESTER_DEFAULT_TYPE_MODE_GET,
                    },
                .get_options =
                    {
                        .object_path = object_names[object_name_index],
                        .object_range = ranges[range_index],
                    },
                .sse_type = object_sse_types[object_name_index],
            };

            {
                struct range_requests_test_user_data test_user_data = {
                    .headers = verify_range_get_headers,
                    .body_buffer = &verify_range_get_buffer,
                };

                tester.user_data = &test_user_data;

                ASSERT_SUCCESS(aws_s3_tester_send_meta_request_with_options(&tester, &verify_options, NULL));
            }

            /* Compare headers. */
            for (size_t i = 0; i < aws_http_headers_count(verify_range_get_headers); ++i) {
                struct aws_http_header verify_header;
                ASSERT_SUCCESS(aws_http_headers_get_index(verify_range_get_headers, i, &verify_header));

                bool ignore_header = false;

                for (size_t j = 0; j < sizeof(headers_to_ignore) / sizeof(headers_to_ignore[0]); ++j) {
                    if (aws_byte_cursor_eq_ignore_case(&headers_to_ignore[j], &verify_header.name)) {
                        ignore_header = true;
                        break;
                    }
                }

                if (ignore_header) {
                    aws_http_headers_erase(range_get_headers, verify_header.name);
                    continue;
                }

                AWS_LOGF_INFO(
                    AWS_LS_S3_GENERAL,
                    "%d,%d Checking for header " PRInSTR,
                    (int)object_name_index,
                    (int)range_index,
                    AWS_BYTE_CURSOR_PRI(verify_header.name));

                struct aws_byte_cursor header_value;
                ASSERT_SUCCESS(aws_http_headers_get(range_get_headers, verify_header.name, &header_value));

                for (size_t j = 0; j < sizeof(headers_that_should_match) / sizeof(headers_that_should_match[0]); ++j) {
                    if (!aws_byte_cursor_eq_ignore_case(&headers_that_should_match[j], &verify_header.name)) {
                        continue;
                    }

                    AWS_LOGF_INFO(
                        AWS_LS_S3_GENERAL,
                        "%d,%d Header Contents " PRInSTR " vs " PRInSTR,
                        (int)object_name_index,
                        (int)range_index,
                        AWS_BYTE_CURSOR_PRI(verify_header.value),
                        AWS_BYTE_CURSOR_PRI(header_value));

                    ASSERT_TRUE(aws_byte_cursor_eq(&verify_header.value, &header_value));
                }

                aws_http_headers_erase(range_get_headers, verify_header.name);
            }

            for (size_t i = 0; i < aws_http_headers_count(range_get_headers); ++i) {
                struct aws_http_header header;

                ASSERT_SUCCESS(aws_http_headers_get_index(range_get_headers, i, &header));

                AWS_LOGF_INFO(AWS_LS_S3_GENERAL, "Left over header: " PRInSTR, AWS_BYTE_CURSOR_PRI(header.name));
            }

            ASSERT_TRUE(aws_http_headers_count(range_get_headers) == 0);

            /* Compare Body Contents */
            ASSERT_TRUE(aws_byte_buf_eq(&range_get_buffer, &verify_range_get_buffer));

            aws_http_headers_release(range_get_headers);
            aws_byte_buf_clean_up(&range_get_buffer);

            aws_http_headers_release(verify_range_get_headers);
            aws_byte_buf_clean_up(&verify_range_get_buffer);
        }
    }

    aws_s3_client_release(client);
    aws_s3_tester_clean_up(&tester);

    return 0;
}

AWS_TEST_CASE(test_s3_not_satisfiable_range, s_test_s3_not_satisfiable_range)
static int s_test_s3_not_satisfiable_range(struct aws_allocator *allocator, void *ctx) {
    (void)ctx;

    struct aws_s3_tester tester;
    ASSERT_SUCCESS(aws_s3_tester_init(allocator, &tester));

    struct aws_s3_tester_client_options client_options = {
        .part_size = 16 * 1024,
    };

    struct aws_s3_client *client = NULL;
    ASSERT_SUCCESS(aws_s3_tester_client_new(&tester, &client_options, &client));

    struct aws_s3_tester_meta_request_options options = {
        .allocator = allocator,
        .client = client,
        .meta_request_type = AWS_S3_META_REQUEST_TYPE_GET_OBJECT,
        .validate_type = AWS_S3_TESTER_VALIDATE_TYPE_EXPECT_FAILURE,
        .headers_callback = s_range_requests_headers_callback,
        .body_callback = s_range_requests_receive_body_callback,
        .get_options =
            {
                .object_path = g_pre_existing_object_1MB,
                .object_range = AWS_BYTE_CUR_INIT_FROM_STRING_LITERAL("bytes=2097151-"),
            },
    };

    struct aws_s3_meta_request_test_results results;
    AWS_ZERO_STRUCT(results);

    ASSERT_SUCCESS(aws_s3_tester_send_meta_request_with_options(&tester, &options, &results));

    ASSERT_TRUE(results.finished_response_status == AWS_HTTP_STATUS_CODE_416_REQUESTED_RANGE_NOT_SATISFIABLE);

    aws_s3_meta_request_test_results_clean_up(&results);

    aws_s3_client_release(client);
    aws_s3_tester_clean_up(&tester);

    return 0;
}<|MERGE_RESOLUTION|>--- conflicted
+++ resolved
@@ -558,111 +558,10 @@
     uint32_t call_counter;
 };
 
-<<<<<<< HEAD
 /* Test that the client will discard requests for meta requests that are trying to finish. */
 AWS_TEST_CASE(test_s3_client_update_connections_finish_result, s_test_s3_client_update_connections_finish_result)
 static int s_test_s3_client_update_connections_finish_result(struct aws_allocator *allocator, void *ctx) {
     (void)ctx;
-=======
-static void s_s3_test_meta_request_has_finish_result_finished_request(
-    struct aws_s3_meta_request *meta_request,
-    struct aws_s3_request *request,
-    int error_code) {
-    AWS_ASSERT(meta_request);
-    AWS_ASSERT(request);
-    (void)error_code;
-
-    struct s3_test_update_connections_finish_result_user_data *user_data = meta_request->user_data;
-    user_data->request = request;
-    ++user_data->call_counter;
-}
-
-/* Test that the client will correctly discard requests for meta requests that are trying to finish. */
-AWS_TEST_CASE(test_s3_client_update_connections_finish_result, s_test_s3_client_update_connections_finish_result)
-static int s_test_s3_client_update_connections_finish_result(struct aws_allocator *allocator, void *ctx) {
-    (void)ctx;
-
-    struct aws_s3_tester tester;
-    aws_s3_tester_init(allocator, &tester);
-
-    struct aws_s3_vip *mock_vip = aws_s3_tester_mock_vip_new(&tester);
-    aws_atomic_init_int(&mock_vip->active, 1);
-
-    struct aws_s3_vip_connection *vip_connection = aws_s3_tester_mock_vip_connection_new(&tester);
-    vip_connection->owning_vip = mock_vip;
-
-    struct s3_test_update_connections_finish_result_user_data test_update_connections_finish_result_user_data;
-    AWS_ZERO_STRUCT(test_update_connections_finish_result_user_data);
-
-    struct aws_s3_meta_request *mock_meta_request = aws_s3_tester_mock_meta_request_new(&tester);
-    mock_meta_request->synced_data.finish_result_set = true;
-    mock_meta_request->user_data = &test_update_connections_finish_result_user_data;
-
-    struct aws_s3_meta_request_vtable *mock_meta_request_vtable =
-        aws_s3_tester_patch_meta_request_vtable(&tester, mock_meta_request, NULL);
-    mock_meta_request_vtable->finished_request = s_s3_test_meta_request_has_finish_result_finished_request;
-
-    struct aws_s3_client *mock_client = aws_s3_tester_mock_client_new(&tester);
-
-    *((uint32_t *)&mock_client->ideal_vip_count) = 1;
-    aws_linked_list_init(&mock_client->threaded_data.idle_vip_connections);
-    aws_linked_list_push_back(&mock_client->threaded_data.idle_vip_connections, &vip_connection->node);
-
-    aws_linked_list_init(&mock_client->threaded_data.request_queue);
-
-    /* Verify that the request does not get sent. */
-    {
-        struct aws_s3_request *request = aws_s3_request_new(mock_meta_request, 0, 0, 0);
-        aws_linked_list_push_back(&mock_client->threaded_data.request_queue, &request->node);
-        ++mock_client->threaded_data.request_queue_size;
-
-        aws_s3_client_update_connections_threaded(mock_client, true);
-
-        ASSERT_TRUE(mock_client->threaded_data.request_queue_size == 0);
-        ASSERT_TRUE(aws_linked_list_empty(&mock_client->threaded_data.request_queue));
-        ASSERT_TRUE(aws_atomic_load_int(&mock_client->stats.num_active_vip_connections) == 0);
-
-        ASSERT_TRUE(test_update_connections_finish_result_user_data.request == request);
-        ASSERT_TRUE(test_update_connections_finish_result_user_data.call_counter == 1);
-
-        ASSERT_FALSE(vip_connection->is_warm);
-        ASSERT_FALSE(vip_connection->is_active);
-        ASSERT_TRUE(vip_connection->request == NULL);
-
-        test_update_connections_finish_result_user_data.request = 0;
-        test_update_connections_finish_result_user_data.call_counter = 0;
-    }
-
-    /* Verify that the request still gets sent because it has the 'always send' flag. */
-    {
-        struct aws_s3_request *request = aws_s3_request_new(mock_meta_request, 0, 0, AWS_S3_REQUEST_FLAG_ALWAYS_SEND);
-        aws_linked_list_push_back(&mock_client->threaded_data.request_queue, &request->node);
-        ++mock_client->threaded_data.request_queue_size;
-
-        aws_s3_client_update_connections_threaded(mock_client, true);
-
-        ASSERT_TRUE(mock_client->threaded_data.request_queue_size == 0);
-        ASSERT_TRUE(aws_linked_list_empty(&mock_client->threaded_data.request_queue));
-        ASSERT_TRUE(aws_atomic_load_int(&mock_client->stats.num_active_vip_connections) == 1);
-
-        ASSERT_TRUE(test_update_connections_finish_result_user_data.request == NULL);
-        ASSERT_TRUE(test_update_connections_finish_result_user_data.call_counter == 0);
-
-        ASSERT_TRUE(vip_connection->is_warm);
-        ASSERT_TRUE(vip_connection->is_active);
-        ASSERT_TRUE(vip_connection->request == request);
-
-        aws_s3_request_release(request);
-    }
-
-    aws_s3_meta_request_release(mock_meta_request);
-
-    aws_mem_release(tester.allocator, vip_connection);
-    aws_mem_release(tester.allocator, mock_vip);
-
-    aws_s3_client_release(mock_client);
-    aws_s3_tester_clean_up(&tester);
->>>>>>> 39546cf0
     return 0;
 }
 
