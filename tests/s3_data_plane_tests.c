--- conflicted
+++ resolved
@@ -146,11 +146,7 @@
     struct aws_s3_client *client = aws_s3_client_new(allocator, &client_config);
 
     ASSERT_SUCCESS(aws_s3_tester_send_get_object_meta_request(
-<<<<<<< HEAD
-        &tester, client, s3_path, AWS_S3_TESTER_SEND_META_REQUEST_EXPECT_SUCCESS, NULL, sse_type));
-=======
         &tester, client, s3_path, AWS_S3_TESTER_SEND_META_REQUEST_EXPECT_SUCCESS, sse_type, NULL));
->>>>>>> 745d9bfe
 
     aws_string_destroy(endpoint);
     aws_tls_ctx_release(context);
@@ -327,13 +323,8 @@
         client,
         g_s3_path_get_object_test_1MB,
         AWS_S3_TESTER_SEND_META_REQUEST_EXPECT_SUCCESS,
-<<<<<<< HEAD
-        NULL,
-        AWS_S3_TESTER_SSE_NONE));
-=======
         AWS_S3_TESTER_SSE_NONE,
         NULL));
->>>>>>> 745d9bfe
 
     aws_s3_client_release(client);
     client = NULL;
@@ -487,11 +478,7 @@
     struct aws_s3_client *client = aws_s3_client_new(allocator, &client_config);
 
     ASSERT_SUCCESS(aws_s3_tester_send_put_object_meta_request(
-<<<<<<< HEAD
-        &tester, client, 10, AWS_S3_TESTER_SEND_META_REQUEST_EXPECT_SUCCESS, NULL, AWS_S3_TESTER_SSE_NONE));
-=======
         &tester, client, 10, AWS_S3_TESTER_SEND_META_REQUEST_EXPECT_SUCCESS, AWS_S3_TESTER_SSE_NONE, NULL));
->>>>>>> 745d9bfe
 
     aws_string_destroy(endpoint);
     aws_tls_ctx_release(context);
@@ -552,11 +539,7 @@
     ASSERT_TRUE(client != NULL);
 
     ASSERT_SUCCESS(aws_s3_tester_send_put_object_meta_request(
-<<<<<<< HEAD
-        &tester, client, 10, AWS_S3_TESTER_SEND_META_REQUEST_EXPECT_SUCCESS, NULL, AWS_S3_TESTER_SSE_NONE));
-=======
         &tester, client, 10, AWS_S3_TESTER_SEND_META_REQUEST_EXPECT_SUCCESS, AWS_S3_TESTER_SSE_NONE, NULL));
->>>>>>> 745d9bfe
 
     aws_s3_client_release(client);
     client = NULL;
@@ -585,11 +568,7 @@
     ASSERT_TRUE(client != NULL);
 
     ASSERT_SUCCESS(aws_s3_tester_send_put_object_meta_request(
-<<<<<<< HEAD
-        &tester, client, 10, AWS_S3_TESTER_SEND_META_REQUEST_EXPECT_SUCCESS, NULL, AWS_S3_TESTER_SSE_KMS));
-=======
         &tester, client, 10, AWS_S3_TESTER_SEND_META_REQUEST_EXPECT_SUCCESS, AWS_S3_TESTER_SSE_KMS, NULL));
->>>>>>> 745d9bfe
 
     aws_s3_client_release(client);
     client = NULL;
@@ -618,11 +597,7 @@
     ASSERT_TRUE(client != NULL);
 
     ASSERT_SUCCESS(aws_s3_tester_send_put_object_meta_request(
-<<<<<<< HEAD
-        &tester, client, 10, AWS_S3_TESTER_SEND_META_REQUEST_EXPECT_SUCCESS, NULL, AWS_S3_TESTER_SSE_KMS));
-=======
         &tester, client, 10, AWS_S3_TESTER_SEND_META_REQUEST_EXPECT_SUCCESS, AWS_S3_TESTER_SSE_KMS, NULL));
->>>>>>> 745d9bfe
 
     aws_s3_client_release(client);
     client = NULL;
@@ -651,11 +626,7 @@
     ASSERT_TRUE(client != NULL);
 
     ASSERT_SUCCESS(aws_s3_tester_send_put_object_meta_request(
-<<<<<<< HEAD
-        &tester, client, 10, AWS_S3_TESTER_SEND_META_REQUEST_EXPECT_SUCCESS, NULL, AWS_S3_TESTER_SSE_AES256));
-=======
         &tester, client, 10, AWS_S3_TESTER_SEND_META_REQUEST_EXPECT_SUCCESS, AWS_S3_TESTER_SSE_AES256, NULL));
->>>>>>> 745d9bfe
 
     aws_s3_client_release(client);
     client = NULL;
@@ -684,11 +655,7 @@
     ASSERT_TRUE(client != NULL);
 
     ASSERT_SUCCESS(aws_s3_tester_send_put_object_meta_request(
-<<<<<<< HEAD
-        &tester, client, 10, AWS_S3_TESTER_SEND_META_REQUEST_EXPECT_SUCCESS, NULL, AWS_S3_TESTER_SSE_AES256));
-=======
         &tester, client, 10, AWS_S3_TESTER_SEND_META_REQUEST_EXPECT_SUCCESS, AWS_S3_TESTER_SSE_AES256, NULL));
->>>>>>> 745d9bfe
 
     aws_s3_client_release(client);
     client = NULL;
