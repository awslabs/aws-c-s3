/**
 * Copyright Amazon.com, Inc. or its affiliates. All Rights Reserved.
 * SPDX-License-Identifier: Apache-2.0.
 */

#include "aws/s3/private/s3_client_impl.h"
#include "aws/s3/private/s3_meta_request_impl.h"
#include "aws/s3/private/s3_util.h"
#include "s3_tester.h"
#include <aws/common/byte_buf.h>
#include <aws/common/clock.h>
#include <aws/common/common.h>
#include <aws/common/environment.h>
#include <aws/common/ref_count.h>
#include <aws/http/request_response.h>
#include <aws/http/status_code.h>
#include <aws/io/channel_bootstrap.h>
#include <aws/io/event_loop.h>
#include <aws/io/host_resolver.h>
#include <aws/io/stream.h>
#include <aws/io/tls_channel_handler.h>
#include <aws/testing/aws_test_harness.h>
#include <inttypes.h>

AWS_TEST_CASE(test_s3_client_create_destroy, s_test_s3_client_create_destroy)
static int s_test_s3_client_create_destroy(struct aws_allocator *allocator, void *ctx) {
    (void)ctx;

    struct aws_s3_tester tester;
    AWS_ZERO_STRUCT(tester);
    ASSERT_SUCCESS(aws_s3_tester_init(allocator, &tester));

    struct aws_s3_client_config client_config;
    AWS_ZERO_STRUCT(client_config);

    ASSERT_SUCCESS(aws_s3_tester_bind_client(
        &tester, &client_config, AWS_S3_TESTER_BIND_CLIENT_REGION | AWS_S3_TESTER_BIND_CLIENT_SIGNING));

    struct aws_s3_client *client = aws_s3_client_new(allocator, &client_config);

    ASSERT_TRUE(client != NULL);

    aws_s3_client_release(client);
    client = NULL;

    aws_s3_tester_clean_up(&tester);

    return 0;
}

AWS_TEST_CASE(test_s3_client_max_active_connections_override, s_test_s3_client_max_active_connections_override)
static int s_test_s3_client_max_active_connections_override(struct aws_allocator *allocator, void *ctx) {
    (void)ctx;

    struct aws_s3_tester tester;
    AWS_ZERO_STRUCT(tester);
    ASSERT_SUCCESS(aws_s3_tester_init(allocator, &tester));

    struct aws_s3_client_config client_config = {
        .max_active_connections_override = 10,
    };

    ASSERT_SUCCESS(aws_s3_tester_bind_client(&tester, &client_config, 0));

    struct aws_s3_client *client = aws_s3_client_new(allocator, &client_config);

    ASSERT_TRUE(client->max_active_connections_override == client_config.max_active_connections_override);

    aws_s3_client_release(client);
    aws_s3_tester_clean_up(&tester);

    return 0;
}

AWS_TEST_CASE(test_s3_client_byo_crypto_no_options, s_test_s3_client_byo_crypto_no_options)
static int s_test_s3_client_byo_crypto_no_options(struct aws_allocator *allocator, void *ctx) {
    (void)ctx;

    struct aws_s3_tester tester;
    AWS_ZERO_STRUCT(tester);
    ASSERT_SUCCESS(aws_s3_tester_init(allocator, &tester));

    struct aws_s3_client_config client_config = {
        .tls_mode = AWS_MR_TLS_ENABLED,
    };

    struct aws_s3_client *client = aws_s3_client_new(allocator, &client_config);

    ASSERT_TRUE(aws_last_error() == AWS_ERROR_INVALID_ARGUMENT);
    ASSERT_TRUE(client == NULL);

    aws_s3_tester_clean_up(&tester);

    return 0;
}

AWS_TEST_CASE(test_s3_client_byo_crypto_with_options, s_test_s3_client_byo_crypto_with_options)
static int s_test_s3_client_byo_crypto_with_options(struct aws_allocator *allocator, void *ctx) {
    (void)ctx;

    struct aws_s3_tester tester;
    AWS_ZERO_STRUCT(tester);
    ASSERT_SUCCESS(aws_s3_tester_init(allocator, &tester));

    struct aws_tls_connection_options tls_conn_options;
    AWS_ZERO_STRUCT(tls_conn_options);

    struct aws_s3_client_config client_config;
    AWS_ZERO_STRUCT(client_config);
    ASSERT_SUCCESS(aws_s3_tester_bind_client(&tester, &client_config, 0));

    client_config.tls_mode = AWS_MR_TLS_ENABLED;
    client_config.tls_connection_options = &tls_conn_options;

    struct aws_s3_client *client = aws_s3_client_new(allocator, &client_config);

    ASSERT_TRUE(client != NULL);

    aws_s3_client_release(client);
    aws_s3_tester_clean_up(&tester);

    return 0;
}

AWS_TEST_CASE(test_s3_client_get_max_active_connections, s_test_s3_client_get_max_active_connections)
static int s_test_s3_client_get_max_active_connections(struct aws_allocator *allocator, void *ctx) {
    (void)ctx;

    struct aws_s3_tester tester;
    AWS_ZERO_STRUCT(tester);
    ASSERT_SUCCESS(aws_s3_tester_init(allocator, &tester));

    const uint32_t num_connections_per_vip_override = 5;

    struct aws_s3_client *mock_client = aws_s3_tester_mock_client_new(&tester);
    *((uint32_t *)&mock_client->ideal_vip_count) = 5;
    *((uint32_t *)&mock_client->max_active_connections_override) = 0;

    /* Behavior should not be affected by max_active_connections_override since it is 0. */
    ASSERT_TRUE(
        aws_s3_client_get_max_active_connections(mock_client, 0) ==
        mock_client->ideal_vip_count * g_max_num_connections_per_vip);
    ASSERT_TRUE(
        aws_s3_client_get_max_active_connections(mock_client, num_connections_per_vip_override) ==
        mock_client->ideal_vip_count * num_connections_per_vip_override);

    *((uint32_t *)&mock_client->max_active_connections_override) = 3;

    /* Max active connections override should now cap the calculated amount of active connections. */
    ASSERT_TRUE(
        aws_s3_client_get_max_active_connections(mock_client, 0) == mock_client->max_active_connections_override);
    ASSERT_TRUE(
        aws_s3_client_get_max_active_connections(mock_client, num_connections_per_vip_override) ==
        mock_client->max_active_connections_override);

    /* Max active connections override should be ignored since the calculated amount of connections is less. */
    *((uint32_t *)&mock_client->max_active_connections_override) = 100;
    ASSERT_TRUE(
        aws_s3_client_get_max_active_connections(mock_client, 0) ==
        mock_client->ideal_vip_count * g_max_num_connections_per_vip);
    ASSERT_TRUE(
        aws_s3_client_get_max_active_connections(mock_client, num_connections_per_vip_override) ==
        mock_client->ideal_vip_count * num_connections_per_vip_override);

    aws_s3_client_release(mock_client);
    aws_s3_tester_clean_up(&tester);

    return 0;
}

AWS_TEST_CASE(test_s3_request_create_destroy, s_test_s3_request_create_destroy)
static int s_test_s3_request_create_destroy(struct aws_allocator *allocator, void *ctx) {
    (void)ctx;

    const int request_tag = 1234;
    const uint32_t part_number = 5678;

    struct aws_s3_tester tester;
    AWS_ZERO_STRUCT(tester);
    ASSERT_SUCCESS(aws_s3_tester_init(allocator, &tester));

    struct aws_s3_meta_request *meta_request = aws_s3_tester_mock_meta_request_new(&tester);
    ASSERT_TRUE(meta_request != NULL);

    struct aws_http_message *request_message = aws_s3_tester_dummy_http_request_new(&tester);
    ASSERT_TRUE(request_message != NULL);

    struct aws_s3_request *request =
        aws_s3_request_new(meta_request, request_tag, part_number, AWS_S3_REQUEST_FLAG_RECORD_RESPONSE_HEADERS);

    ASSERT_TRUE(request != NULL);

    ASSERT_TRUE(request->meta_request == meta_request);
    ASSERT_TRUE(request->part_number == part_number);
    ASSERT_TRUE(request->request_tag == request_tag);
    ASSERT_TRUE(request->record_response_headers == true);

    aws_s3_request_setup_send_data(request, request_message);

    ASSERT_TRUE(request->send_data.message != NULL);
    ASSERT_TRUE(request->send_data.response_headers == NULL);

    request->send_data.response_headers = aws_http_headers_new(allocator);
    ASSERT_TRUE(request->send_data.response_headers != NULL);

    aws_s3_request_clean_up_send_data(request);

    ASSERT_TRUE(request->send_data.message == NULL);
    ASSERT_TRUE(request->send_data.response_headers == NULL);
    ASSERT_TRUE(request->send_data.response_status == 0);

    aws_s3_request_release(request);
    aws_http_message_release(request_message);
    aws_s3_meta_request_release(meta_request);

    aws_s3_tester_clean_up(&tester);

    return 0;
}

struct s3_test_body_streaming_user_data {
    struct aws_s3_tester *tester;
    struct aws_allocator *sba_allocator;
    uint64_t expected_range_start;
    uint64_t received_body_size;
};

static int s_s3_meta_request_test_body_streaming_callback(
    struct aws_s3_meta_request *meta_request,
    const struct aws_byte_cursor *body,
    uint64_t range_start,
    void *user_data) {
    (void)meta_request;
    (void)body;
    (void)range_start;

    struct s3_test_body_streaming_user_data *body_streaming_user_data = user_data;

    body_streaming_user_data->received_body_size += body->len;

    ASSERT_TRUE(body_streaming_user_data->expected_range_start == range_start);
    body_streaming_user_data->expected_range_start += body->len;

    aws_s3_tester_inc_counter1(body_streaming_user_data->tester);

    return AWS_OP_SUCCESS;
}

/* Test the meta request body streaming functionality. */
AWS_TEST_CASE(test_s3_meta_request_body_streaming, s_test_s3_meta_request_body_streaming)
static int s_test_s3_meta_request_body_streaming(struct aws_allocator *allocator, void *ctx) {
    (void)ctx;

    const uint32_t part_range0_start = 1;
    const uint32_t part_range0_end = part_range0_start + 4;

    const uint32_t part_range1_start = part_range0_end + 1;
    const uint32_t part_range1_end = part_range1_start + 4;

    const size_t request_response_body_size = 16;

    const uint64_t total_object_size = (uint64_t)part_range1_end * request_response_body_size;

    struct aws_byte_buf response_body_source_buffer;
    aws_byte_buf_init(&response_body_source_buffer, allocator, request_response_body_size);

    const struct aws_byte_cursor test_byte_cursor = AWS_BYTE_CUR_INIT_FROM_STRING_LITERAL("0");

    for (size_t i = 0; i < request_response_body_size; ++i) {
        aws_byte_buf_append(&response_body_source_buffer, &test_byte_cursor);
    }

    struct aws_s3_tester tester;
    AWS_ZERO_STRUCT(tester);
    ASSERT_SUCCESS(aws_s3_tester_init(allocator, &tester));

    struct s3_test_body_streaming_user_data body_streaming_user_data = {
        .tester = &tester,
    };

    struct aws_s3_client *mock_client = aws_s3_tester_mock_client_new(&tester);

    struct aws_s3_meta_request *meta_request = aws_s3_tester_mock_meta_request_new(&tester);
    ASSERT_TRUE(meta_request != NULL);

    struct aws_event_loop_group *event_loop_group = aws_event_loop_group_new_default(allocator, 0, NULL);
    aws_s3_client_acquire(mock_client);
    meta_request->client = mock_client;
    meta_request->user_data = &body_streaming_user_data;
    *((size_t *)&meta_request->part_size) = request_response_body_size;
    meta_request->body_callback = s_s3_meta_request_test_body_streaming_callback;
    meta_request->io_event_loop = aws_event_loop_group_get_next_loop(event_loop_group);

    /* Queue the first range of parts in order. Each part should be flushed one-by-one. */
    {
        for (uint32_t part_number = part_range0_start; part_number <= part_range0_end; ++part_number) {
            struct aws_s3_request *request = aws_s3_request_new(meta_request, 0, part_number, 0);

            aws_s3_get_part_range(
                0ULL,
                total_object_size - 1,
                (uint64_t)request_response_body_size,
                part_number,
                &request->part_range_start,
                &request->part_range_end);

            aws_byte_buf_init_copy(&request->send_data.response_body, allocator, &response_body_source_buffer);

            aws_s3_tester_set_counter1_desired(&tester, part_number);

            aws_s3_meta_request_lock_synced_data(meta_request);

            aws_s3_meta_request_stream_response_body_synced(meta_request, request);
            ASSERT_TRUE(aws_priority_queue_size(&meta_request->synced_data.pending_body_streaming_requests) == 0);

            aws_s3_meta_request_unlock_synced_data(meta_request);

            aws_s3_tester_wait_for_counters(&tester);

            aws_s3_request_release(request);
        }
    }

    aws_s3_tester_set_counter1_desired(&tester, part_range1_end);

    /* Queue parts for second range, but skip over the first part.*/
    {
        uint32_t num_parts_queued = 0;

        ASSERT_TRUE(part_range1_start != part_range1_end);

        for (uint32_t part_number = part_range1_start + 1; part_number <= part_range1_end; ++part_number) {
            struct aws_s3_request *request = aws_s3_request_new(meta_request, 0, part_number, 0);

            aws_s3_get_part_range(
                0ULL,
                total_object_size - 1,
                (uint64_t)request_response_body_size,
                part_number,
                &request->part_range_start,
                &request->part_range_end);

            aws_byte_buf_init_copy(&request->send_data.response_body, allocator, &response_body_source_buffer);

            aws_s3_meta_request_lock_synced_data(meta_request);
            aws_s3_meta_request_stream_response_body_synced(meta_request, request);
            aws_s3_meta_request_unlock_synced_data(meta_request);

            aws_s3_request_release(request);
            ++num_parts_queued;
        }

        aws_s3_meta_request_lock_synced_data(meta_request);
        ASSERT_TRUE(
            aws_priority_queue_size(&meta_request->synced_data.pending_body_streaming_requests) == num_parts_queued);
        aws_s3_meta_request_unlock_synced_data(meta_request);
    }

    /* Stream the last part of the body, which should flush the priority queue. */
    {
        struct aws_s3_request *request = aws_s3_request_new(meta_request, 0, part_range1_start, 0);

        aws_s3_get_part_range(
            0ULL,
            total_object_size - 1,
            (uint64_t)request_response_body_size,
            part_range1_start,
            &request->part_range_start,
            &request->part_range_end);

        aws_byte_buf_init_copy(&request->send_data.response_body, allocator, &response_body_source_buffer);

        aws_s3_meta_request_lock_synced_data(meta_request);
        aws_s3_meta_request_stream_response_body_synced(meta_request, request);
        aws_s3_meta_request_unlock_synced_data(meta_request);

        aws_s3_meta_request_lock_synced_data(meta_request);
        ASSERT_TRUE(aws_priority_queue_size(&meta_request->synced_data.pending_body_streaming_requests) == 0);
        aws_s3_meta_request_unlock_synced_data(meta_request);

        aws_s3_request_release(request);

        aws_s3_tester_wait_for_counters(&tester);
    }

    ASSERT_TRUE(body_streaming_user_data.received_body_size == (request_response_body_size * part_range1_end));

    aws_s3_meta_request_release(meta_request);
    aws_s3_client_release(mock_client);
    aws_event_loop_group_release(event_loop_group);
    aws_byte_buf_clean_up(&response_body_source_buffer);
    aws_s3_tester_clean_up(&tester);

    return 0;
}

/* Test aws_s3_client_queue_requests_threaded and aws_s3_client_dequeue_request_threaded */
AWS_TEST_CASE(test_s3_client_queue_requests, s_test_s3_client_queue_requests)
static int s_test_s3_client_queue_requests(struct aws_allocator *allocator, void *ctx) {
    (void)ctx;

    struct aws_s3_tester tester;
    aws_s3_tester_init(allocator, &tester);

    struct aws_s3_client *mock_client = aws_s3_tester_mock_client_new(&tester);
    aws_linked_list_init(&mock_client->threaded_data.request_queue);

    struct aws_s3_meta_request *mock_meta_request = aws_s3_tester_mock_meta_request_new(&tester);

    struct aws_s3_request *pivot_request = aws_s3_request_new(mock_meta_request, 0, 0, 0);

    struct aws_linked_list pivot_request_list;
    aws_linked_list_init(&pivot_request_list);

    struct aws_s3_request *requests[] = {
        aws_s3_request_new(mock_meta_request, 0, 0, 0),
        aws_s3_request_new(mock_meta_request, 0, 0, 0),
        aws_s3_request_new(mock_meta_request, 0, 0, 0),
    };

    const uint32_t num_requests = sizeof(requests) / sizeof(struct aws_s3_request *);

    struct aws_linked_list request_list;
    aws_linked_list_init(&request_list);

    {
        aws_linked_list_push_back(&pivot_request_list, &pivot_request->node);
        aws_s3_client_queue_requests_threaded(mock_client, &pivot_request_list, false);

        ASSERT_TRUE(mock_client->threaded_data.request_queue_size == 1);
        ASSERT_TRUE(!aws_linked_list_empty(&mock_client->threaded_data.request_queue));

        for (uint32_t i = 0; i < num_requests; ++i) {
            aws_linked_list_push_back(&request_list, &requests[i]->node);
        }

        /* Move the requests to the back of the queue. */
        aws_s3_client_queue_requests_threaded(mock_client, &request_list, false);
    }

    ASSERT_TRUE(aws_linked_list_empty(&request_list));
    ASSERT_TRUE(mock_client->threaded_data.request_queue_size == (num_requests + 1));
    ASSERT_TRUE(!aws_linked_list_empty(&mock_client->threaded_data.request_queue));

    {
        /* The first request should be the pivot request since the other requests were pushed to the back. */
        struct aws_s3_request *first_request = aws_s3_client_dequeue_request_threaded(mock_client);
        ASSERT_TRUE(first_request == pivot_request);

        ASSERT_TRUE(mock_client->threaded_data.request_queue_size == num_requests);
        ASSERT_TRUE(!aws_linked_list_empty(&mock_client->threaded_data.request_queue));
    }

    for (uint32_t i = 0; i < num_requests; ++i) {
        struct aws_s3_request *request = aws_s3_client_dequeue_request_threaded(mock_client);

        ASSERT_TRUE(request == requests[i]);

        ASSERT_TRUE(mock_client->threaded_data.request_queue_size == (num_requests - (i + 1)));

        if (i < num_requests - 1) {
            ASSERT_TRUE(!aws_linked_list_empty(&mock_client->threaded_data.request_queue));
        }
    }

    ASSERT_TRUE(mock_client->threaded_data.request_queue_size == 0);
    ASSERT_TRUE(aws_linked_list_empty(&mock_client->threaded_data.request_queue));

    {
        aws_linked_list_push_back(&pivot_request_list, &pivot_request->node);
        aws_s3_client_queue_requests_threaded(mock_client, &pivot_request_list, false);

        ASSERT_TRUE(mock_client->threaded_data.request_queue_size == 1);
        ASSERT_TRUE(!aws_linked_list_empty(&mock_client->threaded_data.request_queue));

        for (uint32_t i = 0; i < num_requests; ++i) {
            aws_linked_list_push_back(&request_list, &requests[i]->node);
        }

        /* Move the requests to the front of the queue. */
        aws_s3_client_queue_requests_threaded(mock_client, &request_list, true);
    }

    ASSERT_TRUE(aws_linked_list_empty(&request_list));
    ASSERT_TRUE(mock_client->threaded_data.request_queue_size == (num_requests + 1));
    ASSERT_TRUE(!aws_linked_list_empty(&mock_client->threaded_data.request_queue));

    for (uint32_t i = 0; i < num_requests; ++i) {
        struct aws_s3_request *request = aws_s3_client_dequeue_request_threaded(mock_client);

        ASSERT_TRUE(request == requests[i]);
    }

    {
        /* The last request should be the pivot request since the other requests were pushed to the front. */
        struct aws_s3_request *last_request = aws_s3_client_dequeue_request_threaded(mock_client);
        ASSERT_TRUE(last_request == pivot_request);
    }

    ASSERT_TRUE(aws_linked_list_empty(&mock_client->threaded_data.request_queue));
    ASSERT_TRUE(mock_client->threaded_data.request_queue_size == 0);

    for (uint32_t i = 0; i < num_requests; ++i) {
        aws_s3_request_release(requests[i]);
    }

    aws_s3_request_release(pivot_request);
    aws_s3_meta_request_release(mock_meta_request);
    aws_s3_client_release(mock_client);
    aws_s3_tester_clean_up(&tester);

    return 0;
}

struct test_work_meta_request_update_user_data {
    bool has_work_remaining;
    uint32_t num_prepares;
};

static bool s_s3_test_work_meta_request_update(
    struct aws_s3_meta_request *meta_request,
    uint32_t flags,
    struct aws_s3_request **out_request) {
    AWS_ASSERT(meta_request);
    (void)flags;

    struct test_work_meta_request_update_user_data *user_data = meta_request->user_data;

    if (out_request) {
        if (user_data->has_work_remaining) {
            *out_request = aws_s3_request_new(meta_request, 0, 0, 0);
        }
    }

    return user_data->has_work_remaining;
}

static void s_s3_test_work_meta_request_schedule_prepare_request(
    struct aws_s3_meta_request *meta_request,
    struct aws_s3_request *request,
    aws_s3_meta_request_prepare_request_callback_fn *callback,
    void *user_data) {
    (void)request;
    (void)callback;
    (void)user_data;

    AWS_ASSERT(meta_request);

    struct test_work_meta_request_update_user_data *test_user_data = meta_request->user_data;
    ++test_user_data->num_prepares;

    aws_s3_request_release(request);
}

/* Test that the client's meta-request-update function handles the case of the client not having been able to establish
 * any connections. */
AWS_TEST_CASE(test_s3_update_meta_requests_no_endpoint_conns, s_test_s3_update_meta_requests_no_endpoint_conns)
static int s_test_s3_update_meta_requests_no_endpoint_conns(struct aws_allocator *allocator, void *ctx) {
    (void)ctx;

    struct aws_s3_tester tester;
    aws_s3_tester_init(allocator, &tester);

    struct aws_s3_client *mock_client = aws_s3_tester_mock_client_new(&tester);

    aws_linked_list_init(&mock_client->threaded_data.request_queue);
    aws_linked_list_init(&mock_client->threaded_data.meta_requests);

    ///////////////////////////////////

    struct aws_s3_meta_request *mock_meta_request_0 = aws_s3_tester_mock_meta_request_new(&tester);
    struct test_work_meta_request_update_user_data mock_meta_request_0_data = {
        .has_work_remaining = false,
    };

    mock_meta_request_0->user_data = &mock_meta_request_0_data;

    struct aws_s3_meta_request_vtable *meta_request_vtable_0 =
        aws_s3_tester_patch_meta_request_vtable(&tester, mock_meta_request_0, NULL);
    meta_request_vtable_0->update = s_s3_test_work_meta_request_update;
    meta_request_vtable_0->schedule_prepare_request = s_s3_test_work_meta_request_schedule_prepare_request;

    /* Intentionally push this meta request first to test that it's properly removed from the list when the list has
     * items after it. */
    aws_linked_list_push_back(
        &mock_client->threaded_data.meta_requests, &mock_meta_request_0->client_process_work_threaded_data.node);

    aws_s3_meta_request_acquire(mock_meta_request_0);

    const uint32_t num_requests_to_queue = 10;

    for (uint32_t i = 0; i < num_requests_to_queue; ++i) {
        struct aws_s3_request *request = aws_s3_request_new(mock_meta_request_0, 0, 0, 0);
        aws_linked_list_push_back(&mock_client->threaded_data.request_queue, &request->node);
        ++mock_client->threaded_data.request_queue_size;
    }

    ///////////////////////////////////

    struct aws_s3_meta_request *mock_meta_request_1 = aws_s3_tester_mock_meta_request_new(&tester);
    struct test_work_meta_request_update_user_data mock_meta_request_1_data = {
        .has_work_remaining = true,
    };

    mock_meta_request_1->user_data = &mock_meta_request_1_data;

    struct aws_s3_meta_request_vtable *meta_request_vtable_1 =
        aws_s3_tester_patch_meta_request_vtable(&tester, mock_meta_request_1, NULL);
    meta_request_vtable_1->update = s_s3_test_work_meta_request_update;
    meta_request_vtable_1->schedule_prepare_request = s_s3_test_work_meta_request_schedule_prepare_request;

    aws_linked_list_push_back(
        &mock_client->threaded_data.meta_requests, &mock_meta_request_1->client_process_work_threaded_data.node);
    aws_s3_meta_request_acquire(mock_meta_request_1);

    ///////////////////////////////////

    aws_s3_client_update_meta_requests_threaded(mock_client, AWS_S3_META_REQUEST_UPDATE_FLAG_NO_ENDPOINT_CONNECTIONS);

    /* Make sure that no requests have been prepared. */
    {
        ASSERT_TRUE(mock_client->threaded_data.num_requests_being_prepared == 0);
        ASSERT_TRUE(mock_client->threaded_data.request_queue_size == 0);
        ASSERT_TRUE(aws_linked_list_empty(&mock_client->threaded_data.request_queue));

        uint32_t num_meta_requests_in_list = 0;
        bool meta_request_1_found = false;

        for (struct aws_linked_list_node *node = aws_linked_list_begin(&mock_client->threaded_data.meta_requests);
             node != aws_linked_list_end(&mock_client->threaded_data.meta_requests);
             node = aws_linked_list_next(node)) {

            struct aws_s3_meta_request *meta_request =
                AWS_CONTAINER_OF(node, struct aws_s3_meta_request, client_process_work_threaded_data);

            if (meta_request == mock_meta_request_1) {
                meta_request_1_found = true;
            }

            ++num_meta_requests_in_list;
        }

        ASSERT_TRUE(meta_request_1_found);
        ASSERT_TRUE(num_meta_requests_in_list == 1);
    }

    mock_meta_request_1_data.has_work_remaining = false;

    aws_s3_client_update_meta_requests_threaded(mock_client, AWS_S3_META_REQUEST_UPDATE_FLAG_NO_ENDPOINT_CONNECTIONS);

    /* Because the meta request has no work left, it should no longer be in the list. */
    {
        ASSERT_TRUE(aws_linked_list_empty(&mock_client->threaded_data.request_queue));
        ASSERT_TRUE(aws_linked_list_empty(&mock_client->threaded_data.meta_requests));
        ASSERT_TRUE(mock_client->threaded_data.num_requests_being_prepared == 0);
    }

    aws_s3_meta_request_release(mock_meta_request_0);
    aws_s3_meta_request_release(mock_meta_request_1);
    aws_s3_client_release(mock_client);
    aws_s3_tester_clean_up(&tester);

    return 0;
}

/* Test that the client will not start preparing requests if no connections have been established yet. */
AWS_TEST_CASE(test_s3_update_meta_requests_no_conns_yet, s_test_s3_update_meta_requests_no_conns_yet)
static int s_test_s3_update_meta_requests_no_conns_yet(struct aws_allocator *allocator, void *ctx) {
    (void)ctx;

    struct aws_s3_tester tester;
    aws_s3_tester_init(allocator, &tester);

    struct aws_s3_client *mock_client = aws_s3_tester_mock_client_new(&tester);

    aws_linked_list_init(&mock_client->threaded_data.request_queue);
    aws_linked_list_init(&mock_client->threaded_data.meta_requests);
    aws_linked_list_init(&mock_client->threaded_data.idle_vip_connections);

    ///////////////////////////////////

    struct aws_s3_meta_request *mock_meta_request = aws_s3_tester_mock_meta_request_new(&tester);

    struct test_work_meta_request_update_user_data mock_meta_request_data = {
        .has_work_remaining = true,
    };

    mock_meta_request->user_data = &mock_meta_request_data;

    struct aws_s3_meta_request_vtable *meta_request_vtable_1 =
        aws_s3_tester_patch_meta_request_vtable(&tester, mock_meta_request, NULL);
    meta_request_vtable_1->update = s_s3_test_work_meta_request_update;
    meta_request_vtable_1->schedule_prepare_request = s_s3_test_work_meta_request_schedule_prepare_request;

    aws_linked_list_push_back(
        &mock_client->threaded_data.meta_requests, &mock_meta_request->client_process_work_threaded_data.node);

    aws_s3_meta_request_acquire(mock_meta_request);

    ///////////////////////////////////

    aws_s3_client_update_meta_requests_threaded(mock_client, AWS_S3_META_REQUEST_UPDATE_FLAG_CONSERVATIVE);

    {
        ASSERT_TRUE(mock_client->threaded_data.request_queue_size == 0);
        ASSERT_TRUE(aws_linked_list_empty(&mock_client->threaded_data.request_queue));
        ASSERT_TRUE(mock_client->threaded_data.num_requests_being_prepared == 0);
        ASSERT_TRUE(aws_atomic_load_int(&mock_client->stats.num_requests_in_flight) == 0);
    }

    aws_s3_client_update_meta_requests_threaded(mock_client, 0);

    {
        ASSERT_TRUE(mock_client->threaded_data.request_queue_size == 0);
        ASSERT_TRUE(aws_linked_list_empty(&mock_client->threaded_data.request_queue));
        ASSERT_TRUE(mock_client->threaded_data.num_requests_being_prepared == 0);
        ASSERT_TRUE(aws_atomic_load_int(&mock_client->stats.num_requests_in_flight) == 0);
    }

    while (!aws_linked_list_empty(&mock_client->threaded_data.meta_requests)) {
        struct aws_linked_list_node *meta_request_node =
            aws_linked_list_pop_front(&mock_client->threaded_data.meta_requests);

        struct aws_s3_meta_request *meta_request =
            AWS_CONTAINER_OF(meta_request_node, struct aws_s3_meta_request, client_process_work_threaded_data);

        aws_s3_meta_request_release(meta_request);
    }

    aws_s3_meta_request_release(mock_meta_request);
    aws_s3_client_release(mock_client);
    aws_s3_tester_clean_up(&tester);

    return 0;
}

/* Test that the client will prepare requests under the correct conditions. */
AWS_TEST_CASE(test_s3_update_meta_requests_trigger_prepare, s_test_s3_update_meta_requests_trigger_prepare)
static int s_test_s3_update_meta_requests_trigger_prepare(struct aws_allocator *allocator, void *ctx) {
    (void)ctx;

    struct aws_s3_tester tester;
    aws_s3_tester_init(allocator, &tester);

    struct aws_s3_client *mock_client = aws_s3_tester_mock_client_new(&tester);

    *((uint32_t *)&mock_client->ideal_vip_count) = 1;
    aws_linked_list_init(&mock_client->threaded_data.request_queue);
    aws_linked_list_init(&mock_client->threaded_data.meta_requests);

    const uint32_t max_requests_prepare = aws_s3_client_get_max_requests_prepare(mock_client);

    /* Mock that there is one active connection so that the update meta requests function doesn't early out due to no
     * connections being established yet. */
    aws_atomic_store_int(&mock_client->stats.num_active_vip_connections, 1);

    ///////////////////////////////////

    struct aws_s3_meta_request *mock_meta_request_0 = aws_s3_tester_mock_meta_request_new(&tester);
    struct test_work_meta_request_update_user_data mock_meta_request_0_data = {
        .has_work_remaining = false,
    };

    mock_meta_request_0->user_data = &mock_meta_request_0_data;

    struct aws_s3_meta_request_vtable *meta_request_vtable_0 =
        aws_s3_tester_patch_meta_request_vtable(&tester, mock_meta_request_0, NULL);
    meta_request_vtable_0->update = s_s3_test_work_meta_request_update;
    meta_request_vtable_0->schedule_prepare_request = s_s3_test_work_meta_request_schedule_prepare_request;

    /* Intentionally push this meta request first to test that it's properly removed from the list when the list has
     * items after it. */
    aws_linked_list_push_back(
        &mock_client->threaded_data.meta_requests, &mock_meta_request_0->client_process_work_threaded_data.node);

    aws_s3_meta_request_acquire(mock_meta_request_0);

    ///////////////////////////////////

    struct aws_s3_meta_request *mock_meta_request_1 = aws_s3_tester_mock_meta_request_new(&tester);
    struct test_work_meta_request_update_user_data mock_meta_request_1_data = {
        .has_work_remaining = true,
    };

    mock_meta_request_1->user_data = &mock_meta_request_1_data;

    struct aws_s3_meta_request_vtable *meta_request_vtable_1 =
        aws_s3_tester_patch_meta_request_vtable(&tester, mock_meta_request_1, NULL);
    meta_request_vtable_1->update = s_s3_test_work_meta_request_update;
    meta_request_vtable_1->schedule_prepare_request = s_s3_test_work_meta_request_schedule_prepare_request;

    aws_linked_list_push_back(
        &mock_client->threaded_data.meta_requests, &mock_meta_request_1->client_process_work_threaded_data.node);
    aws_s3_meta_request_acquire(mock_meta_request_1);

    ///////////////////////////////////

    aws_s3_client_update_meta_requests_threaded(mock_client, 0);

    /* After the update, the max number of requests that can be prepared should have been triggered. */
    {
        ASSERT_TRUE(mock_client->threaded_data.request_queue_size == 0);
        ASSERT_TRUE(aws_linked_list_empty(&mock_client->threaded_data.request_queue));
        ASSERT_TRUE(mock_client->threaded_data.num_requests_being_prepared == max_requests_prepare);
        ASSERT_TRUE(aws_atomic_load_int(&mock_client->stats.num_requests_in_flight) == max_requests_prepare);

        uint32_t num_meta_requests_in_list = 0;
        bool meta_request_1_found = false;

        for (struct aws_linked_list_node *node = aws_linked_list_begin(&mock_client->threaded_data.meta_requests);
             node != aws_linked_list_end(&mock_client->threaded_data.meta_requests);
             node = aws_linked_list_next(node)) {

            struct aws_s3_meta_request *meta_request =
                AWS_CONTAINER_OF(node, struct aws_s3_meta_request, client_process_work_threaded_data);

            if (meta_request == mock_meta_request_1) {
                meta_request_1_found = true;
            }

            ++num_meta_requests_in_list;
        }

        ASSERT_TRUE(meta_request_1_found);
        ASSERT_TRUE(num_meta_requests_in_list == 1);
    }

    mock_meta_request_1_data.has_work_remaining = false;

    aws_s3_client_update_meta_requests_threaded(mock_client, AWS_S3_META_REQUEST_UPDATE_FLAG_NO_ENDPOINT_CONNECTIONS);

    {
        ASSERT_TRUE(aws_linked_list_empty(&mock_client->threaded_data.request_queue));
        ASSERT_TRUE(aws_linked_list_empty(&mock_client->threaded_data.meta_requests));
        ASSERT_TRUE(mock_client->threaded_data.num_requests_being_prepared == max_requests_prepare);
        ASSERT_TRUE(aws_atomic_load_int(&mock_client->stats.num_requests_in_flight) == max_requests_prepare);
    }

    while (!aws_linked_list_empty(&mock_client->threaded_data.meta_requests)) {
        struct aws_linked_list_node *meta_request_node =
            aws_linked_list_pop_front(&mock_client->threaded_data.meta_requests);

        struct aws_s3_meta_request *meta_request =
            AWS_CONTAINER_OF(meta_request_node, struct aws_s3_meta_request, client_process_work_threaded_data);

        aws_s3_meta_request_release(meta_request);
    }

    aws_s3_meta_request_release(mock_meta_request_0);
    aws_s3_meta_request_release(mock_meta_request_1);
    aws_s3_client_release(mock_client);
    aws_s3_tester_clean_up(&tester);

    return 0;
}

/* Test that queued requests will be assigned to connnections properly. */
AWS_TEST_CASE(test_s3_client_update_connections_request_assign, s_test_s3_client_update_connections_request_assign)
static int s_test_s3_client_update_connections_request_assign(struct aws_allocator *allocator, void *ctx) {
    (void)ctx;

    struct aws_s3_tester tester;
    aws_s3_tester_init(allocator, &tester);

    struct aws_s3_vip *mock_vip = aws_s3_tester_mock_vip_new(&tester);
    aws_atomic_init_int(&mock_vip->active, 1);

    struct aws_s3_vip_connection *vip_connection_0 = aws_s3_tester_mock_vip_connection_new(&tester);
    vip_connection_0->owning_vip = mock_vip;

    struct aws_s3_vip_connection *vip_connection_1 = aws_s3_tester_mock_vip_connection_new(&tester);
    vip_connection_1->owning_vip = mock_vip;

    struct aws_s3_meta_request *mock_meta_request = aws_s3_tester_mock_meta_request_new(&tester);
    struct aws_s3_request *request_0 = aws_s3_request_new(mock_meta_request, 0, 0, 0);
    struct aws_s3_request *request_1 = aws_s3_request_new(mock_meta_request, 0, 0, 0);
    struct aws_s3_request *request_2 = aws_s3_request_new(mock_meta_request, 0, 0, 0);

    struct aws_s3_client *mock_client = aws_s3_tester_mock_client_new(&tester);
    *((uint32_t *)&mock_client->ideal_vip_count) = 1;
    aws_linked_list_init(&mock_client->threaded_data.idle_vip_connections);
    aws_linked_list_push_back(&mock_client->threaded_data.idle_vip_connections, &vip_connection_0->node);
    aws_linked_list_push_back(&mock_client->threaded_data.idle_vip_connections, &vip_connection_1->node);

    aws_linked_list_init(&mock_client->threaded_data.request_queue);

    /* Push one request into the request queue. First connection in the list should get the request. */
    {
        aws_linked_list_push_back(&mock_client->threaded_data.request_queue, &request_0->node);
        ++mock_client->threaded_data.request_queue_size;

        aws_s3_client_update_connections_threaded(mock_client, true);

        ASSERT_TRUE(mock_client->threaded_data.request_queue_size == 0);
        ASSERT_TRUE(aws_linked_list_empty(&mock_client->threaded_data.request_queue));
        ASSERT_TRUE(aws_atomic_load_int(&mock_client->stats.num_active_vip_connections) == 1);
        ASSERT_TRUE(aws_atomic_load_int(&mock_client->stats.num_warm_vip_connections) == 1);

        ASSERT_TRUE(vip_connection_0->is_warm);
        ASSERT_TRUE(vip_connection_0->is_active);
        ASSERT_TRUE(vip_connection_0->request == request_0);

        ASSERT_FALSE(vip_connection_1->is_warm);
        ASSERT_FALSE(vip_connection_1->is_active);
        ASSERT_TRUE(vip_connection_1->request == NULL);

        vip_connection_0->request = NULL;
    }

    /* Push vip_connection_0 back into the list and requeue the request.  Even though vip_connection_0 is last in the
     * list, it should get the request because it is the only warm connection. */
    {
        aws_linked_list_push_back(&mock_client->threaded_data.idle_vip_connections, &vip_connection_0->node);
        aws_linked_list_push_back(&mock_client->threaded_data.request_queue, &request_0->node);
        ++mock_client->threaded_data.request_queue_size;

        aws_s3_client_update_connections_threaded(mock_client, true);

        ASSERT_TRUE(mock_client->threaded_data.request_queue_size == 0);
        ASSERT_TRUE(aws_linked_list_empty(&mock_client->threaded_data.request_queue));
        ASSERT_TRUE(aws_atomic_load_int(&mock_client->stats.num_active_vip_connections) == 1);
        ASSERT_TRUE(aws_atomic_load_int(&mock_client->stats.num_warm_vip_connections) == 1);

        ASSERT_TRUE(vip_connection_0->is_warm);
        ASSERT_TRUE(vip_connection_0->is_active);
        ASSERT_TRUE(vip_connection_0->request == request_0);

        ASSERT_FALSE(vip_connection_1->is_warm);
        ASSERT_FALSE(vip_connection_1->is_active);
        ASSERT_TRUE(vip_connection_1->request == NULL);

        vip_connection_0->request = NULL;
    }

    /* Requeue vip_connection_0 but don't queue any requests. Both connections should become inactive. */
    {
        aws_linked_list_push_back(&mock_client->threaded_data.idle_vip_connections, &vip_connection_0->node);
        aws_s3_client_update_connections_threaded(mock_client, true);

        ASSERT_TRUE(mock_client->threaded_data.request_queue_size == 0);
        ASSERT_TRUE(aws_linked_list_empty(&mock_client->threaded_data.request_queue));
        ASSERT_TRUE(aws_atomic_load_int(&mock_client->stats.num_active_vip_connections) == 0);
        ASSERT_TRUE(aws_atomic_load_int(&mock_client->stats.num_warm_vip_connections) == 1);

        ASSERT_TRUE(vip_connection_0->is_warm);
        ASSERT_FALSE(vip_connection_0->is_active);
        ASSERT_TRUE(vip_connection_0->request == NULL);

        ASSERT_FALSE(vip_connection_1->is_warm);
        ASSERT_FALSE(vip_connection_1->is_active);
        ASSERT_TRUE(vip_connection_1->request == NULL);
    }

    /* Queue three requests. Both connections should get a request, and one should be left in the queue*/
    {
        aws_linked_list_push_back(&mock_client->threaded_data.request_queue, &request_0->node);
        ++mock_client->threaded_data.request_queue_size;

        aws_linked_list_push_back(&mock_client->threaded_data.request_queue, &request_1->node);
        ++mock_client->threaded_data.request_queue_size;

        aws_linked_list_push_back(&mock_client->threaded_data.request_queue, &request_2->node);
        ++mock_client->threaded_data.request_queue_size;

        aws_s3_client_update_connections_threaded(mock_client, true);

        ASSERT_TRUE(mock_client->threaded_data.request_queue_size == 1);
        ASSERT_FALSE(aws_linked_list_empty(&mock_client->threaded_data.request_queue));
        ASSERT_TRUE(aws_atomic_load_int(&mock_client->stats.num_active_vip_connections) == 2);
        ASSERT_TRUE(aws_atomic_load_int(&mock_client->stats.num_warm_vip_connections) == 2);

        ASSERT_TRUE(vip_connection_0->is_warm);
        ASSERT_TRUE(vip_connection_0->is_active);
        ASSERT_TRUE(vip_connection_0->request == request_0);

        ASSERT_TRUE(vip_connection_1->is_warm);
        ASSERT_TRUE(vip_connection_1->is_active);
        ASSERT_TRUE(vip_connection_1->request == request_1);
    }

    aws_s3_request_release(request_0);
    aws_s3_request_release(request_1);
    aws_s3_request_release(request_2);
    aws_s3_meta_request_release(mock_meta_request);

    aws_mem_release(tester.allocator, vip_connection_0);
    aws_mem_release(tester.allocator, vip_connection_1);
    aws_mem_release(tester.allocator, mock_vip);

    aws_s3_client_release(mock_client);
    aws_s3_tester_clean_up(&tester);

    return 0;
}

/* Test that queued requests will not spin up new connections if the owning meta request prefers a smaller amount of
 * active connections. */
AWS_TEST_CASE(test_s3_client_update_connections_too_many_conns, s_test_s3_client_update_connections_too_many_conns)
static int s_test_s3_client_update_connections_too_many_conns(struct aws_allocator *allocator, void *ctx) {
    (void)ctx;

    struct aws_s3_tester tester;
    aws_s3_tester_init(allocator, &tester);

    struct aws_s3_vip *mock_vip = aws_s3_tester_mock_vip_new(&tester);
    aws_atomic_init_int(&mock_vip->active, 1);

    struct aws_s3_vip_connection *vip_connection = aws_s3_tester_mock_vip_connection_new(&tester);
    vip_connection->owning_vip = mock_vip;

    struct aws_s3_meta_request *mock_meta_request = aws_s3_tester_mock_meta_request_new(&tester);
    struct aws_s3_request *request = aws_s3_request_new(mock_meta_request, 0, 0, 0);

    struct aws_s3_client *mock_client = aws_s3_tester_mock_client_new(&tester);
    *((uint32_t *)&mock_client->ideal_vip_count) = 1;
    aws_linked_list_init(&mock_client->threaded_data.idle_vip_connections);
    aws_linked_list_push_back(&mock_client->threaded_data.idle_vip_connections, &vip_connection->node);

    aws_linked_list_init(&mock_client->threaded_data.request_queue);

    aws_atomic_store_int(
        &mock_client->stats.num_active_vip_connections, aws_s3_client_get_max_active_connections(mock_client, 0));
    aws_linked_list_push_back(&mock_client->threaded_data.request_queue, &request->node);
    ++mock_client->threaded_data.request_queue_size;

    /* Request should stay in queue due to more active connections than the meta request wants, and there not being any
     * warm connections. */
    {
        aws_s3_client_update_connections_threaded(mock_client, true);

        ASSERT_TRUE(mock_client->threaded_data.request_queue_size == 1);
        ASSERT_TRUE(!aws_linked_list_empty(&mock_client->threaded_data.request_queue));

        ASSERT_FALSE(vip_connection->is_warm);
        ASSERT_FALSE(vip_connection->is_active);
        ASSERT_TRUE(vip_connection->request == NULL);
    }

    /* Make the vip connection warm, which should cause the request to dequeue. */
    {
        aws_s3_client_set_vip_connection_warm(mock_client, vip_connection, true);

        aws_s3_client_update_connections_threaded(mock_client, true);

        ASSERT_TRUE(mock_client->threaded_data.request_queue_size == 0);
        ASSERT_TRUE(aws_linked_list_empty(&mock_client->threaded_data.request_queue));

        ASSERT_TRUE(vip_connection->is_warm);
        ASSERT_TRUE(vip_connection->is_active);
        ASSERT_TRUE(vip_connection->request == request);
    }

    aws_s3_request_release(request);
    aws_s3_meta_request_release(mock_meta_request);

    aws_mem_release(tester.allocator, vip_connection);
    aws_mem_release(tester.allocator, mock_vip);

    aws_s3_client_release(mock_client);
    aws_s3_tester_clean_up(&tester);

    return 0;
}

struct s3_test_update_connections_finish_result_user_data {
    struct aws_s3_request *request;
    uint32_t call_counter;
};

static void s_s3_test_meta_request_has_finish_result_finished_request(
    struct aws_s3_meta_request *meta_request,
    struct aws_s3_request *request,
    int error_code) {
    AWS_ASSERT(meta_request);
    AWS_ASSERT(request);
    (void)error_code;

    struct s3_test_update_connections_finish_result_user_data *user_data = meta_request->user_data;
    user_data->request = request;
    ++user_data->call_counter;
}

/* Test that the client will correctly discard requests for meta requests that are trying to finish. */
AWS_TEST_CASE(test_s3_client_update_connections_finish_result, s_test_s3_client_update_connections_finish_result)
static int s_test_s3_client_update_connections_finish_result(struct aws_allocator *allocator, void *ctx) {
    (void)ctx;

    struct aws_s3_tester tester;
    aws_s3_tester_init(allocator, &tester);

    struct aws_s3_vip *mock_vip = aws_s3_tester_mock_vip_new(&tester);
    aws_atomic_init_int(&mock_vip->active, 1);

    struct aws_s3_vip_connection *vip_connection = aws_s3_tester_mock_vip_connection_new(&tester);
    vip_connection->owning_vip = mock_vip;

    struct s3_test_update_connections_finish_result_user_data test_update_connections_finish_result_user_data;
    AWS_ZERO_STRUCT(test_update_connections_finish_result_user_data);

    struct aws_s3_meta_request *mock_meta_request = aws_s3_tester_mock_meta_request_new(&tester);
    mock_meta_request->synced_data.finish_result_set = true;
    mock_meta_request->user_data = &test_update_connections_finish_result_user_data;

    struct aws_s3_meta_request_vtable *mock_meta_request_vtable =
        aws_s3_tester_patch_meta_request_vtable(&tester, mock_meta_request, NULL);
    mock_meta_request_vtable->finished_request = s_s3_test_meta_request_has_finish_result_finished_request;

    struct aws_s3_client *mock_client = aws_s3_tester_mock_client_new(&tester);

    *((uint32_t *)&mock_client->ideal_vip_count) = 1;
    aws_linked_list_init(&mock_client->threaded_data.idle_vip_connections);
    aws_linked_list_push_back(&mock_client->threaded_data.idle_vip_connections, &vip_connection->node);

    aws_linked_list_init(&mock_client->threaded_data.request_queue);

    /* Verify that the request does not get sent. */
    {
        struct aws_s3_request *request = aws_s3_request_new(mock_meta_request, 0, 0, 0);
        aws_linked_list_push_back(&mock_client->threaded_data.request_queue, &request->node);
        ++mock_client->threaded_data.request_queue_size;

        aws_s3_client_update_connections_threaded(mock_client, true);

        ASSERT_TRUE(mock_client->threaded_data.request_queue_size == 0);
        ASSERT_TRUE(aws_linked_list_empty(&mock_client->threaded_data.request_queue));
        ASSERT_TRUE(aws_atomic_load_int(&mock_client->stats.num_active_vip_connections) == 0);

        ASSERT_TRUE(test_update_connections_finish_result_user_data.request == request);
        ASSERT_TRUE(test_update_connections_finish_result_user_data.call_counter == 1);

        ASSERT_FALSE(vip_connection->is_warm);
        ASSERT_FALSE(vip_connection->is_active);
        ASSERT_TRUE(vip_connection->request == NULL);

        test_update_connections_finish_result_user_data.request = 0;
        test_update_connections_finish_result_user_data.call_counter = 0;
    }

    /* Verify that the request still gets sent because it has the 'always send' flag. */
    {
        struct aws_s3_request *request = aws_s3_request_new(mock_meta_request, 0, 0, AWS_S3_REQUEST_FLAG_ALWAYS_SEND);
        aws_linked_list_push_back(&mock_client->threaded_data.request_queue, &request->node);
        ++mock_client->threaded_data.request_queue_size;

        aws_s3_client_update_connections_threaded(mock_client, true);

        ASSERT_TRUE(mock_client->threaded_data.request_queue_size == 0);
        ASSERT_TRUE(aws_linked_list_empty(&mock_client->threaded_data.request_queue));
        ASSERT_TRUE(aws_atomic_load_int(&mock_client->stats.num_active_vip_connections) == 1);

        ASSERT_TRUE(test_update_connections_finish_result_user_data.request == NULL);
        ASSERT_TRUE(test_update_connections_finish_result_user_data.call_counter == 0);

        ASSERT_TRUE(vip_connection->is_warm);
        ASSERT_TRUE(vip_connection->is_active);
        ASSERT_TRUE(vip_connection->request == request);

        aws_s3_request_release(request);
    }

    aws_s3_meta_request_release(mock_meta_request);

    aws_mem_release(tester.allocator, vip_connection);
    aws_mem_release(tester.allocator, mock_vip);

    aws_s3_client_release(mock_client);
    aws_s3_tester_clean_up(&tester);
    return 0;
}

struct s3_test_update_connections_clean_up_user_data {
    uint32_t call_count;
};

static void s_s3_test_update_connections_vip_connection_destroy(
    struct aws_s3_client *client,
    struct aws_s3_vip_connection *vip_connection) {
    (void)vip_connection;

    struct s3_test_update_connections_clean_up_user_data *test_data = client->shutdown_callback_user_data;

    ++test_data->call_count;
}

static bool s_http_connection_is_open_return_true(const struct aws_http_connection *http_connection) {
    (void)http_connection;
    return true;
}

static bool s_http_connection_is_open_return_false(const struct aws_http_connection *http_connection) {
    (void)http_connection;
    return false;
}

/* Test that connections are cleaned up by the update connections function given the correct conditions. */
AWS_TEST_CASE(test_s3_client_update_connections_clean_up, s_test_s3_client_update_connections_clean_up)
static int s_test_s3_client_update_connections_clean_up(struct aws_allocator *allocator, void *ctx) {
    (void)ctx;

    struct aws_s3_tester tester;
    aws_s3_tester_init(allocator, &tester);

    struct s3_test_update_connections_clean_up_user_data test_data;
    AWS_ZERO_STRUCT(test_data);

    struct aws_s3_vip *mock_vip = aws_s3_tester_mock_vip_new(&tester);
    aws_atomic_init_int(&mock_vip->active, 1);

    struct aws_s3_vip_connection *vip_connection = aws_s3_tester_mock_vip_connection_new(&tester);
    vip_connection->owning_vip = mock_vip;

    struct aws_s3_client *mock_client = aws_s3_tester_mock_client_new(&tester);
    struct aws_s3_client_vtable *mock_client_vtable = aws_s3_tester_patch_client_vtable(&tester, mock_client, NULL);
    mock_client->vtable->vip_connection_destroy = s_s3_test_update_connections_vip_connection_destroy;
    mock_client->shutdown_callback_user_data = &test_data;

    struct aws_http_connection *mock_http_connection = (struct aws_http_connection *)1;

    aws_linked_list_init(&mock_client->threaded_data.request_queue);
    aws_linked_list_init(&mock_client->threaded_data.idle_vip_connections);

    aws_linked_list_push_back(&mock_client->threaded_data.idle_vip_connections, &vip_connection->node);

    for (uint32_t test_truth_value = 0; test_truth_value < 32; ++test_truth_value) {
        bool vip_is_active = (test_truth_value & 0x01) != 0;
        bool client_is_active = (test_truth_value & 0x02) != 0;
        bool http_connection_null = (test_truth_value & 0x04) != 0;
        bool http_connection_open = (test_truth_value & 0x08) != 0;
        bool request_count_at_max = (test_truth_value & 0x10) != 0;

        if (vip_is_active) {
            aws_atomic_store_int(&mock_vip->active, 1);
        } else {
            aws_atomic_store_int(&mock_vip->active, 0);
        }

        if (http_connection_null) {
            vip_connection->http_connection = NULL;
        } else {
            vip_connection->http_connection = mock_http_connection;
        }

        if (http_connection_open) {
            mock_client_vtable->http_connection_is_open = s_http_connection_is_open_return_true;
        } else {
            mock_client_vtable->http_connection_is_open = s_http_connection_is_open_return_false;
        }

        if (request_count_at_max) {
            vip_connection->request_count = INT_MAX;
        } else {
            vip_connection->request_count = 0;
        }

        aws_s3_client_update_connections_threaded(mock_client, client_is_active);

        if (!vip_is_active &&
            (!client_is_active || (http_connection_null || !http_connection_open || request_count_at_max))) {

            ASSERT_TRUE(test_data.call_count == 1);
            test_data.call_count = 0;

            aws_linked_list_push_back(&mock_client->threaded_data.idle_vip_connections, &vip_connection->node);

        } else {

            ASSERT_TRUE(test_data.call_count == 0);
            test_data.call_count = 0;
        }
    }

    aws_mem_release(allocator, vip_connection);
    aws_mem_release(allocator, mock_vip);
    aws_s3_client_release(mock_client);
    aws_s3_tester_clean_up(&tester);

    return 0;
}

static int s_test_s3_get_object_helper(
    struct aws_allocator *allocator,
    enum aws_s3_client_tls_usage tls_usage,
    uint32_t extra_meta_request_flag,
    struct aws_byte_cursor s3_path) {
    struct aws_s3_tester tester;
    AWS_ZERO_STRUCT(tester);
    ASSERT_SUCCESS(aws_s3_tester_init(allocator, &tester));

    struct aws_s3_client_config client_config = {
        .part_size = 64 * 1024,
    };

    struct aws_tls_connection_options tls_connection_options;
    AWS_ZERO_STRUCT(tls_connection_options);

#ifndef BYO_CRYPTO
    struct aws_tls_ctx_options tls_context_options;
    aws_tls_ctx_options_init_default_client(&tls_context_options, allocator);

    struct aws_tls_ctx *context = aws_tls_client_ctx_new(allocator, &tls_context_options);
    aws_tls_connection_options_init_from_ctx(&tls_connection_options, context);
#endif

    struct aws_string *endpoint =
        aws_s3_tester_build_endpoint_string(allocator, &g_test_bucket_name, &g_test_s3_region);
    struct aws_byte_cursor endpoint_cursor = aws_byte_cursor_from_string(endpoint);

    tls_connection_options.server_name = aws_string_new_from_cursor(allocator, &endpoint_cursor);

    switch (tls_usage) {
        case AWS_S3_TLS_ENABLED:
            client_config.tls_mode = AWS_MR_TLS_ENABLED;
            client_config.tls_connection_options = &tls_connection_options;
            break;
        case AWS_S3_TLS_DISABLED:
            client_config.tls_mode = AWS_MR_TLS_DISABLED;
            break;
        default:
            break;
    }

    ASSERT_SUCCESS(aws_s3_tester_bind_client(
        &tester, &client_config, AWS_S3_TESTER_BIND_CLIENT_REGION | AWS_S3_TESTER_BIND_CLIENT_SIGNING));

    struct aws_s3_client *client = aws_s3_client_new(allocator, &client_config);

    uint32_t flags = AWS_S3_TESTER_SEND_META_REQUEST_EXPECT_SUCCESS | extra_meta_request_flag;
    ASSERT_SUCCESS(aws_s3_tester_send_get_object_meta_request(&tester, client, s3_path, flags, NULL));

    aws_string_destroy(endpoint);

#ifndef BYO_CRYPTO
    aws_tls_ctx_release(context);
    aws_tls_connection_options_clean_up(&tls_connection_options);
    aws_tls_ctx_options_clean_up(&tls_context_options);
#endif

    aws_s3_client_release(client);
    client = NULL;

    aws_s3_tester_clean_up(&tester);

    return AWS_OP_SUCCESS;
}

AWS_TEST_CASE(test_s3_get_object_tls_disabled, s_test_s3_get_object_tls_disabled)
static int s_test_s3_get_object_tls_disabled(struct aws_allocator *allocator, void *ctx) {
    (void)ctx;

    ASSERT_SUCCESS(s_test_s3_get_object_helper(allocator, AWS_S3_TLS_DISABLED, 0, g_s3_path_get_object_test_1MB));

    return 0;
}

AWS_TEST_CASE(test_s3_get_object_tls_enabled, s_test_s3_get_object_tls_enabled)
static int s_test_s3_get_object_tls_enabled(struct aws_allocator *allocator, void *ctx) {
    (void)ctx;

    ASSERT_SUCCESS(s_test_s3_get_object_helper(allocator, AWS_S3_TLS_ENABLED, 0, g_s3_path_get_object_test_1MB));

    return 0;
}

AWS_TEST_CASE(test_s3_get_object_tls_default, s_test_s3_get_object_tls_default)
static int s_test_s3_get_object_tls_default(struct aws_allocator *allocator, void *ctx) {
    (void)ctx;

    ASSERT_SUCCESS(s_test_s3_get_object_helper(allocator, AWS_S3_TLS_DEFAULT, 0, g_s3_path_get_object_test_1MB));

    return 0;
}

AWS_TEST_CASE(test_s3_no_signing, s_test_s3_no_signing)
static int s_test_s3_no_signing(struct aws_allocator *allocator, void *ctx) {
    (void)ctx;

    struct aws_s3_tester tester;
    AWS_ZERO_STRUCT(tester);
    ASSERT_SUCCESS(aws_s3_tester_init(allocator, &tester));

    struct aws_s3_client_config client_config;
    AWS_ZERO_STRUCT(client_config);

    ASSERT_SUCCESS(aws_s3_tester_bind_client(&tester, &client_config, AWS_S3_TESTER_BIND_CLIENT_REGION));

    struct aws_s3_client *client = aws_s3_client_new(allocator, &client_config);

    struct aws_string *host_name =
        aws_s3_tester_build_endpoint_string(allocator, &g_test_public_bucket_name, &g_test_s3_region);

    /* Put together a simple S3 Get Object request. */
    struct aws_http_message *message = aws_s3_test_get_object_request_new(
        allocator, aws_byte_cursor_from_string(host_name), g_s3_path_get_object_test_1MB);

    struct aws_s3_meta_request_options options;
    AWS_ZERO_STRUCT(options);
    options.type = AWS_S3_META_REQUEST_TYPE_GET_OBJECT;
    options.message = message;

    /* Trigger accelerating of our Get Object request. */
    struct aws_s3_meta_request_test_results meta_request_test_results;
    AWS_ZERO_STRUCT(meta_request_test_results);

    ASSERT_SUCCESS(aws_s3_tester_send_meta_request(
        &tester, client, &options, &meta_request_test_results, AWS_S3_TESTER_SEND_META_REQUEST_EXPECT_SUCCESS));
    ASSERT_SUCCESS(aws_s3_tester_validate_get_object_results(&meta_request_test_results, 0));

    aws_s3_meta_request_test_results_clean_up(&meta_request_test_results);

    aws_http_message_release(message);
    aws_string_destroy(host_name);
    aws_s3_client_release(client);
    aws_s3_tester_clean_up(&tester);

    return 0;
}

AWS_TEST_CASE(test_s3_signing_override, s_test_s3_signing_override)
static int s_test_s3_signing_override(struct aws_allocator *allocator, void *ctx) {
    (void)ctx;

    struct aws_s3_tester tester;
    AWS_ZERO_STRUCT(tester);
    ASSERT_SUCCESS(aws_s3_tester_init(allocator, &tester));

    struct aws_s3_client_config client_config;
    AWS_ZERO_STRUCT(client_config);

    ASSERT_SUCCESS(aws_s3_tester_bind_client(&tester, &client_config, AWS_S3_TESTER_BIND_CLIENT_REGION));

    struct aws_s3_client *client = aws_s3_client_new(allocator, &client_config);

    struct aws_string *host_name =
        aws_s3_tester_build_endpoint_string(allocator, &g_test_bucket_name, &g_test_s3_region);

    /* Put together a simple S3 Get Object request. */
    struct aws_http_message *message = aws_s3_test_get_object_request_new(
        allocator, aws_byte_cursor_from_string(host_name), g_s3_path_get_object_test_1MB);

    /* Getting without signing should fail since the client has no signing set up. */
    {
        struct aws_s3_meta_request_options options;
        AWS_ZERO_STRUCT(options);
        options.type = AWS_S3_META_REQUEST_TYPE_GET_OBJECT;
        options.message = message;

        /* Trigger accelerating of our Get Object request.*/
        struct aws_s3_meta_request_test_results meta_request_test_results;
        AWS_ZERO_STRUCT(meta_request_test_results);

        ASSERT_SUCCESS(aws_s3_tester_send_meta_request(&tester, client, &options, &meta_request_test_results, 0));
        ASSERT_TRUE(aws_s3_tester_validate_get_object_results(&meta_request_test_results, 0) != AWS_OP_SUCCESS);

        aws_s3_meta_request_test_results_clean_up(&meta_request_test_results);
    }

    /* Getting with signing should succeed if we set up signing on the meta request. */
    {
        struct aws_s3_meta_request_options options;
        AWS_ZERO_STRUCT(options);
        options.type = AWS_S3_META_REQUEST_TYPE_GET_OBJECT;
        options.message = message;
        options.signing_config = &tester.default_signing_config;

        /* Trigger accelerating of our Get Object request. */
        struct aws_s3_meta_request_test_results meta_request_test_results;
        AWS_ZERO_STRUCT(meta_request_test_results);

        ASSERT_SUCCESS(aws_s3_tester_send_meta_request(
            &tester, client, &options, &meta_request_test_results, AWS_S3_TESTER_SEND_META_REQUEST_EXPECT_SUCCESS));
        ASSERT_SUCCESS(aws_s3_tester_validate_get_object_results(&meta_request_test_results, 0));

        aws_s3_meta_request_test_results_clean_up(&meta_request_test_results);
    }

    aws_http_message_release(message);
    aws_string_destroy(host_name);
    aws_s3_client_release(client);
    aws_s3_tester_clean_up(&tester);

    return 0;
}

AWS_TEST_CASE(test_s3_get_object_less_than_part_size, s_test_s3_get_object_less_than_part_size)
static int s_test_s3_get_object_less_than_part_size(struct aws_allocator *allocator, void *ctx) {
    (void)ctx;

    struct aws_s3_tester tester;
    AWS_ZERO_STRUCT(tester);
    ASSERT_SUCCESS(aws_s3_tester_init(allocator, &tester));

    struct aws_s3_client_config client_config = {
        .part_size = 20 * 1024 * 1024,
    };

    ASSERT_SUCCESS(aws_s3_tester_bind_client(
        &tester, &client_config, AWS_S3_TESTER_BIND_CLIENT_REGION | AWS_S3_TESTER_BIND_CLIENT_SIGNING));

    struct aws_s3_client *client = aws_s3_client_new(allocator, &client_config);

    ASSERT_SUCCESS(aws_s3_tester_send_get_object_meta_request(
        &tester, client, g_s3_path_get_object_test_1MB, AWS_S3_TESTER_SEND_META_REQUEST_EXPECT_SUCCESS, NULL));

    aws_s3_client_release(client);
    client = NULL;

    aws_s3_tester_clean_up(&tester);

    return 0;
}

AWS_TEST_CASE(test_s3_put_object_with_part_remainder, s_test_s3_put_object_with_part_remainder)
static int s_test_s3_put_object_with_part_remainder(struct aws_allocator *allocator, void *ctx) {
    (void)ctx;

    struct aws_s3_tester tester;
    ASSERT_SUCCESS(aws_s3_tester_init(allocator, &tester));

    struct aws_s3_tester_client_options client_options = {
        .part_size = 5 * 1024 * 1024,
    };

    struct aws_s3_client *client = NULL;
    ASSERT_SUCCESS(aws_s3_tester_client_new(&tester, &client_options, &client));

    struct aws_s3_meta_request_test_results meta_request_test_results;
    AWS_ZERO_STRUCT(meta_request_test_results);

    struct aws_s3_tester_meta_request_options meta_request_test_options = {
        .meta_request_type = AWS_S3_META_REQUEST_TYPE_PUT_OBJECT,
        .validate_type = AWS_S3_TESTER_VALIDATE_TYPE_EXPECT_SUCCESS,
        .put_options =
            {
                /* Object size meant to be one megabyte larger than the part size of the client. */
                .object_size_mb = 6,
            },
    };

    struct aws_s3_tester_send_meta_requests_options options = {
        .tester = &tester,
        .client = client,
        .num_meta_requests = 1,
        .meta_request_test_options = &meta_request_test_options,
    };

    ASSERT_SUCCESS(aws_s3_tester_send_meta_requests(&options, &meta_request_test_results));
    aws_s3_meta_request_test_results_clean_up(&meta_request_test_results);

    aws_s3_client_release(client);
    aws_s3_tester_clean_up(&tester);

    return 0;
}

AWS_TEST_CASE(test_s3_get_object_multiple, s_test_s3_get_object_multiple)
static int s_test_s3_get_object_multiple(struct aws_allocator *allocator, void *ctx) {
    (void)ctx;

    const struct aws_byte_cursor test_object_path = AWS_BYTE_CUR_INIT_FROM_STRING_LITERAL("/get_object_test_1MB.txt");

    struct aws_s3_meta_request *meta_requests[4];
    struct aws_s3_meta_request_test_results meta_request_test_results[4];
    size_t num_meta_requests = sizeof(meta_requests) / sizeof(struct aws_s3_meta_request *);

    ASSERT_TRUE(
        num_meta_requests == (sizeof(meta_request_test_results) / sizeof(struct aws_s3_meta_request_test_results)));

    struct aws_s3_tester tester;
    AWS_ZERO_STRUCT(tester);
    ASSERT_SUCCESS(aws_s3_tester_init(allocator, &tester));

    struct aws_s3_client_config client_config = {
        .part_size = 64 * 1024,
    };

    ASSERT_SUCCESS(aws_s3_tester_bind_client(
        &tester, &client_config, AWS_S3_TESTER_BIND_CLIENT_REGION | AWS_S3_TESTER_BIND_CLIENT_SIGNING));

    struct aws_s3_client *client = aws_s3_client_new(allocator, &client_config);

    struct aws_string *host_name =
        aws_s3_tester_build_endpoint_string(allocator, &g_test_bucket_name, &g_test_s3_region);

    /* Put together a simple S3 Get Object request. */
    struct aws_http_message *message =
        aws_s3_test_get_object_request_new(allocator, aws_byte_cursor_from_string(host_name), test_object_path);

    for (size_t i = 0; i < num_meta_requests; ++i) {
        AWS_ZERO_STRUCT(meta_request_test_results[i]);

        struct aws_s3_meta_request_options options;
        AWS_ZERO_STRUCT(options);
        options.type = AWS_S3_META_REQUEST_TYPE_GET_OBJECT;
        options.message = message;

        ASSERT_SUCCESS(aws_s3_tester_bind_meta_request(&tester, &options, &meta_request_test_results[i]));

        /* Trigger accelerating of our Get Object request. */
        meta_requests[i] = aws_s3_client_make_meta_request(client, &options);

        ASSERT_TRUE(meta_requests[i] != NULL);
    }

    /* Wait for the request to finish. */
    aws_s3_tester_wait_for_meta_request_finish(&tester);

    aws_s3_tester_lock_synced_data(&tester);
    ASSERT_TRUE(tester.synced_data.finish_error_code == AWS_ERROR_SUCCESS);
    aws_s3_tester_unlock_synced_data(&tester);

    for (size_t i = 0; i < num_meta_requests; ++i) {
        aws_s3_meta_request_release(meta_requests[i]);
        meta_requests[i] = NULL;
    }

    aws_s3_tester_wait_for_meta_request_shutdown(&tester);

    for (size_t i = 0; i < num_meta_requests; ++i) {
        aws_s3_tester_validate_get_object_results(&meta_request_test_results[i], 0);
        aws_s3_meta_request_test_results_clean_up(&meta_request_test_results[i]);
    }

    aws_http_message_release(message);
    message = NULL;

    aws_string_destroy(host_name);
    host_name = NULL;

    aws_s3_client_release(client);
    client = NULL;

    aws_s3_tester_clean_up(&tester);

    return 0;
}

AWS_TEST_CASE(test_s3_get_object_empty_object, s_test_s3_get_object_empty_default)
static int s_test_s3_get_object_empty_default(struct aws_allocator *allocator, void *ctx) {
    (void)ctx;

    return (s_test_s3_get_object_helper(
        allocator, AWS_S3_TLS_ENABLED, 0, aws_byte_cursor_from_c_str("/get_object_test_0MB.txt")));
}

AWS_TEST_CASE(test_s3_get_object_sse_kms, s_test_s3_get_object_sse_kms)
static int s_test_s3_get_object_sse_kms(struct aws_allocator *allocator, void *ctx) {
    (void)ctx;

    /* Keep TLS enabled for SSE related download, or it will fail. */
    return s_test_s3_get_object_helper(
        allocator,
        AWS_S3_TLS_ENABLED,
        AWS_S3_TESTER_SEND_META_REQUEST_SSE_KMS,
        aws_byte_cursor_from_c_str("/get_object_test_kms_10MB.txt"));
}

AWS_TEST_CASE(test_s3_get_object_sse_aes256, s_test_s3_get_object_sse_aes256)
static int s_test_s3_get_object_sse_aes256(struct aws_allocator *allocator, void *ctx) {
    (void)ctx;

    /* Keep TLS enabled for SSE related download, or it will fail. */
    return s_test_s3_get_object_helper(
        allocator, AWS_S3_TLS_ENABLED, AWS_S3_TESTER_SEND_META_REQUEST_SSE_AES256, g_pre_existing_object_aes256_10MB);
}

static int s_test_s3_put_object_helper(
    struct aws_allocator *allocator,
    enum aws_s3_client_tls_usage tls_usage,
    uint32_t extra_meta_request_flag) {
    struct aws_s3_tester tester;
    AWS_ZERO_STRUCT(tester);
    ASSERT_SUCCESS(aws_s3_tester_init(allocator, &tester));

    struct aws_tls_connection_options tls_connection_options;
    AWS_ZERO_STRUCT(tls_connection_options);

#ifndef BYO_CRYPTO
    struct aws_tls_ctx_options tls_context_options;
    aws_tls_ctx_options_init_default_client(&tls_context_options, allocator);

    struct aws_tls_ctx *context = aws_tls_client_ctx_new(allocator, &tls_context_options);
    aws_tls_connection_options_init_from_ctx(&tls_connection_options, context);
#endif

    struct aws_string *endpoint =
        aws_s3_tester_build_endpoint_string(allocator, &g_test_bucket_name, &g_test_s3_region);
    struct aws_byte_cursor endpoint_cursor = aws_byte_cursor_from_string(endpoint);

    tls_connection_options.server_name = aws_string_new_from_cursor(allocator, &endpoint_cursor);

    struct aws_s3_client_config client_config = {
        .part_size = 5 * 1024 * 1024,
    };

    switch (tls_usage) {
        case AWS_S3_TLS_ENABLED:
            client_config.tls_mode = AWS_MR_TLS_ENABLED;
            client_config.tls_connection_options = &tls_connection_options;
            break;
        case AWS_S3_TLS_DISABLED:
            client_config.tls_mode = AWS_MR_TLS_DISABLED;
            break;
        default:
            break;
    }

    ASSERT_SUCCESS(aws_s3_tester_bind_client(
        &tester, &client_config, AWS_S3_TESTER_BIND_CLIENT_REGION | AWS_S3_TESTER_BIND_CLIENT_SIGNING));

    struct aws_s3_client *client = aws_s3_client_new(allocator, &client_config);

    ASSERT_SUCCESS(aws_s3_tester_send_put_object_meta_request(
        &tester, client, 10, AWS_S3_TESTER_SEND_META_REQUEST_EXPECT_SUCCESS | extra_meta_request_flag, NULL));

    aws_string_destroy(endpoint);

#ifndef BYO_CRYPTO
    aws_tls_ctx_release(context);
    aws_tls_connection_options_clean_up(&tls_connection_options);
    aws_tls_ctx_options_clean_up(&tls_context_options);
#endif

    aws_s3_client_release(client);
    client = NULL;

    aws_s3_tester_clean_up(&tester);

    return 0;
}

AWS_TEST_CASE(test_s3_put_object_tls_disabled, s_test_s3_put_object_tls_disabled)
static int s_test_s3_put_object_tls_disabled(struct aws_allocator *allocator, void *ctx) {
    (void)ctx;

    ASSERT_SUCCESS(s_test_s3_put_object_helper(allocator, AWS_S3_TLS_DISABLED, 0));

    return 0;
}

AWS_TEST_CASE(test_s3_put_object_tls_enabled, s_test_s3_put_object_tls_enabled)
static int s_test_s3_put_object_tls_enabled(struct aws_allocator *allocator, void *ctx) {
    (void)ctx;

    ASSERT_SUCCESS(s_test_s3_put_object_helper(allocator, AWS_S3_TLS_ENABLED, 0));

    return 0;
}

AWS_TEST_CASE(test_s3_put_object_tls_default, s_test_s3_put_object_tls_default)
static int s_test_s3_put_object_tls_default(struct aws_allocator *allocator, void *ctx) {
    (void)ctx;

    ASSERT_SUCCESS(s_test_s3_put_object_helper(allocator, AWS_S3_TLS_DEFAULT, 0));

    return 0;
}

AWS_TEST_CASE(test_s3_multipart_put_object_with_acl, s_test_s3_multipart_put_object_with_acl)
static int s_test_s3_multipart_put_object_with_acl(struct aws_allocator *allocator, void *ctx) {
    (void)ctx;

    ASSERT_SUCCESS(s_test_s3_put_object_helper(allocator, AWS_S3_TLS_DEFAULT, AWS_S3_TESTER_SEND_META_REQUEST_PUT_ACL));

    return 0;
}

AWS_TEST_CASE(test_s3_put_object_multiple, s_test_s3_put_object_multiple)
static int s_test_s3_put_object_multiple(struct aws_allocator *allocator, void *ctx) {
    (void)ctx;

    struct aws_s3_meta_request *meta_requests[2];
    struct aws_s3_meta_request_test_results meta_request_test_results[2];
    struct aws_http_message *messages[2];
    struct aws_input_stream *input_streams[2];
    struct aws_byte_buf input_stream_buffers[2];
    size_t num_meta_requests = sizeof(meta_requests) / sizeof(struct aws_s3_meta_request *);

    ASSERT_TRUE(
        num_meta_requests == (sizeof(meta_request_test_results) / sizeof(struct aws_s3_meta_request_test_results)));

    struct aws_s3_tester tester;
    AWS_ZERO_STRUCT(tester);
    ASSERT_SUCCESS(aws_s3_tester_init(allocator, &tester));

    struct aws_s3_client_config client_config;
    AWS_ZERO_STRUCT(client_config);

    ASSERT_SUCCESS(aws_s3_tester_bind_client(
        &tester, &client_config, AWS_S3_TESTER_BIND_CLIENT_REGION | AWS_S3_TESTER_BIND_CLIENT_SIGNING));

    struct aws_s3_client *client = aws_s3_client_new(allocator, &client_config);

    struct aws_string *host_name =
        aws_s3_tester_build_endpoint_string(allocator, &g_test_bucket_name, &g_test_s3_region);

    for (size_t i = 0; i < num_meta_requests; ++i) {
        AWS_ZERO_STRUCT(meta_request_test_results[i]);
        char object_path_buffer[128] = "";
        snprintf(object_path_buffer, sizeof(object_path_buffer), "/get_object_test_10MB_%zu.txt", i);
        AWS_ZERO_STRUCT(input_stream_buffers[i]);
        aws_s3_create_test_buffer(allocator, 10 * 1024ULL * 1024ULL, &input_stream_buffers[i]);
        struct aws_byte_cursor test_body_cursor = aws_byte_cursor_from_buf(&input_stream_buffers[i]);
        input_streams[i] = aws_input_stream_new_from_cursor(allocator, &test_body_cursor);
        struct aws_byte_cursor test_object_path = aws_byte_cursor_from_c_str(object_path_buffer);
        messages[i] = aws_s3_test_put_object_request_new(
            allocator,
            aws_byte_cursor_from_string(host_name),
            test_object_path,
            g_test_body_content_type,
            input_streams[i],
            0);
        struct aws_s3_meta_request_options options;
        AWS_ZERO_STRUCT(options);
        options.type = AWS_S3_META_REQUEST_TYPE_PUT_OBJECT;
        options.message = messages[i];

        ASSERT_SUCCESS(aws_s3_tester_bind_meta_request(&tester, &options, &meta_request_test_results[i]));

        /* Trigger accelerating of our Put Object request. */
        meta_requests[i] = aws_s3_client_make_meta_request(client, &options);

        ASSERT_TRUE(meta_requests[i] != NULL);
    }

    /* Wait for the request to finish. */
    aws_s3_tester_wait_for_meta_request_finish(&tester);

    aws_s3_tester_lock_synced_data(&tester);
    ASSERT_TRUE(tester.synced_data.finish_error_code == AWS_ERROR_SUCCESS);
    aws_s3_tester_unlock_synced_data(&tester);

    for (size_t i = 0; i < num_meta_requests; ++i) {
        aws_s3_meta_request_release(meta_requests[i]);
        meta_requests[i] = NULL;
    }

    aws_s3_tester_wait_for_meta_request_shutdown(&tester);

    for (size_t i = 0; i < num_meta_requests; ++i) {
        aws_s3_tester_validate_get_object_results(&meta_request_test_results[i], 0);
        aws_s3_meta_request_test_results_clean_up(&meta_request_test_results[i]);
    }

    for (size_t i = 0; i < num_meta_requests; ++i) {
        aws_http_message_release(messages[i]);
        aws_input_stream_destroy(input_streams[i]);
        aws_byte_buf_clean_up(&input_stream_buffers[i]);
    }

    aws_string_destroy(host_name);
    host_name = NULL;

    aws_s3_client_release(client);
    client = NULL;

    aws_s3_tester_clean_up(&tester);

    return 0;
}

AWS_TEST_CASE(test_s3_put_object_less_than_part_size, s_test_s3_put_object_less_than_part_size)
static int s_test_s3_put_object_less_than_part_size(struct aws_allocator *allocator, void *ctx) {
    (void)ctx;

    struct aws_s3_tester tester;
    ASSERT_SUCCESS(aws_s3_tester_init(allocator, &tester));

    struct aws_s3_client_config client_config = {
        .part_size = 20 * 1024 * 1024,
    };

    ASSERT_SUCCESS(aws_s3_tester_bind_client(
        &tester, &client_config, AWS_S3_TESTER_BIND_CLIENT_REGION | AWS_S3_TESTER_BIND_CLIENT_SIGNING));

    struct aws_s3_client *client = aws_s3_client_new(allocator, &client_config);

    ASSERT_TRUE(client != NULL);

    ASSERT_SUCCESS(aws_s3_tester_send_put_object_meta_request(
        &tester, client, 1, AWS_S3_TESTER_SEND_META_REQUEST_EXPECT_SUCCESS, NULL));

    aws_s3_client_release(client);
    client = NULL;

    aws_s3_tester_clean_up(&tester);

    return 0;
}

AWS_TEST_CASE(test_s3_put_object_empty_object, s_test_s3_put_object_empty_object)
static int s_test_s3_put_object_empty_object(struct aws_allocator *allocator, void *ctx) {
    (void)ctx;

    struct aws_s3_tester tester;
    ASSERT_SUCCESS(aws_s3_tester_init(allocator, &tester));

    struct aws_s3_client_config client_config;
    AWS_ZERO_STRUCT(client_config);

    ASSERT_SUCCESS(aws_s3_tester_bind_client(
        &tester, &client_config, AWS_S3_TESTER_BIND_CLIENT_REGION | AWS_S3_TESTER_BIND_CLIENT_SIGNING));

    struct aws_s3_client *client = aws_s3_client_new(allocator, &client_config);

    ASSERT_TRUE(client != NULL);

    ASSERT_SUCCESS(aws_s3_tester_send_put_object_meta_request(
        &tester, client, 0, AWS_S3_TESTER_SEND_META_REQUEST_EXPECT_SUCCESS, NULL));

    aws_s3_client_release(client);
    client = NULL;

    aws_s3_tester_clean_up(&tester);

    return 0;
}

AWS_TEST_CASE(test_s3_put_object_sse_kms, s_test_s3_put_object_sse_kms)
static int s_test_s3_put_object_sse_kms(struct aws_allocator *allocator, void *ctx) {
    (void)ctx;

    struct aws_s3_tester tester;
    ASSERT_SUCCESS(aws_s3_tester_init(allocator, &tester));

    struct aws_s3_client_config client_config = {
        .part_size = 20 * 1024 * 1024,
    };

    ASSERT_SUCCESS(aws_s3_tester_bind_client(
        &tester, &client_config, AWS_S3_TESTER_BIND_CLIENT_REGION | AWS_S3_TESTER_BIND_CLIENT_SIGNING));

    struct aws_s3_client *client = aws_s3_client_new(allocator, &client_config);

    ASSERT_TRUE(client != NULL);

    ASSERT_SUCCESS(aws_s3_tester_send_put_object_meta_request(
        &tester,
        client,
        10,
        AWS_S3_TESTER_SEND_META_REQUEST_EXPECT_SUCCESS | AWS_S3_TESTER_SEND_META_REQUEST_SSE_KMS,
        NULL));

    aws_s3_client_release(client);
    client = NULL;

    aws_s3_tester_clean_up(&tester);

    return 0;
}

AWS_TEST_CASE(test_s3_put_object_sse_kms_multipart, s_test_s3_put_object_sse_kms_multipart)
static int s_test_s3_put_object_sse_kms_multipart(struct aws_allocator *allocator, void *ctx) {
    (void)ctx;

    struct aws_s3_tester tester;
    ASSERT_SUCCESS(aws_s3_tester_init(allocator, &tester));

    struct aws_s3_client_config client_config = {
        .part_size = 5 * 1024 * 1024,
    };

    ASSERT_SUCCESS(aws_s3_tester_bind_client(
        &tester, &client_config, AWS_S3_TESTER_BIND_CLIENT_REGION | AWS_S3_TESTER_BIND_CLIENT_SIGNING));

    struct aws_s3_client *client = aws_s3_client_new(allocator, &client_config);

    ASSERT_TRUE(client != NULL);

    ASSERT_SUCCESS(aws_s3_tester_send_put_object_meta_request(
        &tester,
        client,
        10,
        AWS_S3_TESTER_SEND_META_REQUEST_EXPECT_SUCCESS | AWS_S3_TESTER_SEND_META_REQUEST_SSE_KMS,
        NULL));

    aws_s3_client_release(client);
    client = NULL;

    aws_s3_tester_clean_up(&tester);

    return 0;
}

AWS_TEST_CASE(test_s3_put_object_sse_aes256, s_test_s3_put_object_sse_aes256)
static int s_test_s3_put_object_sse_aes256(struct aws_allocator *allocator, void *ctx) {
    (void)ctx;

    struct aws_s3_tester tester;
    ASSERT_SUCCESS(aws_s3_tester_init(allocator, &tester));

    struct aws_s3_client_config client_config = {
        .part_size = 20 * 1024 * 1024,
    };

    ASSERT_SUCCESS(aws_s3_tester_bind_client(
        &tester, &client_config, AWS_S3_TESTER_BIND_CLIENT_REGION | AWS_S3_TESTER_BIND_CLIENT_SIGNING));

    struct aws_s3_client *client = aws_s3_client_new(allocator, &client_config);

    ASSERT_TRUE(client != NULL);

    ASSERT_SUCCESS(aws_s3_tester_send_put_object_meta_request(
        &tester,
        client,
        10,
        AWS_S3_TESTER_SEND_META_REQUEST_EXPECT_SUCCESS | AWS_S3_TESTER_SEND_META_REQUEST_SSE_AES256,
        NULL));

    aws_s3_client_release(client);
    client = NULL;

    aws_s3_tester_clean_up(&tester);

    return 0;
}

AWS_TEST_CASE(test_s3_put_object_sse_aes256_multipart, s_test_s3_put_object_sse_aes256_multipart)
static int s_test_s3_put_object_sse_aes256_multipart(struct aws_allocator *allocator, void *ctx) {
    (void)ctx;

    struct aws_s3_tester tester;
    ASSERT_SUCCESS(aws_s3_tester_init(allocator, &tester));

    struct aws_s3_client_config client_config = {
        .part_size = 5 * 1024 * 1024,
    };

    ASSERT_SUCCESS(aws_s3_tester_bind_client(
        &tester, &client_config, AWS_S3_TESTER_BIND_CLIENT_REGION | AWS_S3_TESTER_BIND_CLIENT_SIGNING));

    struct aws_s3_client *client = aws_s3_client_new(allocator, &client_config);

    ASSERT_TRUE(client != NULL);

    ASSERT_SUCCESS(aws_s3_tester_send_put_object_meta_request(
        &tester,
        client,
        10,
        AWS_S3_TESTER_SEND_META_REQUEST_EXPECT_SUCCESS | AWS_S3_TESTER_SEND_META_REQUEST_SSE_AES256,
        NULL));

    aws_s3_client_release(client);
    client = NULL;

    aws_s3_tester_clean_up(&tester);

    return 0;
}

AWS_TEST_CASE(test_s3_put_object_double_slashes, s_test_s3_put_object_double_slashes)
static int s_test_s3_put_object_double_slashes(struct aws_allocator *allocator, void *ctx) {
    (void)ctx;

    struct aws_s3_meta_request_test_results meta_request_test_results;
    AWS_ZERO_STRUCT(meta_request_test_results);

    struct aws_s3_tester_meta_request_options meta_request_test_options = {
        .meta_request_type = AWS_S3_META_REQUEST_TYPE_PUT_OBJECT,
        .put_options =
            {
                .object_size_mb = 1,
                .object_path_override = aws_byte_cursor_from_c_str("/prefix//test.txt"),
            },
    };

    struct aws_s3_tester_send_meta_requests_options options = {
        .allocator = allocator,
        .num_meta_requests = 1,
        .meta_request_test_options = &meta_request_test_options,
    };

    ASSERT_SUCCESS(aws_s3_tester_send_meta_requests(&options, &meta_request_test_results));

    aws_s3_meta_request_test_results_clean_up(&meta_request_test_results);

    return 0;
}

AWS_TEST_CASE(test_s3_meta_request_default, s_test_s3_meta_request_default)
static int s_test_s3_meta_request_default(struct aws_allocator *allocator, void *ctx) {
    (void)ctx;

    struct aws_s3_tester tester;
    AWS_ZERO_STRUCT(tester);
    ASSERT_SUCCESS(aws_s3_tester_init(allocator, &tester));

    struct aws_s3_client_config client_config;
    AWS_ZERO_STRUCT(client_config);

    ASSERT_SUCCESS(aws_s3_tester_bind_client(
        &tester, &client_config, AWS_S3_TESTER_BIND_CLIENT_REGION | AWS_S3_TESTER_BIND_CLIENT_SIGNING));

    struct aws_s3_client *client = aws_s3_client_new(allocator, &client_config);

    const struct aws_byte_cursor test_object_path = AWS_BYTE_CUR_INIT_FROM_STRING_LITERAL("/get_object_test_1MB.txt");

    struct aws_string *host_name =
        aws_s3_tester_build_endpoint_string(allocator, &g_test_bucket_name, &g_test_s3_region);

    /* Put together a simple S3 Get Object request. */
    struct aws_http_message *message =
        aws_s3_test_get_object_request_new(allocator, aws_byte_cursor_from_string(host_name), test_object_path);

    struct aws_s3_meta_request_options options;
    AWS_ZERO_STRUCT(options);

    /* Pass the request through as a default request so that it goes through as-is. */
    options.type = AWS_S3_META_REQUEST_TYPE_DEFAULT;
    options.message = message;

    struct aws_s3_meta_request_test_results meta_request_test_results;
    AWS_ZERO_STRUCT(meta_request_test_results);

    ASSERT_SUCCESS(aws_s3_tester_bind_meta_request(&tester, &options, &meta_request_test_results));

    struct aws_s3_meta_request *meta_request = aws_s3_client_make_meta_request(client, &options);

    ASSERT_TRUE(meta_request != NULL);

    /* Wait for the request to finish. */
    aws_s3_tester_wait_for_meta_request_finish(&tester);

    aws_s3_tester_lock_synced_data(&tester);

    ASSERT_TRUE(tester.synced_data.finish_error_code == AWS_ERROR_SUCCESS);

    aws_s3_tester_unlock_synced_data(&tester);

    ASSERT_SUCCESS(aws_s3_tester_validate_get_object_results(&meta_request_test_results, 0));

    aws_s3_meta_request_release(meta_request);
    meta_request = NULL;

    aws_s3_tester_wait_for_meta_request_shutdown(&tester);

    aws_s3_meta_request_test_results_clean_up(&meta_request_test_results);

    aws_http_message_release(message);
    message = NULL;

    aws_string_destroy(host_name);
    host_name = NULL;

    aws_s3_client_release(client);
    client = NULL;

    aws_s3_tester_clean_up(&tester);

    return 0;
}

AWS_TEST_CASE(test_s3_error_missing_file, s_test_s3_error_missing_file)
static int s_test_s3_error_missing_file(struct aws_allocator *allocator, void *ctx) {
    (void)ctx;

    const struct aws_byte_cursor test_object_path =
        AWS_BYTE_CUR_INIT_FROM_STRING_LITERAL("/non-existing-file12345.txt");

    struct aws_s3_tester tester;
    AWS_ZERO_STRUCT(tester);
    ASSERT_SUCCESS(aws_s3_tester_init(allocator, &tester));

    struct aws_s3_client_config client_config = {
        .part_size = 64 * 1024,
    };

    ASSERT_SUCCESS(aws_s3_tester_bind_client(
        &tester, &client_config, AWS_S3_TESTER_BIND_CLIENT_REGION | AWS_S3_TESTER_BIND_CLIENT_SIGNING));

    struct aws_s3_client *client = aws_s3_client_new(allocator, &client_config);

    struct aws_string *host_name =
        aws_s3_tester_build_endpoint_string(allocator, &g_test_bucket_name, &g_test_s3_region);

    /* Put together a simple S3 Get Object request. */
    struct aws_http_message *message =
        aws_s3_test_get_object_request_new(allocator, aws_byte_cursor_from_string(host_name), test_object_path);

    struct aws_s3_meta_request_options options;
    AWS_ZERO_STRUCT(options);
    options.type = AWS_S3_META_REQUEST_TYPE_GET_OBJECT;
    options.message = message;

    /* Trigger accelerating of our Get Object request. */
    struct aws_s3_meta_request_test_results meta_request_test_results;
    AWS_ZERO_STRUCT(meta_request_test_results);

    ASSERT_SUCCESS(aws_s3_tester_bind_meta_request(&tester, &options, &meta_request_test_results));

    struct aws_s3_meta_request *meta_request = aws_s3_client_make_meta_request(client, &options);

    ASSERT_TRUE(meta_request != NULL);

    /* Wait for the request to finish. */
    aws_s3_tester_wait_for_meta_request_finish(&tester);

    aws_s3_tester_lock_synced_data(&tester);
    ASSERT_TRUE(tester.synced_data.finish_error_code != AWS_ERROR_SUCCESS);
    aws_s3_tester_unlock_synced_data(&tester);

    ASSERT_TRUE(meta_request_test_results.finished_response_status == 404);
    ASSERT_TRUE(meta_request_test_results.finished_error_code != AWS_ERROR_SUCCESS);

    ASSERT_TRUE(meta_request_test_results.error_response_headers != NULL);
    ASSERT_TRUE(meta_request_test_results.error_response_body.len > 0);

    aws_s3_meta_request_release(meta_request);
    meta_request = NULL;

    aws_s3_tester_wait_for_meta_request_shutdown(&tester);
    aws_s3_meta_request_test_results_clean_up(&meta_request_test_results);

    aws_http_message_release(message);
    message = NULL;

    aws_string_destroy(host_name);
    host_name = NULL;

    aws_s3_client_release(client);
    client = NULL;

    aws_s3_tester_clean_up(&tester);

    return 0;
}

static void s_test_s3_existing_host_entry_address_resolved_callback(
    struct aws_host_resolver *resolver,
    const struct aws_string *host_name,
    int err_code,
    const struct aws_array_list *host_addresses,
    void *user_data) {
    (void)resolver;
    (void)host_name;
    (void)err_code;
    (void)host_addresses;

    struct aws_s3_tester *tester = user_data;
    AWS_ASSERT(tester);
    aws_s3_tester_notify_signal(tester);
}

AWS_TEST_CASE(test_s3_existing_host_entry, s_test_s3_existing_host_entry)
static int s_test_s3_existing_host_entry(struct aws_allocator *allocator, void *ctx) {
    (void)ctx;

    struct aws_s3_tester tester;
    AWS_ZERO_STRUCT(tester);
    ASSERT_SUCCESS(aws_s3_tester_init(allocator, &tester));

    struct aws_s3_client_config client_config;
    AWS_ZERO_STRUCT(client_config);

    ASSERT_SUCCESS(aws_s3_tester_bind_client(
        &tester, &client_config, AWS_S3_TESTER_BIND_CLIENT_REGION | AWS_S3_TESTER_BIND_CLIENT_SIGNING));

    struct aws_s3_client *client = aws_s3_client_new(allocator, &client_config);

    struct aws_string *host_name =
        aws_s3_tester_build_endpoint_string(allocator, &g_test_public_bucket_name, &g_test_s3_region);

    {
        struct aws_host_resolution_config host_resolver_config;
        AWS_ZERO_STRUCT(host_resolver_config);
        host_resolver_config.impl = aws_default_dns_resolve;
        host_resolver_config.max_ttl = 30;
        host_resolver_config.impl_data = NULL;

        ASSERT_SUCCESS(aws_host_resolver_resolve_host(
            client_config.client_bootstrap->host_resolver,
            host_name,
            s_test_s3_existing_host_entry_address_resolved_callback,
            &host_resolver_config,
            &tester));

        aws_s3_tester_wait_for_signal(&tester);
    }

    /* Put together a simple S3 Get Object request. */
    struct aws_http_message *message = aws_s3_test_get_object_request_new(
        allocator, aws_byte_cursor_from_string(host_name), g_s3_path_get_object_test_1MB);

    struct aws_s3_meta_request_options options;
    AWS_ZERO_STRUCT(options);
    options.type = AWS_S3_META_REQUEST_TYPE_GET_OBJECT;
    options.message = message;

    /* Trigger accelerating of our Get Object request. */
    struct aws_s3_meta_request_test_results meta_request_test_results;
    AWS_ZERO_STRUCT(meta_request_test_results);

    ASSERT_SUCCESS(aws_s3_tester_send_meta_request(
        &tester, client, &options, &meta_request_test_results, AWS_S3_TESTER_SEND_META_REQUEST_EXPECT_SUCCESS));
    ASSERT_SUCCESS(aws_s3_tester_validate_get_object_results(&meta_request_test_results, 0));

    aws_s3_meta_request_test_results_clean_up(&meta_request_test_results);

    aws_http_message_release(message);
    aws_string_destroy(host_name);
    aws_s3_client_release(client);
    aws_s3_tester_clean_up(&tester);

    return 0;
}

AWS_TEST_CASE(test_s3_bad_endpoint, s_test_s3_bad_endpoint)
static int s_test_s3_bad_endpoint(struct aws_allocator *allocator, void *ctx) {
    (void)ctx;

    struct aws_s3_tester tester;
    AWS_ZERO_STRUCT(tester);
    ASSERT_SUCCESS(aws_s3_tester_init(allocator, &tester));

    struct aws_s3_client_config client_config;
    AWS_ZERO_STRUCT(client_config);

    ASSERT_SUCCESS(aws_s3_tester_bind_client(
        &tester, &client_config, AWS_S3_TESTER_BIND_CLIENT_REGION | AWS_S3_TESTER_BIND_CLIENT_SIGNING));

    struct aws_s3_client *client = aws_s3_client_new(allocator, &client_config);

    struct aws_byte_cursor test_key = AWS_BYTE_CUR_INIT_FROM_STRING_LITERAL("test_key");

    AWS_STATIC_STRING_FROM_LITERAL(invalid_host_name, "invalid_host_name");

    /* Construct a message that points to an invalid host name. Key can be anything. */
    struct aws_http_message *message =
        aws_s3_test_get_object_request_new(allocator, aws_byte_cursor_from_string(invalid_host_name), test_key);

    struct aws_s3_meta_request_options options;
    AWS_ZERO_STRUCT(options);
    options.type = AWS_S3_META_REQUEST_TYPE_GET_OBJECT;
    options.message = message;

    struct aws_s3_meta_request_test_results meta_request_test_results;
    AWS_ZERO_STRUCT(meta_request_test_results);

    ASSERT_SUCCESS(aws_s3_tester_send_meta_request(&tester, client, &options, &meta_request_test_results, 0));

    ASSERT_TRUE(meta_request_test_results.finished_error_code == AWS_ERROR_S3_NO_ENDPOINT_CONNECTIONS);

    aws_s3_meta_request_test_results_clean_up(&meta_request_test_results);

    aws_http_message_release(message);
    aws_s3_client_release(client);
    client = NULL;

    aws_s3_tester_clean_up(&tester);

    return 0;
}

static int s_s3_test_headers_callback_raise_error(
    struct aws_s3_meta_request *meta_request,
    const struct aws_http_headers *headers,
    int response_status,
    void *user_data) {
    (void)meta_request;
    (void)headers;
    (void)response_status;
    (void)user_data;
    aws_raise_error(AWS_ERROR_UNKNOWN);
    return AWS_OP_ERR;
}

static int s_s3_test_body_callback_raise_error(
    struct aws_s3_meta_request *meta_request,
    const struct aws_byte_cursor *body,
    uint64_t range_start,
    void *user_data) {
    (void)meta_request;
    (void)body;
    (void)range_start;
    (void)user_data;
    aws_raise_error(AWS_ERROR_UNKNOWN);
    return AWS_OP_ERR;
}

AWS_TEST_CASE(test_s3_put_object_fail_headers_callback, s_test_s3_put_object_fail_headers_callback)
static int s_test_s3_put_object_fail_headers_callback(struct aws_allocator *allocator, void *ctx) {
    (void)ctx;

    struct aws_s3_meta_request_test_results meta_request_test_results;
    AWS_ZERO_STRUCT(meta_request_test_results);

    struct aws_s3_tester_meta_request_options meta_request_test_options = {
        .meta_request_type = AWS_S3_META_REQUEST_TYPE_PUT_OBJECT,
        .headers_callback = s_s3_test_headers_callback_raise_error,
        .validate_type = AWS_S3_TESTER_VALIDATE_TYPE_EXPECT_FAILURE,
        .put_options =
            {
                .ensure_multipart = true,
            },
    };

    struct aws_s3_tester_send_meta_requests_options options = {
        .allocator = allocator,
        .num_meta_requests = 1,
        .meta_request_test_options = &meta_request_test_options,
    };

    ASSERT_SUCCESS(aws_s3_tester_send_meta_requests(&options, &meta_request_test_results));
    ASSERT_TRUE(meta_request_test_results.finished_error_code == AWS_ERROR_UNKNOWN);

    aws_s3_meta_request_test_results_clean_up(&meta_request_test_results);

    return 0;
}

AWS_TEST_CASE(test_s3_put_object_fail_body_callback, s_test_s3_put_object_fail_body_callback)
static int s_test_s3_put_object_fail_body_callback(struct aws_allocator *allocator, void *ctx) {
    (void)ctx;

    struct aws_s3_tester_meta_request_options meta_request_test_options = {
        .meta_request_type = AWS_S3_META_REQUEST_TYPE_PUT_OBJECT,
        .body_callback = s_s3_test_body_callback_raise_error,

        /* Put object currently never invokes the body callback, which means it should not fail. */
        .validate_type = AWS_S3_TESTER_VALIDATE_TYPE_EXPECT_SUCCESS,

        .put_options =
            {
                .ensure_multipart = true,
            },
    };

    struct aws_s3_tester_send_meta_requests_options options = {
        .allocator = allocator,
        .num_meta_requests = 1,
        .meta_request_test_options = &meta_request_test_options,
    };

    ASSERT_SUCCESS(aws_s3_tester_send_meta_requests(&options, NULL));

    return 0;
}

AWS_TEST_CASE(test_s3_get_object_fail_headers_callback, s_test_s3_get_object_fail_headers_callback)
static int s_test_s3_get_object_fail_headers_callback(struct aws_allocator *allocator, void *ctx) {
    (void)ctx;

    struct aws_s3_meta_request_test_results meta_request_test_results;
    AWS_ZERO_STRUCT(meta_request_test_results);

    struct aws_s3_tester_meta_request_options meta_request_test_options = {
        .meta_request_type = AWS_S3_META_REQUEST_TYPE_GET_OBJECT,
        .headers_callback = s_s3_test_headers_callback_raise_error,
        .validate_type = AWS_S3_TESTER_VALIDATE_TYPE_EXPECT_FAILURE,
        .get_options =
            {
                .object_path = g_s3_path_get_object_test_1MB,
            },
    };

    struct aws_s3_tester_send_meta_requests_options options = {
        .allocator = allocator,
        .num_meta_requests = 1,
        .meta_request_test_options = &meta_request_test_options,
    };

    ASSERT_SUCCESS(aws_s3_tester_send_meta_requests(&options, &meta_request_test_results));
    ASSERT_TRUE(meta_request_test_results.finished_error_code == AWS_ERROR_UNKNOWN);

    aws_s3_meta_request_test_results_clean_up(&meta_request_test_results);

    return 0;
}

AWS_TEST_CASE(test_s3_get_object_fail_body_callback, s_test_s3_get_object_fail_body_callback)
static int s_test_s3_get_object_fail_body_callback(struct aws_allocator *allocator, void *ctx) {
    (void)ctx;

    struct aws_s3_meta_request_test_results meta_request_test_results;
    AWS_ZERO_STRUCT(meta_request_test_results);

    struct aws_s3_tester_meta_request_options meta_request_test_options = {
        .meta_request_type = AWS_S3_META_REQUEST_TYPE_GET_OBJECT,
        .body_callback = s_s3_test_body_callback_raise_error,
        .validate_type = AWS_S3_TESTER_VALIDATE_TYPE_EXPECT_FAILURE,
        .get_options =
            {
                .object_path = g_s3_path_get_object_test_1MB,
            },
    };

    struct aws_s3_tester_send_meta_requests_options options = {
        .allocator = allocator,
        .num_meta_requests = 1,
        .meta_request_test_options = &meta_request_test_options,
    };

    ASSERT_SUCCESS(aws_s3_tester_send_meta_requests(&options, &meta_request_test_results));
    ASSERT_TRUE(meta_request_test_results.finished_error_code == AWS_ERROR_UNKNOWN);

    aws_s3_meta_request_test_results_clean_up(&meta_request_test_results);

    return 0;
}

AWS_TEST_CASE(test_s3_default_fail_headers_callback, s_test_s3_default_fail_headers_callback)
static int s_test_s3_default_fail_headers_callback(struct aws_allocator *allocator, void *ctx) {
    (void)ctx;

    struct aws_s3_meta_request_test_results meta_request_test_results;
    AWS_ZERO_STRUCT(meta_request_test_results);

    struct aws_s3_tester_meta_request_options meta_request_test_options = {
        .meta_request_type = AWS_S3_META_REQUEST_TYPE_DEFAULT,
        .headers_callback = s_s3_test_headers_callback_raise_error,
        .validate_type = AWS_S3_TESTER_VALIDATE_TYPE_EXPECT_FAILURE,
        .default_type_options =
            {
                .mode = AWS_S3_TESTER_DEFAULT_TYPE_MODE_GET,
            },
        .get_options =
            {
                .object_path = g_s3_path_get_object_test_1MB,
            },
    };

    struct aws_s3_tester_send_meta_requests_options options = {
        .allocator = allocator,
        .num_meta_requests = 1,
        .meta_request_test_options = &meta_request_test_options,
    };

    ASSERT_SUCCESS(aws_s3_tester_send_meta_requests(&options, &meta_request_test_results));
    ASSERT_TRUE(meta_request_test_results.finished_error_code == AWS_ERROR_UNKNOWN);

    aws_s3_meta_request_test_results_clean_up(&meta_request_test_results);

    return 0;
}

AWS_TEST_CASE(test_s3_default_fail_body_callback, s_test_s3_default_fail_body_callback)
static int s_test_s3_default_fail_body_callback(struct aws_allocator *allocator, void *ctx) {
    (void)ctx;

    struct aws_s3_meta_request_test_results meta_request_test_results;
    AWS_ZERO_STRUCT(meta_request_test_results);

    struct aws_s3_tester_meta_request_options meta_request_test_options = {
        .meta_request_type = AWS_S3_META_REQUEST_TYPE_DEFAULT,
        .body_callback = s_s3_test_body_callback_raise_error,
        .validate_type = AWS_S3_TESTER_VALIDATE_TYPE_EXPECT_FAILURE,
        .default_type_options =
            {
                .mode = AWS_S3_TESTER_DEFAULT_TYPE_MODE_GET,
            },
        .get_options =
            {
                .object_path = g_s3_path_get_object_test_1MB,
            },
    };

    struct aws_s3_tester_send_meta_requests_options options = {
        .allocator = allocator,
        .num_meta_requests = 1,
        .meta_request_test_options = &meta_request_test_options,
    };

    ASSERT_SUCCESS(aws_s3_tester_send_meta_requests(&options, &meta_request_test_results));
    ASSERT_TRUE(meta_request_test_results.finished_error_code == AWS_ERROR_UNKNOWN);

    aws_s3_meta_request_test_results_clean_up(&meta_request_test_results);

    return 0;
}

AWS_TEST_CASE(test_s3_put_fail_object_invalid_request, s_test_s3_put_fail_object_invalid_request)
static int s_test_s3_put_fail_object_invalid_request(struct aws_allocator *allocator, void *ctx) {
    (void)ctx;

    struct aws_s3_meta_request_test_results meta_request_test_results;
    AWS_ZERO_STRUCT(meta_request_test_results);

    struct aws_s3_tester_meta_request_options meta_request_test_options = {
        .meta_request_type = AWS_S3_META_REQUEST_TYPE_PUT_OBJECT,
        .validate_type = AWS_S3_TESTER_VALIDATE_TYPE_EXPECT_FAILURE,
        .put_options =
            {
                .ensure_multipart = true,
                .invalid_request = true,
            },
    };

    struct aws_s3_tester_send_meta_requests_options options = {
        .allocator = allocator,
        .num_meta_requests = 1,
        .meta_request_test_options = &meta_request_test_options,
    };

    ASSERT_SUCCESS(aws_s3_tester_send_meta_requests(&options, &meta_request_test_results));
    ASSERT_UINT_EQUALS(meta_request_test_results.finished_error_code, AWS_ERROR_S3_INVALID_RESPONSE_STATUS);

    aws_s3_meta_request_test_results_clean_up(&meta_request_test_results);

    return 0;
}

AWS_TEST_CASE(
    test_s3_put_single_part_fail_object_inputstream_fail_reading,
    s_test_s3_put_single_part_fail_object_inputstream_fail_reading)
static int s_test_s3_put_single_part_fail_object_inputstream_fail_reading(struct aws_allocator *allocator, void *ctx) {
    (void)ctx;

    struct aws_s3_meta_request_test_results meta_request_test_results;
    AWS_ZERO_STRUCT(meta_request_test_results);

    struct aws_s3_tester_meta_request_options meta_request_test_options = {
        .meta_request_type = AWS_S3_META_REQUEST_TYPE_PUT_OBJECT,
        .validate_type = AWS_S3_TESTER_VALIDATE_TYPE_EXPECT_FAILURE,
        .put_options =
            {
                .ensure_multipart = true,
                .invalid_input_stream = true,
            },
    };

    struct aws_s3_tester_send_meta_requests_options options = {
        .allocator = allocator,
        .num_meta_requests = 1,
        .meta_request_test_options = &meta_request_test_options,
    };

    ASSERT_SUCCESS(aws_s3_tester_send_meta_requests(&options, &meta_request_test_results));

    ASSERT_TRUE(meta_request_test_results.finished_error_code != AWS_ERROR_SUCCESS);

    aws_s3_meta_request_test_results_clean_up(&meta_request_test_results);

    return 0;
}

AWS_TEST_CASE(test_s3_put_fail_object_inputstream_fail_reading, s_test_s3_put_fail_object_inputstream_fail_reading)
static int s_test_s3_put_fail_object_inputstream_fail_reading(struct aws_allocator *allocator, void *ctx) {
    (void)ctx;

    struct aws_s3_meta_request_test_results meta_request_test_results;
    AWS_ZERO_STRUCT(meta_request_test_results);

    struct aws_s3_tester_meta_request_options meta_request_test_options = {
        .meta_request_type = AWS_S3_META_REQUEST_TYPE_PUT_OBJECT,
        .validate_type = AWS_S3_TESTER_VALIDATE_TYPE_EXPECT_FAILURE,
        .put_options =
            {
                .ensure_multipart = true,
                .invalid_input_stream = true,
            },
    };

    struct aws_s3_tester_send_meta_requests_options options = {
        .allocator = allocator,
        .num_meta_requests = 1,
        .meta_request_test_options = &meta_request_test_options,
    };

    ASSERT_SUCCESS(aws_s3_tester_send_meta_requests(&options, &meta_request_test_results));

    ASSERT_UINT_EQUALS(meta_request_test_results.finished_error_code, AWS_IO_STREAM_READ_FAILED);

    aws_s3_meta_request_test_results_clean_up(&meta_request_test_results);

    return 0;
}

AWS_TEST_CASE(test_s3_different_endpoints, s_test_s3_different_endpoints)
static int s_test_s3_different_endpoints(struct aws_allocator *allocator, void *ctx) {
    (void)ctx;

    struct aws_s3_tester tester;
    ASSERT_SUCCESS(aws_s3_tester_init(allocator, &tester));

    struct aws_s3_client *client = NULL;
    struct aws_s3_tester_client_options client_options;

    AWS_ZERO_STRUCT(client_options);
    ASSERT_SUCCESS(aws_s3_tester_client_new(&tester, &client_options, &client));

    {
        struct aws_s3_meta_request_test_results meta_request_test_results;
        AWS_ZERO_STRUCT(meta_request_test_results);

        struct aws_s3_tester_meta_request_options meta_request_test_options = {
            .meta_request_type = AWS_S3_META_REQUEST_TYPE_GET_OBJECT,
            .validate_type = AWS_S3_TESTER_VALIDATE_TYPE_EXPECT_SUCCESS,
            .get_options =
                {
                    .object_path = g_s3_path_get_object_test_1MB,
                },
        };

        struct aws_s3_tester_send_meta_requests_options options = {
            .allocator = allocator,
            .client = client,
            .num_meta_requests = 1,
            .meta_request_test_options = &meta_request_test_options,
        };

        ASSERT_SUCCESS(aws_s3_tester_send_meta_requests(&options, &meta_request_test_results));
        aws_s3_meta_request_test_results_clean_up(&meta_request_test_results);
    }

    {
        struct aws_s3_meta_request_test_results meta_request_test_results;
        AWS_ZERO_STRUCT(meta_request_test_results);

        struct aws_byte_cursor bucket_without_file = AWS_BYTE_CUR_INIT_FROM_STRING_LITERAL("aws-crt-test-stuff");

        struct aws_s3_tester_meta_request_options meta_request_test_options = {
            .meta_request_type = AWS_S3_META_REQUEST_TYPE_GET_OBJECT,
            .validate_type = AWS_S3_TESTER_VALIDATE_TYPE_EXPECT_FAILURE,
            .bucket_name = &bucket_without_file,
            .get_options =
                {
                    .object_path = g_s3_path_get_object_test_1MB,
                },
        };

        struct aws_s3_tester_send_meta_requests_options options = {
            .allocator = allocator,
            .client = client,
            .num_meta_requests = 1,
            .meta_request_test_options = &meta_request_test_options,
        };

        ASSERT_SUCCESS(aws_s3_tester_send_meta_requests(&options, &meta_request_test_results));
        ASSERT_TRUE(meta_request_test_results.finished_error_code == AWS_ERROR_INVALID_ARGUMENT);

        aws_s3_meta_request_test_results_clean_up(&meta_request_test_results);
    }

    aws_s3_client_release(client);

    aws_s3_tester_clean_up(&tester);

    return 0;
}

AWS_TEST_CASE(test_s3_put_object_clamp_part_size, s_test_s3_put_object_clamp_part_size)
static int s_test_s3_put_object_clamp_part_size(struct aws_allocator *allocator, void *ctx) {
    (void)ctx;

    struct aws_s3_tester tester;
    ASSERT_SUCCESS(aws_s3_tester_init(allocator, &tester));

    struct aws_s3_client_config client_config = {
        .part_size = 64 * 1024,
        .max_part_size = 64 * 1024,
    };

    ASSERT_TRUE(client_config.part_size < g_s3_min_upload_part_size);
    ASSERT_TRUE(client_config.max_part_size < g_s3_min_upload_part_size);

    ASSERT_SUCCESS(aws_s3_tester_bind_client(
        &tester, &client_config, AWS_S3_TESTER_BIND_CLIENT_REGION | AWS_S3_TESTER_BIND_CLIENT_SIGNING));

    struct aws_s3_client *client = aws_s3_client_new(allocator, &client_config);

    ASSERT_TRUE(client != NULL);

    struct aws_s3_meta_request_test_results test_results;
    AWS_ZERO_STRUCT(test_results);

    /* Upload should now succeed even when specifying a smaller than allowed part size. */
    ASSERT_SUCCESS(aws_s3_tester_send_put_object_meta_request(
        &tester, client, 10, AWS_S3_TESTER_SEND_META_REQUEST_EXPECT_SUCCESS, &test_results));

    ASSERT_TRUE(test_results.part_size == g_s3_min_upload_part_size);

    aws_s3_meta_request_test_results_clean_up(&test_results);

    aws_s3_client_release(client);
    client = NULL;

    aws_s3_tester_clean_up(&tester);

    return 0;
}

static int s_get_expected_user_agent(struct aws_allocator *allocator, struct aws_byte_buf *dest) {
    AWS_ASSERT(allocator);
    AWS_ASSERT(dest);

    const struct aws_byte_cursor forward_slash = AWS_BYTE_CUR_INIT_FROM_STRING_LITERAL("/");

    ASSERT_SUCCESS(aws_byte_buf_init(dest, allocator, 32));
    ASSERT_SUCCESS(aws_byte_buf_append_dynamic(dest, &g_user_agent_header_product_name));
    ASSERT_SUCCESS(aws_byte_buf_append_dynamic(dest, &forward_slash));
    ASSERT_SUCCESS(aws_byte_buf_append_dynamic(dest, &g_s3_client_version));

    return AWS_OP_SUCCESS;
}

AWS_TEST_CASE(test_add_user_agent_header, s_test_add_user_agent_header)
static int s_test_add_user_agent_header(struct aws_allocator *allocator, void *ctx) {
    (void)ctx;

    struct aws_s3_tester tester;
    AWS_ZERO_STRUCT(tester);
    ASSERT_SUCCESS(aws_s3_tester_init(allocator, &tester));

    const struct aws_byte_cursor forward_slash = AWS_BYTE_CUR_INIT_FROM_STRING_LITERAL("/");
    const struct aws_byte_cursor single_space = AWS_BYTE_CUR_INIT_FROM_STRING_LITERAL(" ");

    struct aws_byte_buf expected_user_agent_value_buf;
    s_get_expected_user_agent(allocator, &expected_user_agent_value_buf);

    struct aws_byte_cursor expected_user_agent_value = aws_byte_cursor_from_buf(&expected_user_agent_value_buf);

    {
        struct aws_byte_cursor user_agent_value;
        AWS_ZERO_STRUCT(user_agent_value);

        struct aws_http_message *message = aws_http_message_new_request(allocator);

        aws_s3_add_user_agent_header(allocator, message);

        struct aws_http_headers *headers = aws_http_message_get_headers(message);

        ASSERT_TRUE(headers != NULL);
        ASSERT_SUCCESS(aws_http_headers_get(headers, g_user_agent_header_name, &user_agent_value));
        ASSERT_TRUE(aws_byte_cursor_eq(&user_agent_value, &expected_user_agent_value));

        aws_http_message_release(message);
    }

    {
        const struct aws_byte_cursor dummy_agent_header_value =
            AWS_BYTE_CUR_INIT_FROM_STRING_LITERAL("dummy_user_agent_product/dummy_user_agent_value");

        struct aws_byte_buf total_expected_user_agent_value_buf;
        aws_byte_buf_init(&total_expected_user_agent_value_buf, allocator, 64);
        aws_byte_buf_append_dynamic(&total_expected_user_agent_value_buf, &dummy_agent_header_value);
        aws_byte_buf_append_dynamic(&total_expected_user_agent_value_buf, &single_space);

        aws_byte_buf_append_dynamic(&total_expected_user_agent_value_buf, &g_user_agent_header_product_name);
        aws_byte_buf_append_dynamic(&total_expected_user_agent_value_buf, &forward_slash);
        aws_byte_buf_append_dynamic(&total_expected_user_agent_value_buf, &g_s3_client_version);

        struct aws_byte_cursor total_expected_user_agent_value =
            aws_byte_cursor_from_buf(&total_expected_user_agent_value_buf);

        struct aws_http_message *message = aws_http_message_new_request(allocator);
        struct aws_http_headers *headers = aws_http_message_get_headers(message);
        ASSERT_TRUE(headers != NULL);

        ASSERT_SUCCESS(aws_http_headers_add(headers, g_user_agent_header_name, dummy_agent_header_value));

        aws_s3_add_user_agent_header(allocator, message);

        {
            struct aws_byte_cursor user_agent_value;
            AWS_ZERO_STRUCT(user_agent_value);
            ASSERT_SUCCESS(aws_http_headers_get(headers, g_user_agent_header_name, &user_agent_value));
            ASSERT_TRUE(aws_byte_cursor_eq(&user_agent_value, &total_expected_user_agent_value));
        }

        aws_byte_buf_clean_up(&total_expected_user_agent_value_buf);
        aws_http_message_release(message);
    }

    aws_byte_buf_clean_up(&expected_user_agent_value_buf);
    aws_s3_tester_clean_up(&tester);

    return 0;
}

static int s_s3_test_user_agent_meta_request_prepare_request(
    struct aws_s3_meta_request *meta_request,
    struct aws_s3_request *request) {

    AWS_ASSERT(meta_request != NULL);

    struct aws_s3_meta_request_test_results *results = meta_request->user_data;
    AWS_ASSERT(results != NULL);

    struct aws_s3_tester *tester = results->tester;
    AWS_ASSERT(tester != NULL);

    struct aws_s3_meta_request_vtable *original_meta_request_vtable =
        aws_s3_tester_get_meta_request_vtable_patch(tester, 0)->original_vtable;

    if (original_meta_request_vtable->prepare_request(meta_request, request)) {
        return AWS_OP_ERR;
    }

    struct aws_byte_buf expected_user_agent_value_buf;
    s_get_expected_user_agent(meta_request->allocator, &expected_user_agent_value_buf);

    const struct aws_byte_cursor null_terminator = AWS_BYTE_CUR_INIT_FROM_STRING_LITERAL("\0");
    ASSERT_SUCCESS(aws_byte_buf_append_dynamic(&expected_user_agent_value_buf, &null_terminator));

    struct aws_byte_cursor expected_user_agent_value = aws_byte_cursor_from_buf(&expected_user_agent_value_buf);

    struct aws_http_message *message = request->send_data.message;
    struct aws_http_headers *headers = aws_http_message_get_headers(message);

    struct aws_byte_cursor user_agent_value;
    AWS_ZERO_STRUCT(user_agent_value);

    ASSERT_SUCCESS(aws_http_headers_get(headers, g_user_agent_header_name, &user_agent_value));

    const char *find_result = strstr((const char *)user_agent_value.ptr, (const char *)expected_user_agent_value.ptr);

    ASSERT_TRUE(find_result != NULL);
    ASSERT_TRUE(find_result < (const char *)(user_agent_value.ptr + user_agent_value.len));

    aws_byte_buf_clean_up(&expected_user_agent_value_buf);
    return AWS_OP_SUCCESS;
}

static struct aws_s3_meta_request *s_s3_meta_request_factory_override_prepare_request(
    struct aws_s3_client *client,
    const struct aws_s3_meta_request_options *options) {
    AWS_ASSERT(client != NULL);

    struct aws_s3_tester *tester = client->shutdown_callback_user_data;
    AWS_ASSERT(tester != NULL);

    struct aws_s3_client_vtable *original_client_vtable =
        aws_s3_tester_get_client_vtable_patch(tester, 0)->original_vtable;

    struct aws_s3_meta_request *meta_request = original_client_vtable->meta_request_factory(client, options);

    struct aws_s3_meta_request_vtable *patched_meta_request_vtable =
        aws_s3_tester_patch_meta_request_vtable(tester, meta_request, NULL);
    patched_meta_request_vtable->prepare_request = s_s3_test_user_agent_meta_request_prepare_request;

    return meta_request;
}

int s_s3_test_sending_user_agent_create_client(struct aws_s3_tester *tester, struct aws_s3_client **client) {
    AWS_ASSERT(tester);

    struct aws_s3_tester_client_options client_options;
    AWS_ZERO_STRUCT(client_options);

    ASSERT_SUCCESS(aws_s3_tester_client_new(tester, &client_options, client));

    struct aws_s3_client_vtable *patched_client_vtable = aws_s3_tester_patch_client_vtable(tester, *client, NULL);
    patched_client_vtable->meta_request_factory = s_s3_meta_request_factory_override_prepare_request;

    return AWS_OP_SUCCESS;
}

AWS_TEST_CASE(test_s3_auto_ranged_get_sending_user_agent, s_test_s3_auto_ranged_get_sending_user_agent)
static int s_test_s3_auto_ranged_get_sending_user_agent(struct aws_allocator *allocator, void *ctx) {
    (void)ctx;

    struct aws_s3_tester tester;
    ASSERT_SUCCESS(aws_s3_tester_init(allocator, &tester));

    struct aws_s3_client *client = NULL;
    ASSERT_SUCCESS(s_s3_test_sending_user_agent_create_client(&tester, &client));

    struct aws_s3_tester_meta_request_options meta_request_test_options = {
        .meta_request_type = AWS_S3_META_REQUEST_TYPE_GET_OBJECT,
        .validate_type = AWS_S3_TESTER_VALIDATE_TYPE_EXPECT_SUCCESS,
        .get_options =
            {
                .object_path = g_s3_path_get_object_test_1MB,
            },
    };

    struct aws_s3_tester_send_meta_requests_options options = {
        .tester = &tester,
        .client = client,
        .meta_request_test_options = &meta_request_test_options,
    };

    ASSERT_SUCCESS(aws_s3_tester_send_meta_requests(&options, NULL));

    aws_s3_client_release(client);

    aws_s3_tester_clean_up(&tester);

    return 0;
}

AWS_TEST_CASE(test_s3_auto_ranged_put_sending_user_agent, s_test_s3_auto_ranged_put_sending_user_agent)
static int s_test_s3_auto_ranged_put_sending_user_agent(struct aws_allocator *allocator, void *ctx) {
    (void)ctx;

    struct aws_s3_tester tester;
    ASSERT_SUCCESS(aws_s3_tester_init(allocator, &tester));

    struct aws_s3_client *client = NULL;
    ASSERT_SUCCESS(s_s3_test_sending_user_agent_create_client(&tester, &client));

    struct aws_s3_tester_meta_request_options meta_request_test_options = {
        .meta_request_type = AWS_S3_META_REQUEST_TYPE_PUT_OBJECT,
        .validate_type = AWS_S3_TESTER_VALIDATE_TYPE_EXPECT_SUCCESS,
        .put_options =
            {
                .ensure_multipart = true,
            },
    };

    struct aws_s3_tester_send_meta_requests_options options = {
        .tester = &tester,
        .client = client,
        .meta_request_test_options = &meta_request_test_options,
    };

    ASSERT_SUCCESS(aws_s3_tester_send_meta_requests(&options, NULL));

    aws_s3_client_release(client);

    aws_s3_tester_clean_up(&tester);
    return 0;
}

AWS_TEST_CASE(test_s3_default_sending_user_agent, s_test_s3_default_sending_user_agent)
static int s_test_s3_default_sending_user_agent(struct aws_allocator *allocator, void *ctx) {
    (void)ctx;

    struct aws_s3_tester tester;
    ASSERT_SUCCESS(aws_s3_tester_init(allocator, &tester));

    struct aws_s3_client *client = NULL;
    ASSERT_SUCCESS(s_s3_test_sending_user_agent_create_client(&tester, &client));

    struct aws_s3_tester_meta_request_options meta_request_test_options = {
        .meta_request_type = AWS_S3_META_REQUEST_TYPE_DEFAULT,
        .validate_type = AWS_S3_TESTER_VALIDATE_TYPE_EXPECT_SUCCESS,
        .default_type_options =
            {
                .mode = AWS_S3_TESTER_DEFAULT_TYPE_MODE_GET,
            },
        .get_options =
            {
                .object_path = g_s3_path_get_object_test_1MB,
            },
    };

    struct aws_s3_tester_send_meta_requests_options options = {
        .tester = &tester,
        .client = client,
        .meta_request_test_options = &meta_request_test_options,
    };

    ASSERT_SUCCESS(aws_s3_tester_send_meta_requests(&options, NULL));

    aws_s3_client_release(client);

    aws_s3_tester_clean_up(&tester);
    return 0;
}

AWS_TEST_CASE(test_s3_get_performance, s_test_s3_get_performance)
static int s_test_s3_get_performance(struct aws_allocator *allocator, void *ctx) {
    (void)ctx;

#ifndef PERFORMANCE_TEST_LOGGING_ENABLED
    struct aws_logger_standard_options err_logger_options;
    AWS_ZERO_STRUCT(err_logger_options);
    err_logger_options.file = AWS_TESTING_REPORT_FD;
    err_logger_options.level = AWS_LL_ERROR;
    err_logger_options.filename = NULL;

    struct aws_logger err_logger;
    aws_logger_init_standard(&err_logger, aws_default_allocator(), &err_logger_options);
    aws_logger_set(&err_logger);
#endif

    struct aws_s3_tester tester;
    ASSERT_SUCCESS(aws_s3_tester_init(allocator, &tester));

    struct aws_s3_client *client = NULL;
    struct aws_s3_tester_client_options client_options = {
        .throughput_target_gbps = PERFORMANCE_TEST_THROUGHPUT_TARGET_GBPS,
    };

    ASSERT_SUCCESS(aws_s3_tester_client_new(&tester, &client_options, &client));

    const struct aws_s3_tester_meta_request_options meta_request_test_options_template = {
        .meta_request_type = AWS_S3_META_REQUEST_TYPE_GET_OBJECT,
        .validate_type = AWS_S3_TESTER_VALIDATE_TYPE_EXPECT_SUCCESS,
        .get_options =
            {
                .object_path = AWS_BYTE_CUR_INIT_FROM_STRING_LITERAL("/crt-canary-obj-multipart"),
            },
    };

    struct aws_s3_tester_meta_request_options meta_request_test_options[PERFORMANCE_TEST_NUM_TRANSFERS];
    const size_t num_meta_requests = sizeof(meta_request_test_options) / sizeof(meta_request_test_options[0]);

    for (size_t i = 0; i < num_meta_requests; ++i) {
        meta_request_test_options[i] = meta_request_test_options_template;
    }

    struct aws_s3_tester_send_meta_requests_options options = {
        .tester = &tester,
        .client = client,
        .num_meta_requests = num_meta_requests,
        .meta_request_test_options = meta_request_test_options,
    };

    ASSERT_SUCCESS(aws_s3_tester_send_meta_requests(&options, NULL));

    aws_s3_client_release(client);

#ifndef PERFORMANCE_TEST_LOGGING_ENABLED
    aws_logger_set(NULL);
    aws_logger_clean_up(&err_logger);
#endif

    aws_s3_tester_clean_up(&tester);

    return 0;
}

<<<<<<< HEAD
AWS_TEST_CASE(test_s3_put_performance, s_test_s3_put_performance)
static int s_test_s3_put_performance(struct aws_allocator *allocator, void *ctx) {
=======
AWS_TEST_CASE(test_s3_default_sending_meta_request_user_agent, s_test_s3_default_sending_meta_request_user_agent)
static int s_test_s3_default_sending_meta_request_user_agent(struct aws_allocator *allocator, void *ctx) {
>>>>>>> 39546cf0
    (void)ctx;

#ifndef PERFORMANCE_TEST_LOGGING_ENABLED
    struct aws_logger_standard_options err_logger_options;
    AWS_ZERO_STRUCT(err_logger_options);
    err_logger_options.file = AWS_TESTING_REPORT_FD;
    err_logger_options.level = AWS_LL_ERROR;
    err_logger_options.filename = NULL;

    struct aws_logger err_logger;
    aws_logger_init_standard(&err_logger, aws_default_allocator(), &err_logger_options);
    aws_logger_set(&err_logger);
#endif

    struct aws_s3_tester tester;
    ASSERT_SUCCESS(aws_s3_tester_init(allocator, &tester));

    struct aws_s3_client *client = NULL;
    struct aws_s3_tester_client_options client_options = {
        .throughput_target_gbps = PERFORMANCE_TEST_THROUGHPUT_TARGET_GBPS,
    };

    ASSERT_SUCCESS(aws_s3_tester_client_new(&tester, &client_options, &client));

    struct aws_s3_tester_meta_request_options meta_request_test_options_template = {
        .meta_request_type = AWS_S3_META_REQUEST_TYPE_PUT_OBJECT,
        .validate_type = AWS_S3_TESTER_VALIDATE_TYPE_EXPECT_SUCCESS,
        .put_options =
            {
                .object_size_mb = PERFORMANCE_TEST_UPLOAD_OBJECT_SIZE_MB,
            },
    };

    struct aws_s3_tester_meta_request_options meta_request_test_options[PERFORMANCE_TEST_NUM_TRANSFERS];
    const size_t num_meta_requests = sizeof(meta_request_test_options) / sizeof(meta_request_test_options[0]);

    for (size_t i = 0; i < num_meta_requests; ++i) {
        meta_request_test_options[i] = meta_request_test_options_template;
    }

    struct aws_s3_tester_send_meta_requests_options options = {
        .tester = &tester,
        .client = client,
        .num_meta_requests = num_meta_requests,
        .meta_request_test_options = meta_request_test_options,
    };

#ifdef PERFORMANCE_TEST_VALIDATE_PUTS
    options.dont_validate_puts = false;
#else
    options.dont_validate_puts = true;
#endif

    ASSERT_SUCCESS(aws_s3_tester_send_meta_requests(&options, NULL));

    aws_s3_client_release(client);

#ifndef PERFORMANCE_TEST_LOGGING_ENABLED
    aws_logger_set(NULL);
    aws_logger_clean_up(&err_logger);
#endif

    aws_s3_tester_clean_up(&tester);

    return 0;
}

struct range_requests_test_user_data {
    struct aws_http_headers *headers;
    struct aws_byte_buf *body_buffer;
};

static int s_range_requests_headers_callback(
    struct aws_s3_meta_request *meta_request,
    const struct aws_http_headers *headers,
    int response_status,
    void *user_data) {

    struct aws_s3_meta_request_test_results *test_results = user_data;
    struct range_requests_test_user_data *test_user_data = test_results->tester->user_data;

    copy_http_headers(headers, test_user_data->headers);

    return AWS_OP_SUCCESS;
}

static int s_range_requests_receive_body_callback(
    struct aws_s3_meta_request *meta_request,
    const struct aws_byte_cursor *body,
    uint64_t range_start,
    void *user_data) {

    struct aws_s3_meta_request_test_results *test_results = user_data;
    struct range_requests_test_user_data *test_user_data = test_results->tester->user_data;

    aws_byte_buf_append_dynamic(test_user_data->body_buffer, body);

    return AWS_OP_SUCCESS;
}

AWS_TEST_CASE(test_s3_range_requests, s_test_s3_range_requests)
static int s_test_s3_range_requests(struct aws_allocator *allocator, void *ctx) {
    (void)ctx;

    struct aws_s3_tester tester;
    ASSERT_SUCCESS(aws_s3_tester_init(allocator, &tester));

    const struct aws_byte_cursor object_names[] = {
        g_pre_existing_object_1MB,
        g_pre_existing_object_kms_10MB,
        g_pre_existing_object_aes256_10MB,
    };

    enum aws_s3_tester_sse_type object_sse_types[] = {
        AWS_S3_TESTER_SSE_NONE,
        AWS_S3_TESTER_SSE_KMS,
        AWS_S3_TESTER_SSE_AES256,
    };

    const struct aws_byte_cursor ranges[] = {
        // No range at all.
        {0, NULL},

        // First 8K.  8K < client's 16K part size.
        AWS_BYTE_CUR_INIT_FROM_STRING_LITERAL("bytes=0-8191"),

        // First 0.5 MB.  0.5 MB < 1 MB test file.
        AWS_BYTE_CUR_INIT_FROM_STRING_LITERAL("bytes=0-524287"),

        // 0.5 MB - 2 MB range.  This overlaps and goes beyond the 1 MB test file size.
        AWS_BYTE_CUR_INIT_FROM_STRING_LITERAL("bytes=524288-2097151"),

        // Get everything after the first 0.5 MB
        AWS_BYTE_CUR_INIT_FROM_STRING_LITERAL("bytes=524288-"),

        // Last 0.5 MB
        AWS_BYTE_CUR_INIT_FROM_STRING_LITERAL("bytes=-524288"),

        // Everything after first 8K
        AWS_BYTE_CUR_INIT_FROM_STRING_LITERAL("bytes=8192-"),

        // Last 8K
        AWS_BYTE_CUR_INIT_FROM_STRING_LITERAL("bytes=-8192"),
    };

    /* List of headers that should have matching values between the auto_ranged_get and default (which sends the HTTP
     * request as-is to S3) meta request.*/
    const struct aws_byte_cursor headers_that_should_match[] = {
        AWS_BYTE_CUR_INIT_FROM_STRING_LITERAL("ETag"),
        AWS_BYTE_CUR_INIT_FROM_STRING_LITERAL("Accept-Ranges"),
        AWS_BYTE_CUR_INIT_FROM_STRING_LITERAL("Content-Range"),
        AWS_BYTE_CUR_INIT_FROM_STRING_LITERAL("Content-Type"),
        AWS_BYTE_CUR_INIT_FROM_STRING_LITERAL("Content-Length"),
        AWS_BYTE_CUR_INIT_FROM_STRING_LITERAL("Server"),
        AWS_BYTE_CUR_INIT_FROM_STRING_LITERAL("x-amz-server-side-encryption"),
        AWS_BYTE_CUR_INIT_FROM_STRING_LITERAL("x-amz-server-side-encryption-aws-kms-key"),
    };

    /* List of headers that are okay to be in the auto_ranged_get response and not in the default response, or vice
     * versa.*/
    const struct aws_byte_cursor headers_to_ignore[] = {
        AWS_BYTE_CUR_INIT_FROM_STRING_LITERAL("Connection"),
    };

    struct aws_s3_tester_client_options client_options = {
        .part_size = 16 * 1024,
    };

    struct aws_s3_client *client = NULL;
    ASSERT_SUCCESS(aws_s3_tester_client_new(&tester, &client_options, &client));

    const size_t num_object_names = sizeof(object_names) / sizeof(object_names[0]);
    const size_t num_ranges = sizeof(ranges) / sizeof(ranges[0]);

    for (size_t object_name_index = 0; object_name_index < num_object_names; ++object_name_index) {
        for (size_t range_index = 0; range_index < num_ranges; ++range_index) {

            AWS_LOGF_INFO(
                AWS_LS_S3_GENERAL, "Testing object name %d and range %d", (int)object_name_index, (int)range_index);

            struct aws_byte_buf range_get_buffer;
            aws_byte_buf_init(&range_get_buffer, allocator, 256);
            struct aws_http_headers *range_get_headers = aws_http_headers_new(allocator);

            struct aws_byte_buf verify_range_get_buffer;
            aws_byte_buf_init(&verify_range_get_buffer, allocator, 256);
            struct aws_http_headers *verify_range_get_headers = aws_http_headers_new(allocator);

            struct aws_s3_tester_meta_request_options options = {
                .allocator = allocator,
                .client = client,
                .meta_request_type = AWS_S3_META_REQUEST_TYPE_GET_OBJECT,
                .validate_type = AWS_S3_TESTER_VALIDATE_TYPE_EXPECT_SUCCESS,
                .headers_callback = s_range_requests_headers_callback,
                .body_callback = s_range_requests_receive_body_callback,
                .get_options =
                    {
                        .object_path = object_names[object_name_index],
                        .object_range = ranges[range_index],
                    },
                .sse_type = object_sse_types[object_name_index],
            };

            {
                struct range_requests_test_user_data test_user_data = {
                    .headers = range_get_headers,
                    .body_buffer = &range_get_buffer,
                };

                tester.user_data = &test_user_data;

                ASSERT_SUCCESS(aws_s3_tester_send_meta_request_with_options(&tester, &options, NULL));
            }

            /* Send a default meta request (which just pushes the request directly to S3) with the same options to
             * verify the format of each request. */
            struct aws_s3_tester_meta_request_options verify_options = {
                .allocator = allocator,
                .client = client,
                .meta_request_type = AWS_S3_META_REQUEST_TYPE_DEFAULT,
                .validate_type = AWS_S3_TESTER_VALIDATE_TYPE_EXPECT_SUCCESS,
                .headers_callback = s_range_requests_headers_callback,
                .body_callback = s_range_requests_receive_body_callback,
                .default_type_options =
                    {
                        .mode = AWS_S3_TESTER_DEFAULT_TYPE_MODE_GET,
                    },
                .get_options =
                    {
                        .object_path = object_names[object_name_index],
                        .object_range = ranges[range_index],
                    },
                .sse_type = object_sse_types[object_name_index],
            };

            {
                struct range_requests_test_user_data test_user_data = {
                    .headers = verify_range_get_headers,
                    .body_buffer = &verify_range_get_buffer,
                };

                tester.user_data = &test_user_data;

                ASSERT_SUCCESS(aws_s3_tester_send_meta_request_with_options(&tester, &verify_options, NULL));
            }

            /* Compare headers. */
            for (size_t i = 0; i < aws_http_headers_count(verify_range_get_headers); ++i) {
                struct aws_http_header verify_header;
                ASSERT_SUCCESS(aws_http_headers_get_index(verify_range_get_headers, i, &verify_header));

                bool ignore_header = false;

                for (size_t j = 0; j < sizeof(headers_to_ignore) / sizeof(headers_to_ignore[0]); ++j) {
                    if (aws_byte_cursor_eq_ignore_case(&headers_to_ignore[j], &verify_header.name)) {
                        ignore_header = true;
                        break;
                    }
                }

                if (ignore_header) {
                    aws_http_headers_erase(range_get_headers, verify_header.name);
                    continue;
                }

                AWS_LOGF_INFO(
                    AWS_LS_S3_GENERAL,
                    "%d,%d Checking for header " PRInSTR,
                    (int)object_name_index,
                    (int)range_index,
                    AWS_BYTE_CURSOR_PRI(verify_header.name));

                struct aws_byte_cursor header_value;
                ASSERT_SUCCESS(aws_http_headers_get(range_get_headers, verify_header.name, &header_value));

                for (size_t j = 0; j < sizeof(headers_that_should_match) / sizeof(headers_that_should_match[0]); ++j) {
                    if (!aws_byte_cursor_eq_ignore_case(&headers_that_should_match[j], &verify_header.name)) {
                        continue;
                    }

                    AWS_LOGF_INFO(
                        AWS_LS_S3_GENERAL,
                        "%d,%d Header Contents " PRInSTR " vs " PRInSTR,
                        (int)object_name_index,
                        (int)range_index,
                        AWS_BYTE_CURSOR_PRI(verify_header.value),
                        AWS_BYTE_CURSOR_PRI(header_value));

                    ASSERT_TRUE(aws_byte_cursor_eq(&verify_header.value, &header_value));
                }

                aws_http_headers_erase(range_get_headers, verify_header.name);
            }

            for (size_t i = 0; i < aws_http_headers_count(range_get_headers); ++i) {
                struct aws_http_header header;

                ASSERT_SUCCESS(aws_http_headers_get_index(range_get_headers, i, &header));

                AWS_LOGF_INFO(AWS_LS_S3_GENERAL, "Left over header: " PRInSTR, AWS_BYTE_CURSOR_PRI(header.name));
            }

            ASSERT_TRUE(aws_http_headers_count(range_get_headers) == 0);

            /* Compare Body Contents */
            ASSERT_TRUE(aws_byte_buf_eq(&range_get_buffer, &verify_range_get_buffer));

            aws_http_headers_release(range_get_headers);
            aws_byte_buf_clean_up(&range_get_buffer);

            aws_http_headers_release(verify_range_get_headers);
            aws_byte_buf_clean_up(&verify_range_get_buffer);
        }
    }

    aws_s3_client_release(client);
    aws_s3_tester_clean_up(&tester);

    return 0;
}

AWS_TEST_CASE(test_s3_not_satisfiable_range, s_test_s3_not_satisfiable_range)
static int s_test_s3_not_satisfiable_range(struct aws_allocator *allocator, void *ctx) {
    (void)ctx;

    struct aws_s3_tester tester;
    ASSERT_SUCCESS(aws_s3_tester_init(allocator, &tester));

    struct aws_s3_tester_client_options client_options = {
        .part_size = 16 * 1024,
    };

    struct aws_s3_client *client = NULL;
    ASSERT_SUCCESS(aws_s3_tester_client_new(&tester, &client_options, &client));

    struct aws_s3_tester_meta_request_options options = {
        .allocator = allocator,
        .client = client,
        .meta_request_type = AWS_S3_META_REQUEST_TYPE_GET_OBJECT,
        .validate_type = AWS_S3_TESTER_VALIDATE_TYPE_EXPECT_FAILURE,
        .headers_callback = s_range_requests_headers_callback,
        .body_callback = s_range_requests_receive_body_callback,
        .get_options =
            {
                .object_path = g_pre_existing_object_1MB,
                .object_range = AWS_BYTE_CUR_INIT_FROM_STRING_LITERAL("bytes=2097151-"),
            },
    };

    struct aws_s3_meta_request_test_results results;
    AWS_ZERO_STRUCT(results);

    ASSERT_SUCCESS(aws_s3_tester_send_meta_request_with_options(&tester, &options, &results));

    ASSERT_TRUE(results.finished_response_status == AWS_HTTP_STATUS_CODE_416_REQUESTED_RANGE_NOT_SATISFIABLE);

    aws_s3_meta_request_test_results_clean_up(&results);

    aws_s3_client_release(client);
    aws_s3_tester_clean_up(&tester);

    return 0;
}<|MERGE_RESOLUTION|>--- conflicted
+++ resolved
@@ -1526,7 +1526,9 @@
     struct aws_s3_meta_request_test_results meta_request_test_results;
     AWS_ZERO_STRUCT(meta_request_test_results);
 
-    struct aws_s3_tester_meta_request_options meta_request_test_options = {
+    struct aws_s3_tester_meta_request_options options = {
+        .allocator = allocator,
+        .client = client,
         .meta_request_type = AWS_S3_META_REQUEST_TYPE_PUT_OBJECT,
         .validate_type = AWS_S3_TESTER_VALIDATE_TYPE_EXPECT_SUCCESS,
         .put_options =
@@ -1536,14 +1538,7 @@
             },
     };
 
-    struct aws_s3_tester_send_meta_requests_options options = {
-        .tester = &tester,
-        .client = client,
-        .num_meta_requests = 1,
-        .meta_request_test_options = &meta_request_test_options,
-    };
-
-    ASSERT_SUCCESS(aws_s3_tester_send_meta_requests(&options, &meta_request_test_results));
+    ASSERT_SUCCESS(aws_s3_tester_send_meta_request_with_options(&tester, &options, &meta_request_test_results));
     aws_s3_meta_request_test_results_clean_up(&meta_request_test_results);
 
     aws_s3_client_release(client);
@@ -2054,7 +2049,8 @@
     struct aws_s3_meta_request_test_results meta_request_test_results;
     AWS_ZERO_STRUCT(meta_request_test_results);
 
-    struct aws_s3_tester_meta_request_options meta_request_test_options = {
+    struct aws_s3_tester_meta_request_options options = {
+        .allocator = allocator,
         .meta_request_type = AWS_S3_META_REQUEST_TYPE_PUT_OBJECT,
         .put_options =
             {
@@ -2063,13 +2059,7 @@
             },
     };
 
-    struct aws_s3_tester_send_meta_requests_options options = {
-        .allocator = allocator,
-        .num_meta_requests = 1,
-        .meta_request_test_options = &meta_request_test_options,
-    };
-
-    ASSERT_SUCCESS(aws_s3_tester_send_meta_requests(&options, &meta_request_test_results));
+    ASSERT_SUCCESS(aws_s3_tester_send_meta_request_with_options(NULL, &options, &meta_request_test_results));
 
     aws_s3_meta_request_test_results_clean_up(&meta_request_test_results);
 
@@ -2383,7 +2373,8 @@
     struct aws_s3_meta_request_test_results meta_request_test_results;
     AWS_ZERO_STRUCT(meta_request_test_results);
 
-    struct aws_s3_tester_meta_request_options meta_request_test_options = {
+    struct aws_s3_tester_meta_request_options options = {
+        .allocator = allocator,
         .meta_request_type = AWS_S3_META_REQUEST_TYPE_PUT_OBJECT,
         .headers_callback = s_s3_test_headers_callback_raise_error,
         .validate_type = AWS_S3_TESTER_VALIDATE_TYPE_EXPECT_FAILURE,
@@ -2393,13 +2384,7 @@
             },
     };
 
-    struct aws_s3_tester_send_meta_requests_options options = {
-        .allocator = allocator,
-        .num_meta_requests = 1,
-        .meta_request_test_options = &meta_request_test_options,
-    };
-
-    ASSERT_SUCCESS(aws_s3_tester_send_meta_requests(&options, &meta_request_test_results));
+    ASSERT_SUCCESS(aws_s3_tester_send_meta_request_with_options(NULL, &options, &meta_request_test_results));
     ASSERT_TRUE(meta_request_test_results.finished_error_code == AWS_ERROR_UNKNOWN);
 
     aws_s3_meta_request_test_results_clean_up(&meta_request_test_results);
@@ -2411,7 +2396,8 @@
 static int s_test_s3_put_object_fail_body_callback(struct aws_allocator *allocator, void *ctx) {
     (void)ctx;
 
-    struct aws_s3_tester_meta_request_options meta_request_test_options = {
+    struct aws_s3_tester_meta_request_options options = {
+        .allocator = allocator,
         .meta_request_type = AWS_S3_META_REQUEST_TYPE_PUT_OBJECT,
         .body_callback = s_s3_test_body_callback_raise_error,
 
@@ -2424,13 +2410,7 @@
             },
     };
 
-    struct aws_s3_tester_send_meta_requests_options options = {
-        .allocator = allocator,
-        .num_meta_requests = 1,
-        .meta_request_test_options = &meta_request_test_options,
-    };
-
-    ASSERT_SUCCESS(aws_s3_tester_send_meta_requests(&options, NULL));
+    ASSERT_SUCCESS(aws_s3_tester_send_meta_request_with_options(NULL, &options, NULL));
 
     return 0;
 }
@@ -2442,7 +2422,8 @@
     struct aws_s3_meta_request_test_results meta_request_test_results;
     AWS_ZERO_STRUCT(meta_request_test_results);
 
-    struct aws_s3_tester_meta_request_options meta_request_test_options = {
+    struct aws_s3_tester_meta_request_options options = {
+        .allocator = allocator,
         .meta_request_type = AWS_S3_META_REQUEST_TYPE_GET_OBJECT,
         .headers_callback = s_s3_test_headers_callback_raise_error,
         .validate_type = AWS_S3_TESTER_VALIDATE_TYPE_EXPECT_FAILURE,
@@ -2452,13 +2433,7 @@
             },
     };
 
-    struct aws_s3_tester_send_meta_requests_options options = {
-        .allocator = allocator,
-        .num_meta_requests = 1,
-        .meta_request_test_options = &meta_request_test_options,
-    };
-
-    ASSERT_SUCCESS(aws_s3_tester_send_meta_requests(&options, &meta_request_test_results));
+    ASSERT_SUCCESS(aws_s3_tester_send_meta_request_with_options(NULL, &options, &meta_request_test_results));
     ASSERT_TRUE(meta_request_test_results.finished_error_code == AWS_ERROR_UNKNOWN);
 
     aws_s3_meta_request_test_results_clean_up(&meta_request_test_results);
@@ -2473,7 +2448,8 @@
     struct aws_s3_meta_request_test_results meta_request_test_results;
     AWS_ZERO_STRUCT(meta_request_test_results);
 
-    struct aws_s3_tester_meta_request_options meta_request_test_options = {
+    struct aws_s3_tester_meta_request_options options = {
+        .allocator = allocator,
         .meta_request_type = AWS_S3_META_REQUEST_TYPE_GET_OBJECT,
         .body_callback = s_s3_test_body_callback_raise_error,
         .validate_type = AWS_S3_TESTER_VALIDATE_TYPE_EXPECT_FAILURE,
@@ -2483,13 +2459,7 @@
             },
     };
 
-    struct aws_s3_tester_send_meta_requests_options options = {
-        .allocator = allocator,
-        .num_meta_requests = 1,
-        .meta_request_test_options = &meta_request_test_options,
-    };
-
-    ASSERT_SUCCESS(aws_s3_tester_send_meta_requests(&options, &meta_request_test_results));
+    ASSERT_SUCCESS(aws_s3_tester_send_meta_request_with_options(NULL, &options, &meta_request_test_results));
     ASSERT_TRUE(meta_request_test_results.finished_error_code == AWS_ERROR_UNKNOWN);
 
     aws_s3_meta_request_test_results_clean_up(&meta_request_test_results);
@@ -2504,7 +2474,8 @@
     struct aws_s3_meta_request_test_results meta_request_test_results;
     AWS_ZERO_STRUCT(meta_request_test_results);
 
-    struct aws_s3_tester_meta_request_options meta_request_test_options = {
+    struct aws_s3_tester_meta_request_options options = {
+        .allocator = allocator,
         .meta_request_type = AWS_S3_META_REQUEST_TYPE_DEFAULT,
         .headers_callback = s_s3_test_headers_callback_raise_error,
         .validate_type = AWS_S3_TESTER_VALIDATE_TYPE_EXPECT_FAILURE,
@@ -2518,13 +2489,7 @@
             },
     };
 
-    struct aws_s3_tester_send_meta_requests_options options = {
-        .allocator = allocator,
-        .num_meta_requests = 1,
-        .meta_request_test_options = &meta_request_test_options,
-    };
-
-    ASSERT_SUCCESS(aws_s3_tester_send_meta_requests(&options, &meta_request_test_results));
+    ASSERT_SUCCESS(aws_s3_tester_send_meta_request_with_options(NULL, &options, &meta_request_test_results));
     ASSERT_TRUE(meta_request_test_results.finished_error_code == AWS_ERROR_UNKNOWN);
 
     aws_s3_meta_request_test_results_clean_up(&meta_request_test_results);
@@ -2539,7 +2504,8 @@
     struct aws_s3_meta_request_test_results meta_request_test_results;
     AWS_ZERO_STRUCT(meta_request_test_results);
 
-    struct aws_s3_tester_meta_request_options meta_request_test_options = {
+    struct aws_s3_tester_meta_request_options options = {
+        .allocator = allocator,
         .meta_request_type = AWS_S3_META_REQUEST_TYPE_DEFAULT,
         .body_callback = s_s3_test_body_callback_raise_error,
         .validate_type = AWS_S3_TESTER_VALIDATE_TYPE_EXPECT_FAILURE,
@@ -2553,13 +2519,7 @@
             },
     };
 
-    struct aws_s3_tester_send_meta_requests_options options = {
-        .allocator = allocator,
-        .num_meta_requests = 1,
-        .meta_request_test_options = &meta_request_test_options,
-    };
-
-    ASSERT_SUCCESS(aws_s3_tester_send_meta_requests(&options, &meta_request_test_results));
+    ASSERT_SUCCESS(aws_s3_tester_send_meta_request_with_options(NULL, &options, &meta_request_test_results));
     ASSERT_TRUE(meta_request_test_results.finished_error_code == AWS_ERROR_UNKNOWN);
 
     aws_s3_meta_request_test_results_clean_up(&meta_request_test_results);
@@ -2574,7 +2534,8 @@
     struct aws_s3_meta_request_test_results meta_request_test_results;
     AWS_ZERO_STRUCT(meta_request_test_results);
 
-    struct aws_s3_tester_meta_request_options meta_request_test_options = {
+    struct aws_s3_tester_meta_request_options options = {
+        .allocator = allocator,
         .meta_request_type = AWS_S3_META_REQUEST_TYPE_PUT_OBJECT,
         .validate_type = AWS_S3_TESTER_VALIDATE_TYPE_EXPECT_FAILURE,
         .put_options =
@@ -2584,13 +2545,7 @@
             },
     };
 
-    struct aws_s3_tester_send_meta_requests_options options = {
-        .allocator = allocator,
-        .num_meta_requests = 1,
-        .meta_request_test_options = &meta_request_test_options,
-    };
-
-    ASSERT_SUCCESS(aws_s3_tester_send_meta_requests(&options, &meta_request_test_results));
+    ASSERT_SUCCESS(aws_s3_tester_send_meta_request_with_options(NULL, &options, &meta_request_test_results));
     ASSERT_UINT_EQUALS(meta_request_test_results.finished_error_code, AWS_ERROR_S3_INVALID_RESPONSE_STATUS);
 
     aws_s3_meta_request_test_results_clean_up(&meta_request_test_results);
@@ -2607,23 +2562,19 @@
     struct aws_s3_meta_request_test_results meta_request_test_results;
     AWS_ZERO_STRUCT(meta_request_test_results);
 
-    struct aws_s3_tester_meta_request_options meta_request_test_options = {
+    struct aws_s3_tester_meta_request_options options = {
+        .allocator = allocator,
         .meta_request_type = AWS_S3_META_REQUEST_TYPE_PUT_OBJECT,
         .validate_type = AWS_S3_TESTER_VALIDATE_TYPE_EXPECT_FAILURE,
         .put_options =
             {
                 .ensure_multipart = true,
                 .invalid_input_stream = true,
+                .content_length = 10,
             },
     };
 
-    struct aws_s3_tester_send_meta_requests_options options = {
-        .allocator = allocator,
-        .num_meta_requests = 1,
-        .meta_request_test_options = &meta_request_test_options,
-    };
-
-    ASSERT_SUCCESS(aws_s3_tester_send_meta_requests(&options, &meta_request_test_results));
+    ASSERT_SUCCESS(aws_s3_tester_send_meta_request_with_options(NULL, &options, &meta_request_test_results));
 
     ASSERT_TRUE(meta_request_test_results.finished_error_code != AWS_ERROR_SUCCESS);
 
@@ -2639,23 +2590,19 @@
     struct aws_s3_meta_request_test_results meta_request_test_results;
     AWS_ZERO_STRUCT(meta_request_test_results);
 
-    struct aws_s3_tester_meta_request_options meta_request_test_options = {
+    struct aws_s3_tester_meta_request_options options = {
+        .allocator = allocator,
         .meta_request_type = AWS_S3_META_REQUEST_TYPE_PUT_OBJECT,
         .validate_type = AWS_S3_TESTER_VALIDATE_TYPE_EXPECT_FAILURE,
         .put_options =
             {
                 .ensure_multipart = true,
                 .invalid_input_stream = true,
+                .content_length = 10 * 1024 * 1024,
             },
     };
 
-    struct aws_s3_tester_send_meta_requests_options options = {
-        .allocator = allocator,
-        .num_meta_requests = 1,
-        .meta_request_test_options = &meta_request_test_options,
-    };
-
-    ASSERT_SUCCESS(aws_s3_tester_send_meta_requests(&options, &meta_request_test_results));
+    ASSERT_SUCCESS(aws_s3_tester_send_meta_request_with_options(NULL, &options, &meta_request_test_results));
 
     ASSERT_UINT_EQUALS(meta_request_test_results.finished_error_code, AWS_IO_STREAM_READ_FAILED);
 
@@ -2681,7 +2628,9 @@
         struct aws_s3_meta_request_test_results meta_request_test_results;
         AWS_ZERO_STRUCT(meta_request_test_results);
 
-        struct aws_s3_tester_meta_request_options meta_request_test_options = {
+        struct aws_s3_tester_meta_request_options options = {
+            .allocator = allocator,
+            .client = client,
             .meta_request_type = AWS_S3_META_REQUEST_TYPE_GET_OBJECT,
             .validate_type = AWS_S3_TESTER_VALIDATE_TYPE_EXPECT_SUCCESS,
             .get_options =
@@ -2690,14 +2639,7 @@
                 },
         };
 
-        struct aws_s3_tester_send_meta_requests_options options = {
-            .allocator = allocator,
-            .client = client,
-            .num_meta_requests = 1,
-            .meta_request_test_options = &meta_request_test_options,
-        };
-
-        ASSERT_SUCCESS(aws_s3_tester_send_meta_requests(&options, &meta_request_test_results));
+        ASSERT_SUCCESS(aws_s3_tester_send_meta_request_with_options(&tester, &options, &meta_request_test_results));
         aws_s3_meta_request_test_results_clean_up(&meta_request_test_results);
     }
 
@@ -2707,7 +2649,9 @@
 
         struct aws_byte_cursor bucket_without_file = AWS_BYTE_CUR_INIT_FROM_STRING_LITERAL("aws-crt-test-stuff");
 
-        struct aws_s3_tester_meta_request_options meta_request_test_options = {
+        struct aws_s3_tester_meta_request_options options = {
+            .allocator = allocator,
+            .client = client,
             .meta_request_type = AWS_S3_META_REQUEST_TYPE_GET_OBJECT,
             .validate_type = AWS_S3_TESTER_VALIDATE_TYPE_EXPECT_FAILURE,
             .bucket_name = &bucket_without_file,
@@ -2717,14 +2661,7 @@
                 },
         };
 
-        struct aws_s3_tester_send_meta_requests_options options = {
-            .allocator = allocator,
-            .client = client,
-            .num_meta_requests = 1,
-            .meta_request_test_options = &meta_request_test_options,
-        };
-
-        ASSERT_SUCCESS(aws_s3_tester_send_meta_requests(&options, &meta_request_test_results));
+        ASSERT_SUCCESS(aws_s3_tester_send_meta_request_with_options(&tester, &options, &meta_request_test_results));
         ASSERT_TRUE(meta_request_test_results.finished_error_code == AWS_ERROR_INVALID_ARGUMENT);
 
         aws_s3_meta_request_test_results_clean_up(&meta_request_test_results);
@@ -2954,25 +2891,22 @@
     struct aws_s3_client *client = NULL;
     ASSERT_SUCCESS(s_s3_test_sending_user_agent_create_client(&tester, &client));
 
-    struct aws_s3_tester_meta_request_options meta_request_test_options = {
-        .meta_request_type = AWS_S3_META_REQUEST_TYPE_GET_OBJECT,
-        .validate_type = AWS_S3_TESTER_VALIDATE_TYPE_EXPECT_SUCCESS,
-        .get_options =
-            {
-                .object_path = g_s3_path_get_object_test_1MB,
-            },
-    };
-
-    struct aws_s3_tester_send_meta_requests_options options = {
-        .tester = &tester,
-        .client = client,
-        .meta_request_test_options = &meta_request_test_options,
-    };
-
-    ASSERT_SUCCESS(aws_s3_tester_send_meta_requests(&options, NULL));
+    {
+        struct aws_s3_tester_meta_request_options options = {
+            .allocator = allocator,
+            .client = client,
+            .meta_request_type = AWS_S3_META_REQUEST_TYPE_GET_OBJECT,
+            .validate_type = AWS_S3_TESTER_VALIDATE_TYPE_EXPECT_SUCCESS,
+            .get_options =
+                {
+                    .object_path = g_s3_path_get_object_test_1MB,
+                },
+        };
+
+        ASSERT_SUCCESS(aws_s3_tester_send_meta_request_with_options(&tester, &options, NULL));
+    }
 
     aws_s3_client_release(client);
-
     aws_s3_tester_clean_up(&tester);
 
     return 0;
@@ -2988,31 +2922,29 @@
     struct aws_s3_client *client = NULL;
     ASSERT_SUCCESS(s_s3_test_sending_user_agent_create_client(&tester, &client));
 
-    struct aws_s3_tester_meta_request_options meta_request_test_options = {
-        .meta_request_type = AWS_S3_META_REQUEST_TYPE_PUT_OBJECT,
-        .validate_type = AWS_S3_TESTER_VALIDATE_TYPE_EXPECT_SUCCESS,
-        .put_options =
-            {
-                .ensure_multipart = true,
-            },
-    };
-
-    struct aws_s3_tester_send_meta_requests_options options = {
-        .tester = &tester,
-        .client = client,
-        .meta_request_test_options = &meta_request_test_options,
-    };
-
-    ASSERT_SUCCESS(aws_s3_tester_send_meta_requests(&options, NULL));
+    {
+        struct aws_s3_tester_meta_request_options options = {
+            .allocator = allocator,
+            .client = client,
+            .meta_request_type = AWS_S3_META_REQUEST_TYPE_PUT_OBJECT,
+            .validate_type = AWS_S3_TESTER_VALIDATE_TYPE_EXPECT_SUCCESS,
+            .put_options =
+                {
+                    .ensure_multipart = true,
+                },
+        };
+
+        ASSERT_SUCCESS(aws_s3_tester_send_meta_request_with_options(&tester, &options, NULL));
+    }
 
     aws_s3_client_release(client);
-
-    aws_s3_tester_clean_up(&tester);
-    return 0;
-}
-
-AWS_TEST_CASE(test_s3_default_sending_user_agent, s_test_s3_default_sending_user_agent)
-static int s_test_s3_default_sending_user_agent(struct aws_allocator *allocator, void *ctx) {
+    aws_s3_tester_clean_up(&tester);
+
+    return 0;
+}
+
+AWS_TEST_CASE(test_s3_default_sending_meta_request_user_agent, s_test_s3_default_sending_meta_request_user_agent)
+static int s_test_s3_default_sending_meta_request_user_agent(struct aws_allocator *allocator, void *ctx) {
     (void)ctx;
 
     struct aws_s3_tester tester;
@@ -3021,165 +2953,26 @@
     struct aws_s3_client *client = NULL;
     ASSERT_SUCCESS(s_s3_test_sending_user_agent_create_client(&tester, &client));
 
-    struct aws_s3_tester_meta_request_options meta_request_test_options = {
-        .meta_request_type = AWS_S3_META_REQUEST_TYPE_DEFAULT,
-        .validate_type = AWS_S3_TESTER_VALIDATE_TYPE_EXPECT_SUCCESS,
-        .default_type_options =
-            {
-                .mode = AWS_S3_TESTER_DEFAULT_TYPE_MODE_GET,
-            },
-        .get_options =
-            {
-                .object_path = g_s3_path_get_object_test_1MB,
-            },
-    };
-
-    struct aws_s3_tester_send_meta_requests_options options = {
-        .tester = &tester,
-        .client = client,
-        .meta_request_test_options = &meta_request_test_options,
-    };
-
-    ASSERT_SUCCESS(aws_s3_tester_send_meta_requests(&options, NULL));
+    {
+        struct aws_s3_tester_meta_request_options options = {
+            .allocator = allocator,
+            .client = client,
+            .meta_request_type = AWS_S3_META_REQUEST_TYPE_DEFAULT,
+            .validate_type = AWS_S3_TESTER_VALIDATE_TYPE_EXPECT_SUCCESS,
+            .default_type_options =
+                {
+                    .mode = AWS_S3_TESTER_DEFAULT_TYPE_MODE_GET,
+                },
+            .get_options =
+                {
+                    .object_path = g_s3_path_get_object_test_1MB,
+                },
+        };
+
+        ASSERT_SUCCESS(aws_s3_tester_send_meta_request_with_options(&tester, &options, NULL));
+    }
 
     aws_s3_client_release(client);
-
-    aws_s3_tester_clean_up(&tester);
-    return 0;
-}
-
-AWS_TEST_CASE(test_s3_get_performance, s_test_s3_get_performance)
-static int s_test_s3_get_performance(struct aws_allocator *allocator, void *ctx) {
-    (void)ctx;
-
-#ifndef PERFORMANCE_TEST_LOGGING_ENABLED
-    struct aws_logger_standard_options err_logger_options;
-    AWS_ZERO_STRUCT(err_logger_options);
-    err_logger_options.file = AWS_TESTING_REPORT_FD;
-    err_logger_options.level = AWS_LL_ERROR;
-    err_logger_options.filename = NULL;
-
-    struct aws_logger err_logger;
-    aws_logger_init_standard(&err_logger, aws_default_allocator(), &err_logger_options);
-    aws_logger_set(&err_logger);
-#endif
-
-    struct aws_s3_tester tester;
-    ASSERT_SUCCESS(aws_s3_tester_init(allocator, &tester));
-
-    struct aws_s3_client *client = NULL;
-    struct aws_s3_tester_client_options client_options = {
-        .throughput_target_gbps = PERFORMANCE_TEST_THROUGHPUT_TARGET_GBPS,
-    };
-
-    ASSERT_SUCCESS(aws_s3_tester_client_new(&tester, &client_options, &client));
-
-    const struct aws_s3_tester_meta_request_options meta_request_test_options_template = {
-        .meta_request_type = AWS_S3_META_REQUEST_TYPE_GET_OBJECT,
-        .validate_type = AWS_S3_TESTER_VALIDATE_TYPE_EXPECT_SUCCESS,
-        .get_options =
-            {
-                .object_path = AWS_BYTE_CUR_INIT_FROM_STRING_LITERAL("/crt-canary-obj-multipart"),
-            },
-    };
-
-    struct aws_s3_tester_meta_request_options meta_request_test_options[PERFORMANCE_TEST_NUM_TRANSFERS];
-    const size_t num_meta_requests = sizeof(meta_request_test_options) / sizeof(meta_request_test_options[0]);
-
-    for (size_t i = 0; i < num_meta_requests; ++i) {
-        meta_request_test_options[i] = meta_request_test_options_template;
-    }
-
-    struct aws_s3_tester_send_meta_requests_options options = {
-        .tester = &tester,
-        .client = client,
-        .num_meta_requests = num_meta_requests,
-        .meta_request_test_options = meta_request_test_options,
-    };
-
-    ASSERT_SUCCESS(aws_s3_tester_send_meta_requests(&options, NULL));
-
-    aws_s3_client_release(client);
-
-#ifndef PERFORMANCE_TEST_LOGGING_ENABLED
-    aws_logger_set(NULL);
-    aws_logger_clean_up(&err_logger);
-#endif
-
-    aws_s3_tester_clean_up(&tester);
-
-    return 0;
-}
-
-<<<<<<< HEAD
-AWS_TEST_CASE(test_s3_put_performance, s_test_s3_put_performance)
-static int s_test_s3_put_performance(struct aws_allocator *allocator, void *ctx) {
-=======
-AWS_TEST_CASE(test_s3_default_sending_meta_request_user_agent, s_test_s3_default_sending_meta_request_user_agent)
-static int s_test_s3_default_sending_meta_request_user_agent(struct aws_allocator *allocator, void *ctx) {
->>>>>>> 39546cf0
-    (void)ctx;
-
-#ifndef PERFORMANCE_TEST_LOGGING_ENABLED
-    struct aws_logger_standard_options err_logger_options;
-    AWS_ZERO_STRUCT(err_logger_options);
-    err_logger_options.file = AWS_TESTING_REPORT_FD;
-    err_logger_options.level = AWS_LL_ERROR;
-    err_logger_options.filename = NULL;
-
-    struct aws_logger err_logger;
-    aws_logger_init_standard(&err_logger, aws_default_allocator(), &err_logger_options);
-    aws_logger_set(&err_logger);
-#endif
-
-    struct aws_s3_tester tester;
-    ASSERT_SUCCESS(aws_s3_tester_init(allocator, &tester));
-
-    struct aws_s3_client *client = NULL;
-    struct aws_s3_tester_client_options client_options = {
-        .throughput_target_gbps = PERFORMANCE_TEST_THROUGHPUT_TARGET_GBPS,
-    };
-
-    ASSERT_SUCCESS(aws_s3_tester_client_new(&tester, &client_options, &client));
-
-    struct aws_s3_tester_meta_request_options meta_request_test_options_template = {
-        .meta_request_type = AWS_S3_META_REQUEST_TYPE_PUT_OBJECT,
-        .validate_type = AWS_S3_TESTER_VALIDATE_TYPE_EXPECT_SUCCESS,
-        .put_options =
-            {
-                .object_size_mb = PERFORMANCE_TEST_UPLOAD_OBJECT_SIZE_MB,
-            },
-    };
-
-    struct aws_s3_tester_meta_request_options meta_request_test_options[PERFORMANCE_TEST_NUM_TRANSFERS];
-    const size_t num_meta_requests = sizeof(meta_request_test_options) / sizeof(meta_request_test_options[0]);
-
-    for (size_t i = 0; i < num_meta_requests; ++i) {
-        meta_request_test_options[i] = meta_request_test_options_template;
-    }
-
-    struct aws_s3_tester_send_meta_requests_options options = {
-        .tester = &tester,
-        .client = client,
-        .num_meta_requests = num_meta_requests,
-        .meta_request_test_options = meta_request_test_options,
-    };
-
-#ifdef PERFORMANCE_TEST_VALIDATE_PUTS
-    options.dont_validate_puts = false;
-#else
-    options.dont_validate_puts = true;
-#endif
-
-    ASSERT_SUCCESS(aws_s3_tester_send_meta_requests(&options, NULL));
-
-    aws_s3_client_release(client);
-
-#ifndef PERFORMANCE_TEST_LOGGING_ENABLED
-    aws_logger_set(NULL);
-    aws_logger_clean_up(&err_logger);
-#endif
-
     aws_s3_tester_clean_up(&tester);
 
     return 0;
