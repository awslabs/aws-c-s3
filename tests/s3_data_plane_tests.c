--- conflicted
+++ resolved
@@ -2648,395 +2648,9 @@
     return 0;
 }
 
-<<<<<<< HEAD
-static int s_test_s3_put_object_content_md5_helper(
-    struct aws_allocator *allocator,
-    bool multipart_upload,
-    uint32_t flags,
-    enum aws_s3_meta_request_compute_content_md5 compute_content_md5) {
-    struct aws_s3_tester tester;
-    ASSERT_SUCCESS(aws_s3_tester_init(allocator, &tester));
-
-    size_t part_size = 5 * 1024 * 1024;
-    if (!multipart_upload) {
-        /* content_length < part_size */
-        part_size = 15 * 1024 * 1024;
-    }
-
-    struct aws_s3_client_config client_config = {
-        .part_size = part_size,
-    };
-
-    client_config.compute_content_md5 = compute_content_md5;
-
-    ASSERT_SUCCESS(aws_s3_tester_bind_client(
-        &tester, &client_config, AWS_S3_TESTER_BIND_CLIENT_REGION | AWS_S3_TESTER_BIND_CLIENT_SIGNING));
-
-    struct aws_s3_client *client = aws_s3_client_new(allocator, &client_config);
-
-    ASSERT_TRUE(client != NULL);
-
-    ASSERT_SUCCESS(aws_s3_tester_send_put_object_meta_request(&tester, client, 10, flags, AWS_S3_TESTER_SSE_NONE));
-
-    aws_s3_client_release(client);
-    client = NULL;
-
-    aws_s3_tester_clean_up(&tester);
-
-    return 0;
-}
-
-AWS_TEST_CASE(
-    test_s3_put_object_singlepart_no_content_md5_enabled,
-    s_test_s3_put_object_singlepart_no_content_md5_enabled)
-static int s_test_s3_put_object_singlepart_no_content_md5_enabled(struct aws_allocator *allocator, void *ctx) {
-    (void)ctx;
-
-    uint32_t flags = AWS_S3_TESTER_SEND_META_REQUEST_EXPECT_SUCCESS;
-    ASSERT_SUCCESS(s_test_s3_put_object_content_md5_helper(allocator, false, flags, AWS_MR_CONTENT_MD5_ENABLED));
-
-    return 0;
-}
-
-AWS_TEST_CASE(
-    test_s3_put_object_singlepart_no_content_md5_disabled,
-    s_test_s3_put_object_singlepart_no_content_md5_disabled)
-static int s_test_s3_put_object_singlepart_no_content_md5_disabled(struct aws_allocator *allocator, void *ctx) {
-    (void)ctx;
-
-    uint32_t flags = AWS_S3_TESTER_SEND_META_REQUEST_EXPECT_SUCCESS;
-    ASSERT_SUCCESS(s_test_s3_put_object_content_md5_helper(allocator, false, flags, AWS_MR_CONTENT_MD5_DISABLED));
-
-    return 0;
-}
-
-AWS_TEST_CASE(
-    test_s3_put_object_singlepart_correct_content_md5_enabled,
-    s_test_s3_put_object_singlepart_correct_content_md5_enabled)
-static int s_test_s3_put_object_singlepart_correct_content_md5_enabled(struct aws_allocator *allocator, void *ctx) {
-    (void)ctx;
-
-    uint32_t flags =
-        AWS_S3_TESTER_SEND_META_REQUEST_WITH_CORRECT_CONTENT_MD5 | AWS_S3_TESTER_SEND_META_REQUEST_EXPECT_SUCCESS;
-    ASSERT_SUCCESS(s_test_s3_put_object_content_md5_helper(allocator, false, flags, AWS_MR_CONTENT_MD5_ENABLED));
-
-    return 0;
-}
-
-AWS_TEST_CASE(
-    test_s3_put_object_singlepart_correct_content_md5_disabled,
-    s_test_s3_put_object_singlepart_correct_content_md5_disabled)
-static int s_test_s3_put_object_singlepart_correct_content_md5_disabled(struct aws_allocator *allocator, void *ctx) {
-    (void)ctx;
-
-    uint32_t flags =
-        AWS_S3_TESTER_SEND_META_REQUEST_WITH_CORRECT_CONTENT_MD5 | AWS_S3_TESTER_SEND_META_REQUEST_EXPECT_SUCCESS;
-    ASSERT_SUCCESS(s_test_s3_put_object_content_md5_helper(allocator, false, flags, AWS_MR_CONTENT_MD5_DISABLED));
-
-    return 0;
-}
-
-AWS_TEST_CASE(
-    test_s3_put_object_singlepart_incorrect_content_md5_enabled,
-    s_test_s3_put_object_singlepart_incorrect_content_md5_enabled)
-static int s_test_s3_put_object_singlepart_incorrect_content_md5_enabled(struct aws_allocator *allocator, void *ctx) {
-    (void)ctx;
-
-    uint32_t flags = AWS_S3_TESTER_SEND_META_REQUEST_WITH_INCORRECT_CONTENT_MD5;
-    ASSERT_SUCCESS(s_test_s3_put_object_content_md5_helper(allocator, false, flags, AWS_MR_CONTENT_MD5_ENABLED));
-
-    return 0;
-}
-
-AWS_TEST_CASE(
-    test_s3_put_object_singlepart_incorrect_content_md5_disabled,
-    s_test_s3_put_object_singlepart_incorrect_content_md5_disabled)
-static int s_test_s3_put_object_singlepart_incorrect_content_md5_disabled(struct aws_allocator *allocator, void *ctx) {
-    (void)ctx;
-
-    uint32_t flags = AWS_S3_TESTER_SEND_META_REQUEST_WITH_INCORRECT_CONTENT_MD5;
-    ASSERT_SUCCESS(s_test_s3_put_object_content_md5_helper(allocator, false, flags, AWS_MR_CONTENT_MD5_DISABLED));
-
-    return 0;
-}
-
-AWS_TEST_CASE(
-    test_s3_put_object_multipart_no_content_md5_enabled,
-    s_test_s3_put_object_multipart_no_content_md5_enabled)
-static int s_test_s3_put_object_multipart_no_content_md5_enabled(struct aws_allocator *allocator, void *ctx) {
-    (void)ctx;
-
-    uint32_t flags = AWS_S3_TESTER_SEND_META_REQUEST_EXPECT_SUCCESS;
-    ASSERT_SUCCESS(s_test_s3_put_object_content_md5_helper(allocator, true, flags, AWS_MR_CONTENT_MD5_ENABLED));
-
-    return 0;
-}
-
-AWS_TEST_CASE(
-    test_s3_put_object_multipart_no_content_md5_disabled,
-    s_test_s3_put_object_multipart_no_content_md5_disabled)
-static int s_test_s3_put_object_multipart_no_content_md5_disabled(struct aws_allocator *allocator, void *ctx) {
-    (void)ctx;
-
-    uint32_t flags = AWS_S3_TESTER_SEND_META_REQUEST_EXPECT_SUCCESS;
-    ASSERT_SUCCESS(s_test_s3_put_object_content_md5_helper(allocator, true, flags, AWS_MR_CONTENT_MD5_DISABLED));
-
-    return 0;
-}
-
-AWS_TEST_CASE(
-    test_s3_put_object_multipart_correct_content_md5_enabled,
-    s_test_s3_put_object_multipart_correct_content_md5_enabled)
-static int s_test_s3_put_object_multipart_correct_content_md5_enabled(struct aws_allocator *allocator, void *ctx) {
-    (void)ctx;
-
-    uint32_t flags =
-        AWS_S3_TESTER_SEND_META_REQUEST_WITH_CORRECT_CONTENT_MD5 | AWS_S3_TESTER_SEND_META_REQUEST_EXPECT_SUCCESS;
-    ASSERT_SUCCESS(s_test_s3_put_object_content_md5_helper(allocator, true, flags, AWS_MR_CONTENT_MD5_ENABLED));
-
-    return 0;
-}
-
-AWS_TEST_CASE(
-    test_s3_put_object_multipart_correct_content_md5_disabled,
-    s_test_s3_put_object_multipart_correct_content_md5_disabled)
-static int s_test_s3_put_object_multipart_correct_content_md5_disabled(struct aws_allocator *allocator, void *ctx) {
-    (void)ctx;
-
-    uint32_t flags =
-        AWS_S3_TESTER_SEND_META_REQUEST_WITH_CORRECT_CONTENT_MD5 | AWS_S3_TESTER_SEND_META_REQUEST_EXPECT_SUCCESS;
-    ASSERT_SUCCESS(s_test_s3_put_object_content_md5_helper(allocator, true, flags, AWS_MR_CONTENT_MD5_DISABLED));
-
-    return 0;
-}
-
-AWS_TEST_CASE(
-    test_s3_put_object_multipart_incorrect_content_md5_enabled,
-    s_test_s3_put_object_multipart_incorrect_content_md5_enabled)
-static int s_test_s3_put_object_multipart_incorrect_content_md5_enabled(struct aws_allocator *allocator, void *ctx) {
-    (void)ctx;
-
-    uint32_t flags =
-        AWS_S3_TESTER_SEND_META_REQUEST_WITH_INCORRECT_CONTENT_MD5 | AWS_S3_TESTER_SEND_META_REQUEST_EXPECT_SUCCESS;
-    ASSERT_SUCCESS(s_test_s3_put_object_content_md5_helper(allocator, true, flags, AWS_MR_CONTENT_MD5_ENABLED));
-
-    return 0;
-}
-
-AWS_TEST_CASE(
-    test_s3_put_object_multipart_incorrect_content_md5_disabled,
-    s_test_s3_put_object_multipart_incorrect_content_md5_disabled)
-static int s_test_s3_put_object_multipart_incorrect_content_md5_disabled(struct aws_allocator *allocator, void *ctx) {
-    (void)ctx;
-
-    uint32_t flags =
-        AWS_S3_TESTER_SEND_META_REQUEST_WITH_INCORRECT_CONTENT_MD5 | AWS_S3_TESTER_SEND_META_REQUEST_EXPECT_SUCCESS;
-    ASSERT_SUCCESS(s_test_s3_put_object_content_md5_helper(allocator, true, flags, AWS_MR_CONTENT_MD5_DISABLED));
-
-    return 0;
-}
-
-static int s_test_s3_upload_part_message_helper(struct aws_allocator *allocator, bool should_compute_content_md5) {
-
-    aws_s3_library_init(allocator);
-
-    struct aws_byte_buf test_buffer;
-    aws_s3_create_test_buffer(allocator, 19 /* size of "This is an S3 test." */, &test_buffer);
-    /* base64 encoded md5 of "This is an S3 test." */
-    struct aws_byte_cursor expected_content_md5 = aws_byte_cursor_from_c_str("+y3U+EY5uFXhVVmRoiJWyA==");
-
-    struct aws_byte_cursor test_body_cursor = aws_byte_cursor_from_buf(&test_buffer);
-    struct aws_input_stream *input_stream = aws_input_stream_new_from_cursor(allocator, &test_body_cursor);
-
-    struct aws_byte_cursor host_name = aws_byte_cursor_from_c_str("dummy_host");
-
-    struct aws_byte_cursor test_object_path = aws_byte_cursor_from_c_str("dummy_key");
-
-    /* Put together a simple S3 Put Object request. */
-    struct aws_http_message *base_message = aws_s3_test_put_object_request_new(
-        allocator, host_name, test_object_path, g_test_body_content_type, input_stream, AWS_S3_TESTER_SSE_NONE);
-
-    uint32_t part_number = 1;
-    struct aws_string *upload_id = aws_string_new_from_c_str(allocator, "dummy_upload_id");
-
-    struct aws_http_message *new_message = aws_s3_upload_part_message_new(
-        allocator, base_message, &test_buffer, part_number, upload_id, should_compute_content_md5);
-
-    struct aws_http_headers *new_headers = aws_http_message_get_headers(new_message);
-    if (should_compute_content_md5) {
-        ASSERT_TRUE(aws_http_headers_has(new_headers, g_content_md5_header_name));
-        struct aws_byte_cursor content_md5;
-        aws_http_headers_get(new_headers, g_content_md5_header_name, &content_md5);
-        ASSERT_BIN_ARRAYS_EQUALS(expected_content_md5.ptr, expected_content_md5.len, content_md5.ptr, content_md5.len);
-    } else {
-        ASSERT_FALSE(aws_http_headers_has(new_headers, g_content_md5_header_name));
-    }
-
-    struct aws_input_stream *new_body_stream = aws_http_message_get_body_stream(new_message);
-    aws_input_stream_destroy(new_body_stream);
-    new_body_stream = NULL;
-
-    aws_http_message_release(new_message);
-    new_message = NULL;
-
-    aws_http_message_release(base_message);
-    base_message = NULL;
-
-    aws_string_destroy(upload_id);
-    upload_id = NULL;
-
-    aws_input_stream_destroy(input_stream);
-    input_stream = NULL;
-
-    aws_byte_buf_clean_up(&test_buffer);
-
-    aws_s3_library_clean_up();
-
-    return 0;
-}
-
-AWS_TEST_CASE(test_s3_upload_part_message_with_content_md5, s_test_s3_upload_part_message_with_content_md5)
-static int s_test_s3_upload_part_message_with_content_md5(struct aws_allocator *allocator, void *ctx) {
-    (void)ctx;
-
-    ASSERT_SUCCESS(s_test_s3_upload_part_message_helper(allocator, true));
-
-    return 0;
-}
-
-AWS_TEST_CASE(test_s3_upload_part_message_without_content_md5, s_test_s3_upload_part_message_without_content_md5)
-static int s_test_s3_upload_part_message_without_content_md5(struct aws_allocator *allocator, void *ctx) {
-    (void)ctx;
-
-    ASSERT_SUCCESS(s_test_s3_upload_part_message_helper(allocator, false));
-
-    return 0;
-}
-
-AWS_TEST_CASE(
-    test_s3_create_multipart_upload_message_with_content_md5,
-    s_test_s3_create_multipart_upload_message_with_content_md5)
-static int s_test_s3_create_multipart_upload_message_with_content_md5(struct aws_allocator *allocator, void *ctx) {
-    (void)ctx;
-
-    struct aws_byte_buf test_buffer;
-    aws_s3_create_test_buffer(allocator, 19 /* size of "This is an S3 test." */, &test_buffer);
-
-    struct aws_byte_cursor test_body_cursor = aws_byte_cursor_from_buf(&test_buffer);
-    struct aws_input_stream *input_stream = aws_input_stream_new_from_cursor(allocator, &test_body_cursor);
-
-    struct aws_byte_cursor host_name = aws_byte_cursor_from_c_str("dummy_host");
-
-    struct aws_byte_cursor test_object_path = aws_byte_cursor_from_c_str("dummy_key");
-
-    /* Put together a simple S3 Put Object request. */
-    struct aws_http_message *base_message = aws_s3_test_put_object_request_new(
-        allocator, host_name, test_object_path, g_test_body_content_type, input_stream, AWS_S3_TESTER_SSE_NONE);
-
-    struct aws_http_header content_md5_header = {.name = g_content_md5_header_name,
-                                                 .value = AWS_BYTE_CUR_INIT_FROM_STRING_LITERAL("dummy_content_md5")};
-    ASSERT_SUCCESS(aws_http_message_add_header(base_message, content_md5_header));
-
-    struct aws_http_headers *base_headers = aws_http_message_get_headers(base_message);
-    ASSERT_TRUE(aws_http_headers_has(base_headers, g_content_md5_header_name));
-
-    struct aws_http_message *new_message = aws_s3_create_multipart_upload_message_new(allocator, base_message);
-
-    struct aws_http_headers *new_headers = aws_http_message_get_headers(new_message);
-    ASSERT_FALSE(aws_http_headers_has(new_headers, g_content_md5_header_name));
-
-    aws_http_message_release(new_message);
-    new_message = NULL;
-
-    aws_http_message_release(base_message);
-    base_message = NULL;
-
-    aws_input_stream_destroy(input_stream);
-    input_stream = NULL;
-
-    aws_byte_buf_clean_up(&test_buffer);
-
-    return 0;
-}
-
-AWS_TEST_CASE(
-    test_s3_complete_multipart_message_with_content_md5,
-    s_test_s3_complete_multipart_message_with_content_md5)
-static int s_test_s3_complete_multipart_message_with_content_md5(struct aws_allocator *allocator, void *ctx) {
-    (void)ctx;
-
-    struct aws_byte_buf test_buffer;
-    aws_s3_create_test_buffer(allocator, 19 /* size of "This is an S3 test." */, &test_buffer);
-
-    struct aws_byte_cursor test_body_cursor = aws_byte_cursor_from_buf(&test_buffer);
-    struct aws_input_stream *input_stream = aws_input_stream_new_from_cursor(allocator, &test_body_cursor);
-
-    struct aws_byte_cursor host_name = aws_byte_cursor_from_c_str("dummy_host");
-
-    struct aws_byte_cursor test_object_path = aws_byte_cursor_from_c_str("dummy_key");
-
-    /* Put together a simple S3 Put Object request. */
-    struct aws_http_message *base_message = aws_s3_test_put_object_request_new(
-        allocator, host_name, test_object_path, g_test_body_content_type, input_stream, AWS_S3_TESTER_SSE_NONE);
-
-    struct aws_http_header content_md5_header = {.name = g_content_md5_header_name,
-                                                 .value = AWS_BYTE_CUR_INIT_FROM_STRING_LITERAL("dummy_content_md5")};
-    ASSERT_SUCCESS(aws_http_message_add_header(base_message, content_md5_header));
-
-    struct aws_http_headers *base_headers = aws_http_message_get_headers(base_message);
-    ASSERT_TRUE(aws_http_headers_has(base_headers, g_content_md5_header_name));
-
-    struct aws_byte_buf body_buffer;
-    aws_byte_buf_init(&body_buffer, allocator, 512);
-
-    struct aws_string *upload_id = aws_string_new_from_c_str(allocator, "dummy_upload_id");
-
-    struct aws_array_list etags;
-    ASSERT_SUCCESS(aws_array_list_init_dynamic(&etags, allocator, 0, sizeof(struct aws_string)));
-
-    struct aws_http_message *new_message =
-        aws_s3_complete_multipart_message_new(allocator, base_message, &body_buffer, upload_id, &etags);
-
-    struct aws_http_headers *new_headers = aws_http_message_get_headers(new_message);
-    ASSERT_FALSE(aws_http_headers_has(new_headers, g_content_md5_header_name));
-
-    struct aws_input_stream *new_body_stream = aws_http_message_get_body_stream(new_message);
-    aws_input_stream_destroy(new_body_stream);
-    new_body_stream = NULL;
-
-    aws_http_message_release(new_message);
-    new_message = NULL;
-
-    aws_http_message_release(base_message);
-    base_message = NULL;
-
-    aws_array_list_clean_up(&etags);
-
-    aws_string_destroy(upload_id);
-    upload_id = NULL;
-
-    aws_byte_buf_clean_up(&body_buffer);
-
-    aws_input_stream_destroy(input_stream);
-    input_stream = NULL;
-
-    aws_byte_buf_clean_up(&test_buffer);
-
-    return 0;
-}
-
-AWS_TEST_CASE(test_s3_meta_request_default, s_test_s3_meta_request_default)
-static int s_test_s3_meta_request_default(struct aws_allocator *allocator, void *ctx) {
-    (void)ctx;
-
-    struct aws_s3_tester tester;
-    AWS_ZERO_STRUCT(tester);
-    ASSERT_SUCCESS(aws_s3_tester_init(allocator, &tester));
-=======
 static int s_get_expected_user_agent(struct aws_allocator *allocator, struct aws_byte_buf *dest) {
     AWS_ASSERT(allocator);
     AWS_ASSERT(dest);
->>>>>>> 651171f2
 
     const struct aws_byte_cursor forward_slash = AWS_BYTE_CUR_INIT_FROM_STRING_LITERAL("/");
 
