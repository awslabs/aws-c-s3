--- conflicted
+++ resolved
@@ -1067,10 +1067,6 @@
 AWS_TEST_CASE(
     test_s3_cancel_multipart_upload_during_parts_upload,
     s_test_s3_cancel_multipart_upload_during_parts_upload)
-<<<<<<< HEAD
-
-=======
->>>>>>> 6833e67e
 static int s_test_s3_cancel_multipart_upload_during_parts_upload(struct aws_allocator *allocator, void *ctx) {
     (void)ctx;
 
@@ -1090,11 +1086,7 @@
 
     ASSERT_TRUE(client != NULL);
 
-<<<<<<< HEAD
     ASSERT_SUCCESS(aws_s3_tester_send_put_object_meta_request(&tester, client, 100, 0, NULL));
-=======
-    ASSERT_SUCCESS(aws_s3_tester_send_put_object_meta_request(&tester, client, 100, 0, AWS_S3_TESTER_SSE_NONE, NULL));
->>>>>>> 6833e67e
 
     aws_s3_client_release(client);
     aws_s3_tester_clean_up(&tester);
@@ -1104,11 +1096,8 @@
     return 0;
 }
 
-<<<<<<< HEAD
-=======
 /* TODO: instead of random, we should have some efforts to base on the request we made to test the cancel can happen
  * anytime by user. */
->>>>>>> 6833e67e
 AWS_TEST_CASE(test_s3_cancel_multipart_upload_random, s_test_s3_cancel_multipart_upload_random)
 static int s_test_s3_cancel_multipart_upload_random(struct aws_allocator *allocator, void *ctx) {
     (void)ctx;
@@ -1126,13 +1115,8 @@
     struct aws_s3_client *client = aws_s3_client_new(allocator, &client_config);
     ASSERT_TRUE(client != NULL);
 
-<<<<<<< HEAD
     ASSERT_SUCCESS(
         aws_s3_tester_send_put_object_meta_request(&tester, client, 100, AWS_S3_TESTER_SEND_META_REQUEST_CANCEL, NULL));
-=======
-    ASSERT_SUCCESS(aws_s3_tester_send_put_object_meta_request(
-        &tester, client, 100, AWS_S3_TESTER_SEND_META_REQUEST_CANCEL, AWS_S3_TESTER_SSE_NONE, NULL));
->>>>>>> 6833e67e
 
     aws_s3_client_release(client);
     aws_s3_tester_clean_up(&tester);
@@ -1159,13 +1143,8 @@
     struct aws_s3_client *client = aws_s3_client_new(allocator, &client_config);
     ASSERT_TRUE(client != NULL);
 
-<<<<<<< HEAD
     ASSERT_SUCCESS(
         aws_s3_tester_send_put_object_meta_request(&tester, client, 100, AWS_S3_TESTER_SEND_META_REQUEST_CANCEL, NULL));
-=======
-    ASSERT_SUCCESS(aws_s3_tester_send_put_object_meta_request(
-        &tester, client, 100, AWS_S3_TESTER_SEND_META_REQUEST_CANCEL, AWS_S3_TESTER_SSE_NONE, NULL));
->>>>>>> 6833e67e
 
     aws_s3_client_release(client);
     aws_s3_tester_clean_up(&tester);
@@ -1195,10 +1174,6 @@
         client,
         aws_byte_cursor_from_c_str("/get_object_test_10MB.txt"),
         AWS_S3_TESTER_SEND_META_REQUEST_CANCEL,
-<<<<<<< HEAD
-=======
-        AWS_S3_TESTER_SSE_NONE,
->>>>>>> 6833e67e
         NULL));
 
     aws_s3_client_release(client);
@@ -1230,10 +1205,6 @@
         client,
         aws_byte_cursor_from_c_str("/get_object_test_10MB.txt"),
         AWS_S3_TESTER_SEND_META_REQUEST_CANCEL,
-<<<<<<< HEAD
-=======
-        AWS_S3_TESTER_SSE_NONE,
->>>>>>> 6833e67e
         NULL));
 
     aws_s3_client_release(client);
