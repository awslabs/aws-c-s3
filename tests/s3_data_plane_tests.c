/**
 * Copyright Amazon.com, Inc. or its affiliates. All Rights Reserved.
 * SPDX-License-Identifier: Apache-2.0.
 */

#include "aws/s3/private/s3_checksums.h"
#include "aws/s3/private/s3_client_impl.h"
#include "aws/s3/private/s3_meta_request_impl.h"
#include "aws/s3/private/s3_util.h"
#include "aws/s3/s3_client.h"
#include "s3_tester.h"
#include <aws/common/byte_buf.h>
#include <aws/common/clock.h>
#include <aws/common/common.h>
#include <aws/common/environment.h>
#include <aws/common/ref_count.h>
#include <aws/http/request_response.h>
#include <aws/http/status_code.h>
#include <aws/io/channel_bootstrap.h>
#include <aws/io/event_loop.h>
#include <aws/io/host_resolver.h>
#include <aws/io/stream.h>
#include <aws/io/tls_channel_handler.h>
#include <aws/io/uri.h>
#include <aws/testing/aws_test_harness.h>
#include <inttypes.h>

AWS_TEST_CASE(test_s3_client_create_destroy, s_test_s3_client_create_destroy)
static int s_test_s3_client_create_destroy(struct aws_allocator *allocator, void *ctx) {
    (void)ctx;

    struct aws_s3_tester tester;
    AWS_ZERO_STRUCT(tester);
    ASSERT_SUCCESS(aws_s3_tester_init(allocator, &tester));

    struct aws_s3_client_config client_config;
    AWS_ZERO_STRUCT(client_config);

    ASSERT_SUCCESS(aws_s3_tester_bind_client(
        &tester, &client_config, AWS_S3_TESTER_BIND_CLIENT_REGION | AWS_S3_TESTER_BIND_CLIENT_SIGNING));

    struct aws_s3_client *client = aws_s3_client_new(allocator, &client_config);

    ASSERT_TRUE(client != NULL);

    client = aws_s3_client_release(client);

    aws_s3_tester_clean_up(&tester);

    return 0;
}

AWS_TEST_CASE(test_s3_client_monitoring_options_override, s_test_s3_client_monitoring_options_override)
static int s_test_s3_client_monitoring_options_override(struct aws_allocator *allocator, void *ctx) {
    (void)ctx;

    struct aws_s3_tester tester;
    AWS_ZERO_STRUCT(tester);
    ASSERT_SUCCESS(aws_s3_tester_init(allocator, &tester));

    struct aws_http_connection_monitoring_options monitoring_options = {.minimum_throughput_bytes_per_second = 3000};

    struct aws_s3_client_config client_config = {.monitoring_options = &monitoring_options};

    ASSERT_SUCCESS(aws_s3_tester_bind_client(&tester, &client_config, 0));

    struct aws_s3_client *client = aws_s3_client_new(allocator, &client_config);

    ASSERT_TRUE(
        client->monitoring_options->minimum_throughput_bytes_per_second ==
        client_config.monitoring_options->minimum_throughput_bytes_per_second);

    aws_s3_client_release(client);
    aws_s3_tester_clean_up(&tester);

    return 0;
}

AWS_TEST_CASE(test_s3_client_proxy_ev_settings_override, s_test_s3_client_proxy_ev_settings_override)
static int s_test_s3_client_proxy_ev_settings_override(struct aws_allocator *allocator, void *ctx) {
    (void)ctx;

    struct aws_s3_tester tester;
    AWS_ZERO_STRUCT(tester);
    ASSERT_SUCCESS(aws_s3_tester_init(allocator, &tester));
    struct aws_tls_connection_options tls_conn_options;
    AWS_ZERO_STRUCT(tls_conn_options);

    struct proxy_env_var_settings proxy_ev_settings = {
        .env_var_type = AWS_HPEV_ENABLE,
        .tls_options = &tls_conn_options,
    };

    struct aws_s3_client_config client_config = {.proxy_ev_settings = &proxy_ev_settings};

    ASSERT_SUCCESS(aws_s3_tester_bind_client(&tester, &client_config, 0));

    struct aws_s3_client *client = aws_s3_client_new(allocator, &client_config);

    ASSERT_TRUE(client->proxy_ev_settings->env_var_type == client_config.proxy_ev_settings->env_var_type);

    aws_s3_client_release(client);
    aws_s3_tester_clean_up(&tester);

    return 0;
}

AWS_TEST_CASE(test_s3_client_tcp_keep_alive_options_override, s_test_s3_client_tcp_keep_alive_options_override)
static int s_test_s3_client_tcp_keep_alive_options_override(struct aws_allocator *allocator, void *ctx) {
    (void)ctx;

    struct aws_s3_tester tester;
    AWS_ZERO_STRUCT(tester);
    ASSERT_SUCCESS(aws_s3_tester_init(allocator, &tester));

    struct aws_s3_tcp_keep_alive_options keep_alive_options = {.keep_alive_interval_sec = 20};

    struct aws_s3_client_config client_config = {.tcp_keep_alive_options = &keep_alive_options};

    ASSERT_SUCCESS(aws_s3_tester_bind_client(&tester, &client_config, 0));

    struct aws_s3_client *client = aws_s3_client_new(allocator, &client_config);

    ASSERT_TRUE(
        client->tcp_keep_alive_options->keep_alive_interval_sec ==
        client_config.tcp_keep_alive_options->keep_alive_interval_sec);

    aws_s3_client_release(client);
    aws_s3_tester_clean_up(&tester);

    return 0;
}

AWS_TEST_CASE(test_s3_client_max_active_connections_override, s_test_s3_client_max_active_connections_override)
static int s_test_s3_client_max_active_connections_override(struct aws_allocator *allocator, void *ctx) {
    (void)ctx;

    struct aws_s3_tester tester;
    AWS_ZERO_STRUCT(tester);
    ASSERT_SUCCESS(aws_s3_tester_init(allocator, &tester));

    struct aws_s3_client_config client_config = {
        .max_active_connections_override = 10,
    };

    ASSERT_SUCCESS(aws_s3_tester_bind_client(&tester, &client_config, 0));

    struct aws_s3_client *client = aws_s3_client_new(allocator, &client_config);

    ASSERT_TRUE(client->max_active_connections_override == client_config.max_active_connections_override);

    aws_s3_client_release(client);
    aws_s3_tester_clean_up(&tester);

    return 0;
}

AWS_TEST_CASE(test_s3_client_byo_crypto_no_options, s_test_s3_client_byo_crypto_no_options)
static int s_test_s3_client_byo_crypto_no_options(struct aws_allocator *allocator, void *ctx) {
    (void)ctx;

    struct aws_s3_tester tester;
    AWS_ZERO_STRUCT(tester);
    ASSERT_SUCCESS(aws_s3_tester_init(allocator, &tester));

    struct aws_s3_client_config client_config = {
        .tls_mode = AWS_MR_TLS_ENABLED,
    };

    struct aws_s3_client *client = aws_s3_client_new(allocator, &client_config);

    ASSERT_TRUE(aws_last_error() == AWS_ERROR_INVALID_ARGUMENT);
    ASSERT_TRUE(client == NULL);

    aws_s3_tester_clean_up(&tester);

    return 0;
}

AWS_TEST_CASE(test_s3_client_byo_crypto_with_options, s_test_s3_client_byo_crypto_with_options)
static int s_test_s3_client_byo_crypto_with_options(struct aws_allocator *allocator, void *ctx) {
    (void)ctx;

    struct aws_s3_tester tester;
    AWS_ZERO_STRUCT(tester);
    ASSERT_SUCCESS(aws_s3_tester_init(allocator, &tester));

    struct aws_tls_connection_options tls_conn_options;
    AWS_ZERO_STRUCT(tls_conn_options);

    struct aws_s3_client_config client_config;
    AWS_ZERO_STRUCT(client_config);
    ASSERT_SUCCESS(aws_s3_tester_bind_client(&tester, &client_config, 0));

    client_config.tls_mode = AWS_MR_TLS_ENABLED;
    client_config.tls_connection_options = &tls_conn_options;

    struct aws_s3_client *client = aws_s3_client_new(allocator, &client_config);

    ASSERT_TRUE(client != NULL);

    aws_s3_client_release(client);
    aws_s3_tester_clean_up(&tester);

    return 0;
}

size_t s_test_max_active_connections_host_count = 0;

size_t s_test_get_max_active_connections_host_address_count(
    struct aws_host_resolver *host_resolver,
    const struct aws_string *host_name,
    uint32_t flags) {
    (void)host_resolver;
    (void)host_name;
    (void)flags;

    return s_test_max_active_connections_host_count;
}

AWS_TEST_CASE(test_s3_client_get_max_active_connections, s_test_s3_client_get_max_active_connections)
static int s_test_s3_client_get_max_active_connections(struct aws_allocator *allocator, void *ctx) {
    (void)allocator;
    (void)ctx;

    struct aws_s3_tester tester;
    AWS_ZERO_STRUCT(tester);
    ASSERT_SUCCESS(aws_s3_tester_init(allocator, &tester));

    struct aws_client_bootstrap mock_client_bootstrap;
    AWS_ZERO_STRUCT(mock_client_bootstrap);

    struct aws_s3_client *mock_client = aws_s3_tester_mock_client_new(&tester);
    *((uint32_t *)&mock_client->max_active_connections_override) = 0;
    *((uint32_t *)&mock_client->ideal_vip_count) = 10;
    mock_client->client_bootstrap = &mock_client_bootstrap;
    mock_client->vtable->get_host_address_count = s_test_get_max_active_connections_host_address_count;

    struct aws_s3_meta_request *mock_meta_requests[AWS_S3_META_REQUEST_TYPE_MAX];

    for (size_t i = 0; i < AWS_S3_META_REQUEST_TYPE_MAX; ++i) {
        /* Verify that g_max_num_connections_per_vip and g_num_conns_per_vip_meta_request_look_up are set up
         * correctly.*/
        ASSERT_TRUE(g_max_num_connections_per_vip >= g_num_conns_per_vip_meta_request_look_up[i]);

        /* Setup test data. */
        mock_meta_requests[i] = aws_s3_tester_mock_meta_request_new(&tester);
        mock_meta_requests[i]->type = i;
        mock_meta_requests[i]->endpoint = aws_s3_tester_mock_endpoint_new(&tester);
    }

    /* With host count at 0, we should allow for one VIP worth of max-active-connections. */
    {
        s_test_max_active_connections_host_count = 0;

        ASSERT_TRUE(
            aws_s3_client_get_max_active_connections(mock_client, NULL) ==
            mock_client->ideal_vip_count * g_max_num_connections_per_vip);

        for (size_t i = 0; i < AWS_S3_META_REQUEST_TYPE_MAX; ++i) {
            ASSERT_TRUE(
                aws_s3_client_get_max_active_connections(mock_client, mock_meta_requests[i]) ==
                g_num_conns_per_vip_meta_request_look_up[i]);
        }
    }

    s_test_max_active_connections_host_count = 2;

    /* Behavior should not be affected by max_active_connections_override since it is 0, and should just be in relation
     * to ideal-vip-count and host-count. */
    {
        ASSERT_TRUE(
            aws_s3_client_get_max_active_connections(mock_client, NULL) ==
            mock_client->ideal_vip_count * g_max_num_connections_per_vip);

        for (size_t i = 0; i < AWS_S3_META_REQUEST_TYPE_MAX; ++i) {
            ASSERT_TRUE(
                aws_s3_client_get_max_active_connections(mock_client, mock_meta_requests[i]) ==
                s_test_max_active_connections_host_count * g_num_conns_per_vip_meta_request_look_up[i]);
        }
    }

    /* Max active connections override should now cap the calculated amount of active connections. */
    {
        *((uint32_t *)&mock_client->max_active_connections_override) = 3;

        ASSERT_TRUE(
            mock_client->max_active_connections_override <
            mock_client->ideal_vip_count * g_max_num_connections_per_vip);

        ASSERT_TRUE(
            aws_s3_client_get_max_active_connections(mock_client, NULL) ==
            mock_client->max_active_connections_override);

        for (size_t i = 0; i < AWS_S3_META_REQUEST_TYPE_MAX; ++i) {
            ASSERT_TRUE(
                mock_client->max_active_connections_override <
                s_test_max_active_connections_host_count * g_num_conns_per_vip_meta_request_look_up[i]);

            ASSERT_TRUE(
                aws_s3_client_get_max_active_connections(mock_client, mock_meta_requests[i]) ==
                mock_client->max_active_connections_override);
        }
    }

    /* Max active connections override should be ignored since the calculated amount of max connections is less. */
    {
        *((uint32_t *)&mock_client->max_active_connections_override) = 100000;

        ASSERT_TRUE(
            mock_client->max_active_connections_override >
            mock_client->ideal_vip_count * g_max_num_connections_per_vip);

        ASSERT_TRUE(
            aws_s3_client_get_max_active_connections(mock_client, NULL) ==
            mock_client->ideal_vip_count * g_max_num_connections_per_vip);

        for (size_t i = 0; i < AWS_S3_META_REQUEST_TYPE_MAX; ++i) {
            ASSERT_TRUE(
                mock_client->max_active_connections_override >
                s_test_max_active_connections_host_count * g_num_conns_per_vip_meta_request_look_up[i]);

            ASSERT_TRUE(
                aws_s3_client_get_max_active_connections(mock_client, mock_meta_requests[i]) ==
                s_test_max_active_connections_host_count * g_num_conns_per_vip_meta_request_look_up[i]);
        }
    }

    for (size_t i = 0; i < AWS_S3_META_REQUEST_TYPE_MAX; ++i) {
        mock_meta_requests[i] = aws_s3_meta_request_release(mock_meta_requests[i]);
    }

    aws_s3_client_release(mock_client);
    aws_s3_tester_clean_up(&tester);

    return 0;
}

AWS_TEST_CASE(test_s3_request_create_destroy, s_test_s3_request_create_destroy)
static int s_test_s3_request_create_destroy(struct aws_allocator *allocator, void *ctx) {
    (void)ctx;

    const int request_tag = 1234;
    const uint32_t part_number = 5678;

    struct aws_s3_tester tester;
    AWS_ZERO_STRUCT(tester);
    ASSERT_SUCCESS(aws_s3_tester_init(allocator, &tester));

    struct aws_s3_meta_request *meta_request = aws_s3_tester_mock_meta_request_new(&tester);
    ASSERT_TRUE(meta_request != NULL);

    struct aws_http_message *request_message = aws_s3_tester_dummy_http_request_new(&tester);
    ASSERT_TRUE(request_message != NULL);

    struct aws_s3_request *request =
        aws_s3_request_new(meta_request, request_tag, part_number, AWS_S3_REQUEST_FLAG_RECORD_RESPONSE_HEADERS);

    ASSERT_TRUE(request != NULL);

    ASSERT_TRUE(request->meta_request == meta_request);
    ASSERT_TRUE(request->part_number == part_number);
    ASSERT_TRUE(request->request_tag == request_tag);
    ASSERT_TRUE(request->record_response_headers == true);

    aws_s3_request_setup_send_data(request, request_message);

    ASSERT_TRUE(request->send_data.message != NULL);
    ASSERT_TRUE(request->send_data.response_headers == NULL);

    request->send_data.response_headers = aws_http_headers_new(allocator);
    ASSERT_TRUE(request->send_data.response_headers != NULL);

    aws_s3_request_clean_up_send_data(request);

    ASSERT_TRUE(request->send_data.message == NULL);
    ASSERT_TRUE(request->send_data.response_headers == NULL);
    ASSERT_TRUE(request->send_data.response_status == 0);

    aws_s3_request_release(request);
    aws_http_message_release(request_message);
    aws_s3_meta_request_release(meta_request);

    aws_s3_tester_clean_up(&tester);

    return 0;
}

struct s3_test_body_streaming_user_data {
    struct aws_s3_tester *tester;
    struct aws_allocator *allocator;
    uint64_t expected_range_start;
    uint64_t received_body_size;
};

static int s_s3_meta_request_test_body_streaming_callback(
    struct aws_s3_meta_request *meta_request,
    const struct aws_byte_cursor *body,
    uint64_t range_start,
    void *user_data) {
    (void)meta_request;
    (void)body;
    (void)range_start;

    struct s3_test_body_streaming_user_data *body_streaming_user_data = user_data;

    body_streaming_user_data->received_body_size += body->len;

    ASSERT_TRUE(body_streaming_user_data->expected_range_start == range_start);
    body_streaming_user_data->expected_range_start += body->len;

    aws_s3_tester_inc_counter1(body_streaming_user_data->tester);

    return AWS_OP_SUCCESS;
}

/* Test the meta request body streaming functionality. */
AWS_TEST_CASE(test_s3_meta_request_body_streaming, s_test_s3_meta_request_body_streaming)
static int s_test_s3_meta_request_body_streaming(struct aws_allocator *allocator, void *ctx) {
    (void)ctx;

    const uint32_t part_range0_start = 1;
    const uint32_t part_range0_end = part_range0_start + 4;

    const uint32_t part_range1_start = part_range0_end + 1;
    const uint32_t part_range1_end = part_range1_start + 4;

    const size_t request_response_body_size = 16;

    const uint64_t total_object_size = (uint64_t)part_range1_end * request_response_body_size;

    struct aws_byte_buf response_body_source_buffer;
    aws_byte_buf_init(&response_body_source_buffer, allocator, request_response_body_size);

    const struct aws_byte_cursor test_byte_cursor = AWS_BYTE_CUR_INIT_FROM_STRING_LITERAL("0");

    for (size_t i = 0; i < request_response_body_size; ++i) {
        aws_byte_buf_append(&response_body_source_buffer, &test_byte_cursor);
    }

    struct aws_s3_tester tester;
    AWS_ZERO_STRUCT(tester);
    ASSERT_SUCCESS(aws_s3_tester_init(allocator, &tester));

    struct s3_test_body_streaming_user_data body_streaming_user_data = {
        .tester = &tester,
    };

    struct aws_s3_client *mock_client = aws_s3_tester_mock_client_new(&tester);

    struct aws_s3_meta_request *meta_request = aws_s3_tester_mock_meta_request_new(&tester);
    ASSERT_TRUE(meta_request != NULL);

    struct aws_event_loop_group *event_loop_group = aws_event_loop_group_new_default(allocator, 0, NULL);
    meta_request->client = aws_s3_client_acquire(mock_client);
    meta_request->user_data = &body_streaming_user_data;
    *((size_t *)&meta_request->part_size) = request_response_body_size;
    meta_request->body_callback = s_s3_meta_request_test_body_streaming_callback;
    meta_request->io_event_loop = aws_event_loop_group_get_next_loop(event_loop_group);

    /* Queue the first range of parts in order. Each part should be flushed one-by-one. */
    {
        for (uint32_t part_number = part_range0_start; part_number <= part_range0_end; ++part_number) {
            struct aws_s3_request *request = aws_s3_request_new(meta_request, 0, part_number, 0);

            aws_s3_get_part_range(
                0ULL,
                total_object_size - 1,
                (uint64_t)request_response_body_size,
                part_number,
                &request->part_range_start,
                &request->part_range_end);

            aws_byte_buf_init_copy(&request->send_data.response_body, allocator, &response_body_source_buffer);

            aws_s3_tester_set_counter1_desired(&tester, part_number);

            aws_s3_meta_request_lock_synced_data(meta_request);

            aws_s3_meta_request_stream_response_body_synced(meta_request, request);
            ASSERT_TRUE(aws_priority_queue_size(&meta_request->synced_data.pending_body_streaming_requests) == 0);

            aws_s3_meta_request_unlock_synced_data(meta_request);

            aws_s3_tester_wait_for_counters(&tester);

            aws_s3_request_release(request);
        }
    }

    aws_s3_tester_set_counter1_desired(&tester, part_range1_end);

    /* Queue parts for second range, but skip over the first part.*/
    {
        uint32_t num_parts_queued = 0;

        ASSERT_TRUE(part_range1_start != part_range1_end);

        for (uint32_t part_number = part_range1_start + 1; part_number <= part_range1_end; ++part_number) {
            struct aws_s3_request *request = aws_s3_request_new(meta_request, 0, part_number, 0);

            aws_s3_get_part_range(
                0ULL,
                total_object_size - 1,
                (uint64_t)request_response_body_size,
                part_number,
                &request->part_range_start,
                &request->part_range_end);

            aws_byte_buf_init_copy(&request->send_data.response_body, allocator, &response_body_source_buffer);

            aws_s3_meta_request_lock_synced_data(meta_request);
            aws_s3_meta_request_stream_response_body_synced(meta_request, request);
            aws_s3_meta_request_unlock_synced_data(meta_request);

            aws_s3_request_release(request);
            ++num_parts_queued;
        }

        aws_s3_meta_request_lock_synced_data(meta_request);
        ASSERT_TRUE(
            aws_priority_queue_size(&meta_request->synced_data.pending_body_streaming_requests) == num_parts_queued);
        aws_s3_meta_request_unlock_synced_data(meta_request);
    }

    /* Stream the last part of the body, which should flush the priority queue. */
    {
        struct aws_s3_request *request = aws_s3_request_new(meta_request, 0, part_range1_start, 0);

        aws_s3_get_part_range(
            0ULL,
            total_object_size - 1,
            (uint64_t)request_response_body_size,
            part_range1_start,
            &request->part_range_start,
            &request->part_range_end);

        aws_byte_buf_init_copy(&request->send_data.response_body, allocator, &response_body_source_buffer);

        aws_s3_meta_request_lock_synced_data(meta_request);
        aws_s3_meta_request_stream_response_body_synced(meta_request, request);
        aws_s3_meta_request_unlock_synced_data(meta_request);

        aws_s3_meta_request_lock_synced_data(meta_request);
        ASSERT_TRUE(aws_priority_queue_size(&meta_request->synced_data.pending_body_streaming_requests) == 0);
        aws_s3_meta_request_unlock_synced_data(meta_request);

        aws_s3_request_release(request);

        aws_s3_tester_wait_for_counters(&tester);
    }

    ASSERT_TRUE(body_streaming_user_data.received_body_size == (request_response_body_size * part_range1_end));

    aws_s3_meta_request_release(meta_request);
    aws_s3_client_release(mock_client);
    aws_event_loop_group_release(event_loop_group);
    aws_byte_buf_clean_up(&response_body_source_buffer);
    aws_s3_tester_clean_up(&tester);

    return 0;
}

/* Test aws_s3_client_queue_requests_threaded and aws_s3_client_dequeue_request_threaded */
AWS_TEST_CASE(test_s3_client_queue_requests, s_test_s3_client_queue_requests)
static int s_test_s3_client_queue_requests(struct aws_allocator *allocator, void *ctx) {
    (void)ctx;

    struct aws_s3_tester tester;
    aws_s3_tester_init(allocator, &tester);

    struct aws_s3_client *mock_client = aws_s3_tester_mock_client_new(&tester);
    aws_linked_list_init(&mock_client->threaded_data.request_queue);

    struct aws_s3_meta_request *mock_meta_request = aws_s3_tester_mock_meta_request_new(&tester);

    struct aws_s3_request *pivot_request = aws_s3_request_new(mock_meta_request, 0, 0, 0);

    struct aws_linked_list pivot_request_list;
    aws_linked_list_init(&pivot_request_list);

    struct aws_s3_request *requests[] = {
        aws_s3_request_new(mock_meta_request, 0, 0, 0),
        aws_s3_request_new(mock_meta_request, 0, 0, 0),
        aws_s3_request_new(mock_meta_request, 0, 0, 0),
    };

    const uint32_t num_requests = AWS_ARRAY_SIZE(requests);

    struct aws_linked_list request_list;
    aws_linked_list_init(&request_list);

    {
        aws_linked_list_push_back(&pivot_request_list, &pivot_request->node);
        aws_s3_client_queue_requests_threaded(mock_client, &pivot_request_list, false);

        ASSERT_TRUE(mock_client->threaded_data.request_queue_size == 1);
        ASSERT_TRUE(!aws_linked_list_empty(&mock_client->threaded_data.request_queue));

        for (uint32_t i = 0; i < num_requests; ++i) {
            aws_linked_list_push_back(&request_list, &requests[i]->node);
        }

        /* Move the requests to the back of the queue. */
        aws_s3_client_queue_requests_threaded(mock_client, &request_list, false);
    }

    ASSERT_TRUE(aws_linked_list_empty(&request_list));
    ASSERT_TRUE(mock_client->threaded_data.request_queue_size == (num_requests + 1));
    ASSERT_TRUE(!aws_linked_list_empty(&mock_client->threaded_data.request_queue));

    {
        /* The first request should be the pivot request since the other requests were pushed to the back. */
        struct aws_s3_request *first_request = aws_s3_client_dequeue_request_threaded(mock_client);
        ASSERT_TRUE(first_request == pivot_request);

        ASSERT_TRUE(mock_client->threaded_data.request_queue_size == num_requests);
        ASSERT_TRUE(!aws_linked_list_empty(&mock_client->threaded_data.request_queue));
    }

    for (uint32_t i = 0; i < num_requests; ++i) {
        struct aws_s3_request *request = aws_s3_client_dequeue_request_threaded(mock_client);

        ASSERT_TRUE(request == requests[i]);

        ASSERT_TRUE(mock_client->threaded_data.request_queue_size == (num_requests - (i + 1)));

        if (i < num_requests - 1) {
            ASSERT_TRUE(!aws_linked_list_empty(&mock_client->threaded_data.request_queue));
        }
    }

    ASSERT_TRUE(mock_client->threaded_data.request_queue_size == 0);
    ASSERT_TRUE(aws_linked_list_empty(&mock_client->threaded_data.request_queue));

    {
        aws_linked_list_push_back(&pivot_request_list, &pivot_request->node);
        aws_s3_client_queue_requests_threaded(mock_client, &pivot_request_list, false);

        ASSERT_TRUE(mock_client->threaded_data.request_queue_size == 1);
        ASSERT_TRUE(!aws_linked_list_empty(&mock_client->threaded_data.request_queue));

        for (uint32_t i = 0; i < num_requests; ++i) {
            aws_linked_list_push_back(&request_list, &requests[i]->node);
        }

        /* Move the requests to the front of the queue. */
        aws_s3_client_queue_requests_threaded(mock_client, &request_list, true);
    }

    ASSERT_TRUE(aws_linked_list_empty(&request_list));
    ASSERT_TRUE(mock_client->threaded_data.request_queue_size == (num_requests + 1));
    ASSERT_TRUE(!aws_linked_list_empty(&mock_client->threaded_data.request_queue));

    for (uint32_t i = 0; i < num_requests; ++i) {
        struct aws_s3_request *request = aws_s3_client_dequeue_request_threaded(mock_client);

        ASSERT_TRUE(request == requests[i]);
    }

    {
        /* The last request should be the pivot request since the other requests were pushed to the front. */
        struct aws_s3_request *last_request = aws_s3_client_dequeue_request_threaded(mock_client);
        ASSERT_TRUE(last_request == pivot_request);
    }

    ASSERT_TRUE(aws_linked_list_empty(&mock_client->threaded_data.request_queue));
    ASSERT_TRUE(mock_client->threaded_data.request_queue_size == 0);

    for (uint32_t i = 0; i < num_requests; ++i) {
        aws_s3_request_release(requests[i]);
    }

    aws_s3_request_release(pivot_request);
    aws_s3_meta_request_release(mock_meta_request);
    aws_s3_client_release(mock_client);
    aws_s3_tester_clean_up(&tester);

    return 0;
}

struct test_work_meta_request_update_user_data {
    bool has_work_remaining;
    uint32_t num_prepares;
};

static bool s_s3_test_work_meta_request_update(
    struct aws_s3_meta_request *meta_request,
    uint32_t flags,
    struct aws_s3_request **out_request) {
    AWS_ASSERT(meta_request);
    (void)flags;

    struct test_work_meta_request_update_user_data *user_data = meta_request->user_data;

    if (out_request) {
        if (user_data->has_work_remaining) {
            *out_request = aws_s3_request_new(meta_request, 0, 0, 0);
        }
    }

    return user_data->has_work_remaining;
}

static void s_s3_test_work_meta_request_schedule_prepare_request(
    struct aws_s3_meta_request *meta_request,
    struct aws_s3_request *request,
    aws_s3_meta_request_prepare_request_callback_fn *callback,
    void *user_data) {
    (void)request;
    (void)callback;
    (void)user_data;

    AWS_ASSERT(meta_request);

    struct test_work_meta_request_update_user_data *test_user_data = meta_request->user_data;
    ++test_user_data->num_prepares;

    aws_s3_request_release(request);
}

static size_t s_test_s3_update_meta_request_trigger_prepare_host_address_count = 0;

static size_t s_test_s3_update_meta_request_trigger_prepare_get_host_address_count(
    struct aws_host_resolver *host_resolver,
    const struct aws_string *host_name,
    uint32_t flags) {
    (void)host_resolver;
    (void)host_name;
    (void)flags;
    return s_test_s3_update_meta_request_trigger_prepare_host_address_count;
}

static int s_validate_prepared_requests(
    struct aws_s3_client *client,
    size_t expected_num_being_prepared,
    struct aws_s3_meta_request *meta_request_with_work,
    struct aws_s3_meta_request *meta_request_without_work) {

    ASSERT_TRUE(client->threaded_data.request_queue_size == 0);
    ASSERT_TRUE(aws_linked_list_empty(&client->threaded_data.request_queue));
    ASSERT_TRUE(client->threaded_data.num_requests_being_prepared == expected_num_being_prepared);
    ASSERT_TRUE(aws_atomic_load_int(&client->stats.num_requests_in_flight) == expected_num_being_prepared);

    uint32_t num_meta_requests_in_list = 0;
    bool meta_request_with_work_found = false;

    for (struct aws_linked_list_node *node = aws_linked_list_begin(&client->threaded_data.meta_requests);
         node != aws_linked_list_end(&client->threaded_data.meta_requests);
         node = aws_linked_list_next(node)) {

        struct aws_s3_meta_request *meta_request =
            AWS_CONTAINER_OF(node, struct aws_s3_meta_request, client_process_work_threaded_data);

        if (meta_request == meta_request_with_work) {
            meta_request_with_work_found = true;
        }

        ASSERT_TRUE(meta_request != meta_request_without_work);

        ++num_meta_requests_in_list;
    }

    ASSERT_TRUE(meta_request_with_work_found);
    ASSERT_TRUE(num_meta_requests_in_list == 1);

    return AWS_OP_SUCCESS;
}

/* Test that the client will prepare requests correctly. */
AWS_TEST_CASE(test_s3_update_meta_requests_trigger_prepare, s_test_s3_update_meta_requests_trigger_prepare)
static int s_test_s3_update_meta_requests_trigger_prepare(struct aws_allocator *allocator, void *ctx) {
    (void)ctx;

    struct aws_s3_tester tester;
    aws_s3_tester_init(allocator, &tester);

    struct aws_client_bootstrap mock_bootstrap;
    AWS_ZERO_STRUCT(mock_bootstrap);

    const uint32_t ideal_vip_count = 10;

    struct aws_s3_client *mock_client = aws_s3_tester_mock_client_new(&tester);
    mock_client->client_bootstrap = &mock_bootstrap;
    mock_client->vtable->get_host_address_count = s_test_s3_update_meta_request_trigger_prepare_get_host_address_count;
    *((uint32_t *)&mock_client->ideal_vip_count) = ideal_vip_count;
    aws_linked_list_init(&mock_client->threaded_data.request_queue);
    aws_linked_list_init(&mock_client->threaded_data.meta_requests);

    struct aws_s3_meta_request *mock_meta_request_without_work = aws_s3_tester_mock_meta_request_new(&tester);
    mock_meta_request_without_work->endpoint = aws_s3_tester_mock_endpoint_new(&tester);

    struct test_work_meta_request_update_user_data mock_meta_request_without_work_data = {
        .has_work_remaining = false,
    };

    mock_meta_request_without_work->user_data = &mock_meta_request_without_work_data;

    struct aws_s3_meta_request_vtable *meta_request_without_work_vtable =
        aws_s3_tester_patch_meta_request_vtable(&tester, mock_meta_request_without_work, NULL);
    meta_request_without_work_vtable->update = s_s3_test_work_meta_request_update;
    meta_request_without_work_vtable->schedule_prepare_request = s_s3_test_work_meta_request_schedule_prepare_request;

    /* Intentionally push this meta request first to test that it's properly removed from the list. */
    aws_linked_list_push_back(
        &mock_client->threaded_data.meta_requests,
        &mock_meta_request_without_work->client_process_work_threaded_data.node);

    aws_s3_meta_request_acquire(mock_meta_request_without_work);

    struct aws_s3_meta_request *mock_meta_request_with_work = aws_s3_tester_mock_meta_request_new(&tester);
    struct test_work_meta_request_update_user_data mock_meta_request_with_work_data = {
        .has_work_remaining = true,
    };

    mock_meta_request_with_work->endpoint = aws_s3_tester_mock_endpoint_new(&tester);
    mock_meta_request_with_work->user_data = &mock_meta_request_with_work_data;

    struct aws_s3_meta_request_vtable *mock_meta_request_with_work_vtable =
        aws_s3_tester_patch_meta_request_vtable(&tester, mock_meta_request_with_work, NULL);
    mock_meta_request_with_work_vtable->update = s_s3_test_work_meta_request_update;
    mock_meta_request_with_work_vtable->schedule_prepare_request = s_s3_test_work_meta_request_schedule_prepare_request;

    aws_linked_list_push_back(
        &mock_client->threaded_data.meta_requests,
        &mock_meta_request_with_work->client_process_work_threaded_data.node);
    aws_s3_meta_request_acquire(mock_meta_request_with_work);

    /* With no known addresses, the amount of requests that can be prepared should only be enough for one VIP. */
    {
        s_test_s3_update_meta_request_trigger_prepare_host_address_count = 0;
        aws_s3_client_update_meta_requests_threaded(mock_client);

        ASSERT_SUCCESS(s_validate_prepared_requests(
            mock_client, g_max_num_connections_per_vip, mock_meta_request_with_work, mock_meta_request_without_work));
    }

    /* When the number of known addresses is greater than or equal to the ideal vip count, the max number of requests
     * should be reached. */
    {
        const uint32_t max_requests_prepare = aws_s3_client_get_max_requests_prepare(mock_client);

        s_test_s3_update_meta_request_trigger_prepare_host_address_count = (size_t)(ideal_vip_count);
        aws_s3_client_update_meta_requests_threaded(mock_client);

        ASSERT_SUCCESS(s_validate_prepared_requests(
            mock_client, max_requests_prepare, mock_meta_request_with_work, mock_meta_request_without_work));

        s_test_s3_update_meta_request_trigger_prepare_host_address_count = (size_t)(ideal_vip_count + 1);
        aws_s3_client_update_meta_requests_threaded(mock_client);

        ASSERT_SUCCESS(s_validate_prepared_requests(
            mock_client, max_requests_prepare, mock_meta_request_with_work, mock_meta_request_without_work));
    }

    while (!aws_linked_list_empty(&mock_client->threaded_data.meta_requests)) {
        struct aws_linked_list_node *meta_request_node =
            aws_linked_list_pop_front(&mock_client->threaded_data.meta_requests);

        struct aws_s3_meta_request *meta_request =
            AWS_CONTAINER_OF(meta_request_node, struct aws_s3_meta_request, client_process_work_threaded_data);

        aws_s3_meta_request_release(meta_request);
    }

    aws_s3_meta_request_release(mock_meta_request_without_work);
    aws_s3_meta_request_release(mock_meta_request_with_work);
    aws_s3_client_release(mock_client);
    aws_s3_tester_clean_up(&tester);
    return 0;
}

struct s3_test_update_connections_finish_result_user_data {
    struct aws_s3_request *finished_request;
    struct aws_s3_request *create_connection_request;

    uint32_t finished_request_call_counter;
    uint32_t create_connection_request_call_counter;
};

static void s_s3_test_meta_request_has_finish_result_finished_request(
    struct aws_s3_meta_request *meta_request,
    struct aws_s3_request *request,
    int error_code) {
    AWS_ASSERT(meta_request);
    AWS_ASSERT(request);
    (void)error_code;

    struct s3_test_update_connections_finish_result_user_data *user_data = meta_request->user_data;
    user_data->finished_request = request;
    ++user_data->finished_request_call_counter;
}

static void s_s3_test_meta_request_has_finish_result_client_create_connection_for_request(
    struct aws_s3_client *client,
    struct aws_s3_request *request) {
    (void)client;
    (void)request;
    AWS_ASSERT(client);
    AWS_ASSERT(request);

    struct aws_s3_meta_request *meta_request = request->meta_request;

    struct s3_test_update_connections_finish_result_user_data *user_data = meta_request->user_data;
    user_data->create_connection_request = request;
    ++user_data->create_connection_request_call_counter;
}

size_t s_test_update_conns_finish_result_host_address_count(
    struct aws_host_resolver *host_resolver,
    const struct aws_string *host_name,
    uint32_t flags) {
    (void)host_resolver;
    (void)host_name;
    (void)flags;

    return 1;
}

/* Test that the client will correctly discard requests for meta requests that are trying to finish. */
AWS_TEST_CASE(test_s3_client_update_connections_finish_result, s_test_s3_client_update_connections_finish_result)
static int s_test_s3_client_update_connections_finish_result(struct aws_allocator *allocator, void *ctx) {
    (void)ctx;

    struct aws_s3_tester tester;
    aws_s3_tester_init(allocator, &tester);

    struct s3_test_update_connections_finish_result_user_data test_update_connections_finish_result_user_data;
    AWS_ZERO_STRUCT(test_update_connections_finish_result_user_data);

    /* Put together a mock meta request that is finished. */
    struct aws_s3_meta_request *mock_meta_request = aws_s3_tester_mock_meta_request_new(&tester);
    mock_meta_request->synced_data.finish_result_set = true;
    mock_meta_request->user_data = &test_update_connections_finish_result_user_data;
    mock_meta_request->endpoint = aws_s3_tester_mock_endpoint_new(&tester);

    struct aws_s3_meta_request_vtable *mock_meta_request_vtable =
        aws_s3_tester_patch_meta_request_vtable(&tester, mock_meta_request, NULL);
    mock_meta_request_vtable->finished_request = s_s3_test_meta_request_has_finish_result_finished_request;

    struct aws_client_bootstrap mock_client_bootstrap;
    AWS_ZERO_STRUCT(mock_client_bootstrap);

    struct aws_s3_client *mock_client = aws_s3_tester_mock_client_new(&tester);
    mock_client->client_bootstrap = &mock_client_bootstrap;
    mock_client->vtable->get_host_address_count = s_test_update_conns_finish_result_host_address_count;
    mock_client->vtable->create_connection_for_request =
        s_s3_test_meta_request_has_finish_result_client_create_connection_for_request;

    *((uint32_t *)&mock_client->ideal_vip_count) = 1;

    aws_linked_list_init(&mock_client->threaded_data.request_queue);

    /* Verify that the request does not get sent because the meta request has finish-result. */
    {
        struct aws_s3_request *request = aws_s3_request_new(mock_meta_request, 0, 0, 0);
        aws_linked_list_push_back(&mock_client->threaded_data.request_queue, &request->node);
        ++mock_client->threaded_data.request_queue_size;

        aws_s3_client_update_connections_threaded(mock_client);

        /* Request should still have been dequeued, but immediately passed to the meta request finish function. */
        ASSERT_TRUE(mock_client->threaded_data.request_queue_size == 0);
        ASSERT_TRUE(aws_linked_list_empty(&mock_client->threaded_data.request_queue));

        ASSERT_TRUE(test_update_connections_finish_result_user_data.finished_request == request);
        ASSERT_TRUE(test_update_connections_finish_result_user_data.finished_request_call_counter == 1);

        ASSERT_TRUE(test_update_connections_finish_result_user_data.create_connection_request == NULL);
        ASSERT_TRUE(test_update_connections_finish_result_user_data.create_connection_request_call_counter == 0);
    }

    AWS_ZERO_STRUCT(test_update_connections_finish_result_user_data);

    /* Verify that a request with the 'always send' flag still gets sent when the meta request has a finish-result. */
    {
        struct aws_s3_request *request = aws_s3_request_new(mock_meta_request, 0, 0, AWS_S3_REQUEST_FLAG_ALWAYS_SEND);
        aws_linked_list_push_back(&mock_client->threaded_data.request_queue, &request->node);
        ++mock_client->threaded_data.request_queue_size;

        aws_s3_client_update_connections_threaded(mock_client);

        /* Request should have been dequeued, and then sent on a connection. */
        ASSERT_TRUE(mock_client->threaded_data.request_queue_size == 0);
        ASSERT_TRUE(aws_linked_list_empty(&mock_client->threaded_data.request_queue));

        ASSERT_TRUE(test_update_connections_finish_result_user_data.finished_request == NULL);
        ASSERT_TRUE(test_update_connections_finish_result_user_data.finished_request_call_counter == 0);

        ASSERT_TRUE(test_update_connections_finish_result_user_data.create_connection_request == request);
        ASSERT_TRUE(test_update_connections_finish_result_user_data.create_connection_request_call_counter == 1);

        aws_s3_request_release(request);
    }

    aws_s3_meta_request_release(mock_meta_request);

    aws_s3_client_release(mock_client);
    aws_s3_tester_clean_up(&tester);

    return 0;
}

static int s_test_s3_get_object_helper(
    struct aws_allocator *allocator,
    enum aws_s3_client_tls_usage tls_usage,
    uint32_t extra_meta_request_flag,
    struct aws_byte_cursor s3_path) {
    struct aws_s3_tester tester;
    AWS_ZERO_STRUCT(tester);
    ASSERT_SUCCESS(aws_s3_tester_init(allocator, &tester));

    struct aws_s3_client_config client_config = {
        .part_size = 64 * 1024,
    };

    struct aws_tls_connection_options tls_connection_options;
    AWS_ZERO_STRUCT(tls_connection_options);

#ifndef BYO_CRYPTO
    struct aws_tls_ctx_options tls_context_options;
    aws_tls_ctx_options_init_default_client(&tls_context_options, allocator);

    struct aws_tls_ctx *context = aws_tls_client_ctx_new(allocator, &tls_context_options);
    aws_tls_connection_options_init_from_ctx(&tls_connection_options, context);
#endif

    struct aws_string *endpoint =
        aws_s3_tester_build_endpoint_string(allocator, &g_test_bucket_name, &g_test_s3_region);
    struct aws_byte_cursor endpoint_cursor = aws_byte_cursor_from_string(endpoint);

    tls_connection_options.server_name = aws_string_new_from_cursor(allocator, &endpoint_cursor);

    switch (tls_usage) {
        case AWS_S3_TLS_ENABLED:
            client_config.tls_mode = AWS_MR_TLS_ENABLED;
            client_config.tls_connection_options = &tls_connection_options;
            break;
        case AWS_S3_TLS_DISABLED:
            client_config.tls_mode = AWS_MR_TLS_DISABLED;
            break;
        default:
            break;
    }

    ASSERT_SUCCESS(aws_s3_tester_bind_client(
        &tester, &client_config, AWS_S3_TESTER_BIND_CLIENT_REGION | AWS_S3_TESTER_BIND_CLIENT_SIGNING));

    struct aws_s3_client *client = aws_s3_client_new(allocator, &client_config);

    uint32_t flags = AWS_S3_TESTER_SEND_META_REQUEST_EXPECT_SUCCESS | extra_meta_request_flag;
    ASSERT_SUCCESS(aws_s3_tester_send_get_object_meta_request(&tester, client, s3_path, flags, NULL));

    aws_string_destroy(endpoint);

#ifndef BYO_CRYPTO
    aws_tls_ctx_release(context);
    aws_tls_connection_options_clean_up(&tls_connection_options);
    aws_tls_ctx_options_clean_up(&tls_context_options);
#endif

    client = aws_s3_client_release(client);

    aws_s3_tester_clean_up(&tester);

    return AWS_OP_SUCCESS;
}

AWS_TEST_CASE(test_s3_get_object_tls_disabled, s_test_s3_get_object_tls_disabled)
static int s_test_s3_get_object_tls_disabled(struct aws_allocator *allocator, void *ctx) {
    (void)ctx;

    ASSERT_SUCCESS(s_test_s3_get_object_helper(allocator, AWS_S3_TLS_DISABLED, 0, g_pre_existing_object_1MB));

    return 0;
}

AWS_TEST_CASE(test_s3_get_object_tls_enabled, s_test_s3_get_object_tls_enabled)
static int s_test_s3_get_object_tls_enabled(struct aws_allocator *allocator, void *ctx) {
    (void)ctx;

    ASSERT_SUCCESS(s_test_s3_get_object_helper(allocator, AWS_S3_TLS_ENABLED, 0, g_pre_existing_object_1MB));

    return 0;
}

AWS_TEST_CASE(test_s3_get_object_tls_default, s_test_s3_get_object_tls_default)
static int s_test_s3_get_object_tls_default(struct aws_allocator *allocator, void *ctx) {
    (void)ctx;

    ASSERT_SUCCESS(s_test_s3_get_object_helper(allocator, AWS_S3_TLS_DEFAULT, 0, g_pre_existing_object_1MB));

    return 0;
}

AWS_TEST_CASE(test_s3_no_signing, s_test_s3_no_signing)
static int s_test_s3_no_signing(struct aws_allocator *allocator, void *ctx) {
    (void)ctx;

    struct aws_s3_tester tester;
    AWS_ZERO_STRUCT(tester);
    ASSERT_SUCCESS(aws_s3_tester_init(allocator, &tester));

    struct aws_s3_client_config client_config;
    AWS_ZERO_STRUCT(client_config);

    ASSERT_SUCCESS(aws_s3_tester_bind_client(&tester, &client_config, AWS_S3_TESTER_BIND_CLIENT_REGION));

    struct aws_s3_client *client = aws_s3_client_new(allocator, &client_config);

    struct aws_string *host_name =
        aws_s3_tester_build_endpoint_string(allocator, &g_test_public_bucket_name, &g_test_s3_region);

    /* Put together a simple S3 Get Object request. */
    struct aws_http_message *message = aws_s3_test_get_object_request_new(
        allocator, aws_byte_cursor_from_string(host_name), g_pre_existing_object_1MB);

    struct aws_s3_meta_request_options options;
    AWS_ZERO_STRUCT(options);
    options.type = AWS_S3_META_REQUEST_TYPE_GET_OBJECT;
    options.message = message;

    /* Trigger accelerating of our Get Object request. */
    struct aws_s3_meta_request_test_results meta_request_test_results;
    aws_s3_meta_request_test_results_init(&meta_request_test_results, allocator);

    ASSERT_SUCCESS(aws_s3_tester_send_meta_request(
        &tester, client, &options, &meta_request_test_results, AWS_S3_TESTER_SEND_META_REQUEST_EXPECT_SUCCESS));
    ASSERT_SUCCESS(aws_s3_tester_validate_get_object_results(&meta_request_test_results, 0));

    aws_s3_meta_request_test_results_clean_up(&meta_request_test_results);

    aws_http_message_release(message);
    aws_string_destroy(host_name);
    aws_s3_client_release(client);
    aws_s3_tester_clean_up(&tester);

    return 0;
}

AWS_TEST_CASE(test_s3_signing_override, s_test_s3_signing_override)
static int s_test_s3_signing_override(struct aws_allocator *allocator, void *ctx) {
    (void)ctx;

    struct aws_s3_tester tester;
    AWS_ZERO_STRUCT(tester);
    ASSERT_SUCCESS(aws_s3_tester_init(allocator, &tester));

    struct aws_s3_client_config client_config;
    AWS_ZERO_STRUCT(client_config);

    ASSERT_SUCCESS(aws_s3_tester_bind_client(&tester, &client_config, AWS_S3_TESTER_BIND_CLIENT_REGION));

    struct aws_s3_client *client = aws_s3_client_new(allocator, &client_config);

    struct aws_string *host_name =
        aws_s3_tester_build_endpoint_string(allocator, &g_test_bucket_name, &g_test_s3_region);

    /* Put together a simple S3 Get Object request. */
    struct aws_http_message *message = aws_s3_test_get_object_request_new(
        allocator, aws_byte_cursor_from_string(host_name), g_pre_existing_object_1MB);

    /* Getting without signing should fail since the client has no signing set up. */
    {
        struct aws_s3_meta_request_options options;
        AWS_ZERO_STRUCT(options);
        options.type = AWS_S3_META_REQUEST_TYPE_GET_OBJECT;
        options.message = message;

        /* Trigger accelerating of our Get Object request.*/
        struct aws_s3_meta_request_test_results meta_request_test_results;
        aws_s3_meta_request_test_results_init(&meta_request_test_results, allocator);

        ASSERT_SUCCESS(aws_s3_tester_send_meta_request(&tester, client, &options, &meta_request_test_results, 0));
        ASSERT_TRUE(aws_s3_tester_validate_get_object_results(&meta_request_test_results, 0) != AWS_OP_SUCCESS);

        aws_s3_meta_request_test_results_clean_up(&meta_request_test_results);
    }

    /* Getting with signing should succeed if we set up signing on the meta request. */
    {
        struct aws_s3_meta_request_options options;
        AWS_ZERO_STRUCT(options);
        options.type = AWS_S3_META_REQUEST_TYPE_GET_OBJECT;
        options.message = message;
        options.signing_config = &tester.default_signing_config;

        /* Trigger accelerating of our Get Object request. */
        struct aws_s3_meta_request_test_results meta_request_test_results;
        aws_s3_meta_request_test_results_init(&meta_request_test_results, allocator);

        ASSERT_SUCCESS(aws_s3_tester_send_meta_request(
            &tester, client, &options, &meta_request_test_results, AWS_S3_TESTER_SEND_META_REQUEST_EXPECT_SUCCESS));
        ASSERT_SUCCESS(aws_s3_tester_validate_get_object_results(&meta_request_test_results, 0));

        aws_s3_meta_request_test_results_clean_up(&meta_request_test_results);
    }

    aws_http_message_release(message);
    aws_string_destroy(host_name);
    aws_s3_client_release(client);
    aws_s3_tester_clean_up(&tester);

    return 0;
}

AWS_TEST_CASE(test_s3_get_object_less_than_part_size, s_test_s3_get_object_less_than_part_size)
static int s_test_s3_get_object_less_than_part_size(struct aws_allocator *allocator, void *ctx) {
    (void)ctx;

    struct aws_s3_tester tester;
    AWS_ZERO_STRUCT(tester);
    ASSERT_SUCCESS(aws_s3_tester_init(allocator, &tester));

    struct aws_s3_client_config client_config = {
        .part_size = 20 * 1024 * 1024,
    };

    ASSERT_SUCCESS(aws_s3_tester_bind_client(
        &tester, &client_config, AWS_S3_TESTER_BIND_CLIENT_REGION | AWS_S3_TESTER_BIND_CLIENT_SIGNING));

    struct aws_s3_client *client = aws_s3_client_new(allocator, &client_config);

    ASSERT_SUCCESS(aws_s3_tester_send_get_object_meta_request(
        &tester, client, g_pre_existing_object_1MB, AWS_S3_TESTER_SEND_META_REQUEST_EXPECT_SUCCESS, NULL));

    client = aws_s3_client_release(client);

    aws_s3_tester_clean_up(&tester);

    return 0;
}

AWS_TEST_CASE(test_s3_put_object_with_part_remainder, s_test_s3_put_object_with_part_remainder)
static int s_test_s3_put_object_with_part_remainder(struct aws_allocator *allocator, void *ctx) {
    (void)ctx;

    struct aws_s3_tester tester;
    ASSERT_SUCCESS(aws_s3_tester_init(allocator, &tester));

    struct aws_s3_tester_client_options client_options = {
        .part_size = 5 * 1024 * 1024,
    };

    struct aws_s3_client *client = NULL;
    ASSERT_SUCCESS(aws_s3_tester_client_new(&tester, &client_options, &client));

    struct aws_s3_meta_request_test_results meta_request_test_results;
    aws_s3_meta_request_test_results_init(&meta_request_test_results, allocator);

    struct aws_s3_tester_meta_request_options options = {
        .allocator = allocator,
        .client = client,
        .meta_request_type = AWS_S3_META_REQUEST_TYPE_PUT_OBJECT,
        .validate_type = AWS_S3_TESTER_VALIDATE_TYPE_EXPECT_SUCCESS,
        .put_options =
            {
                /* Object size meant to be one megabyte larger than the part size of the client. */
                .object_size_mb = 6,
            },
    };

    ASSERT_SUCCESS(aws_s3_tester_send_meta_request_with_options(&tester, &options, &meta_request_test_results));
    aws_s3_meta_request_test_results_clean_up(&meta_request_test_results);

    aws_s3_client_release(client);
    aws_s3_tester_clean_up(&tester);

    return 0;
}

AWS_TEST_CASE(test_s3_get_object_multiple, s_test_s3_get_object_multiple)
static int s_test_s3_get_object_multiple(struct aws_allocator *allocator, void *ctx) {
    (void)ctx;

    struct aws_s3_meta_request *meta_requests[4];
    struct aws_s3_meta_request_test_results meta_request_test_results[4];
    size_t num_meta_requests = AWS_ARRAY_SIZE(meta_requests);

    ASSERT_TRUE(num_meta_requests == AWS_ARRAY_SIZE(meta_request_test_results));

    struct aws_s3_tester tester;
    AWS_ZERO_STRUCT(tester);
    ASSERT_SUCCESS(aws_s3_tester_init(allocator, &tester));

    struct aws_s3_client_config client_config = {
        .part_size = 64 * 1024,
    };

    ASSERT_SUCCESS(aws_s3_tester_bind_client(
        &tester, &client_config, AWS_S3_TESTER_BIND_CLIENT_REGION | AWS_S3_TESTER_BIND_CLIENT_SIGNING));

    struct aws_s3_client *client = aws_s3_client_new(allocator, &client_config);

    struct aws_string *host_name =
        aws_s3_tester_build_endpoint_string(allocator, &g_test_bucket_name, &g_test_s3_region);

    for (size_t i = 0; i < num_meta_requests; ++i) {
        /* Put together a simple S3 Get Object request. */
        struct aws_http_message *message = aws_s3_test_get_object_request_new(
            allocator, aws_byte_cursor_from_string(host_name), g_pre_existing_object_1MB);

        aws_s3_meta_request_test_results_init(&meta_request_test_results[i], allocator);

        struct aws_s3_meta_request_options options;
        AWS_ZERO_STRUCT(options);
        options.type = AWS_S3_META_REQUEST_TYPE_GET_OBJECT;
        options.message = message;

        ASSERT_SUCCESS(aws_s3_tester_bind_meta_request(&tester, &options, &meta_request_test_results[i]));

        /* Trigger accelerating of our Get Object request. */
        meta_requests[i] = aws_s3_client_make_meta_request(client, &options);

        ASSERT_TRUE(meta_requests[i] != NULL);

        aws_http_message_release(message);
    }

    /* Wait for the request to finish. */
    aws_s3_tester_wait_for_meta_request_finish(&tester);

    aws_s3_tester_lock_synced_data(&tester);
    ASSERT_TRUE(tester.synced_data.finish_error_code == AWS_ERROR_SUCCESS);
    aws_s3_tester_unlock_synced_data(&tester);

    for (size_t i = 0; i < num_meta_requests; ++i) {
        meta_requests[i] = aws_s3_meta_request_release(meta_requests[i]);
    }

    aws_s3_tester_wait_for_meta_request_shutdown(&tester);

    for (size_t i = 0; i < num_meta_requests; ++i) {
        aws_s3_tester_validate_get_object_results(&meta_request_test_results[i], 0);
        aws_s3_meta_request_test_results_clean_up(&meta_request_test_results[i]);
    }

    aws_string_destroy(host_name);
    host_name = NULL;

    client = aws_s3_client_release(client);

    aws_s3_tester_clean_up(&tester);

    return 0;
}

AWS_TEST_CASE(test_s3_get_object_empty_object, s_test_s3_get_object_empty_default)
static int s_test_s3_get_object_empty_default(struct aws_allocator *allocator, void *ctx) {
    (void)ctx;

    return (s_test_s3_get_object_helper(allocator, AWS_S3_TLS_ENABLED, 0, g_pre_existing_empty_object));
}

AWS_TEST_CASE(test_s3_get_object_sse_kms, s_test_s3_get_object_sse_kms)
static int s_test_s3_get_object_sse_kms(struct aws_allocator *allocator, void *ctx) {
    (void)ctx;

    /* Keep TLS enabled for SSE related download, or it will fail. */
    return s_test_s3_get_object_helper(
        allocator, AWS_S3_TLS_ENABLED, AWS_S3_TESTER_SEND_META_REQUEST_SSE_KMS, g_pre_existing_object_kms_10MB);
}

AWS_TEST_CASE(test_s3_get_object_sse_aes256, s_test_s3_get_object_sse_aes256)
static int s_test_s3_get_object_sse_aes256(struct aws_allocator *allocator, void *ctx) {
    (void)ctx;

    /* Keep TLS enabled for SSE related download, or it will fail. */
    return s_test_s3_get_object_helper(
        allocator, AWS_S3_TLS_ENABLED, AWS_S3_TESTER_SEND_META_REQUEST_SSE_AES256, g_pre_existing_object_aes256_10MB);
}

/**
 * Test read-backpressure functionality by repeatedly:
 * - letting the download stall
 * - incrementing the read window
 * - repeat...
 */
static int s_apply_backpressure_until_meta_request_finish(
    struct aws_s3_tester *tester,
    struct aws_s3_meta_request *meta_request,
    struct aws_s3_meta_request_test_results *test_results,
    size_t part_size,
    size_t window_initial_size,
    uint64_t window_increment_size) {

    /* Remember the last time something happened (we received download data, or incremented read window) */
    uint64_t last_time_something_happened;
    ASSERT_SUCCESS(aws_sys_clock_get_ticks(&last_time_something_happened));

    /* To ensure that backpressure is working, we wait a bit after download stalls
     * before incrementing the read window again.
     * This number also controls the max time we wait for bytes to start arriving
     * after incrementing the window.
     * If the magic number is too high the test will be slow,
     * if it's too low the test will fail on slow networks */
    const uint64_t wait_duration_with_nothing_happening =
        aws_timestamp_convert(3, AWS_TIMESTAMP_SECS, AWS_TIMESTAMP_NANOS, NULL);

    uint64_t accumulated_window_increments = window_initial_size;
    uint64_t accumulated_data_size = 0;

    while (true) {
        /* Check if meta-request is done (don't exit yet, we want to check some numbers first...) */
        aws_s3_tester_lock_synced_data(tester);
        bool done = tester->synced_data.meta_requests_finished != 0;
        aws_s3_tester_unlock_synced_data(tester);

        /* Check how much data we've received */
        size_t received_body_size_delta = aws_atomic_exchange_int(&test_results->received_body_size_delta, 0);
        accumulated_data_size += (uint64_t)received_body_size_delta;

        /* Check that we haven't received more data than the window allows.
         * TODO: Stop allowing "hacky wiggle room". The current implementation
         *       may push more bytes to the user (up to 1 part) than they've asked for. */
        uint64_t hacky_wiggle_room = part_size;
        uint64_t max_data_allowed = accumulated_window_increments + hacky_wiggle_room;
        ASSERT_TRUE(accumulated_data_size <= max_data_allowed, "Received more data than the read window allows");

        /* If we're done, we're done */
        if (done) {
            break;
        }

        /* Figure out how long it's been since we last received data */
        uint64_t current_time;
        ASSERT_SUCCESS(aws_sys_clock_get_ticks(&current_time));

        if (received_body_size_delta != 0) {
            last_time_something_happened = current_time;
        }

        uint64_t duration_since_something_happened = current_time - last_time_something_happened;

        /* If it seems like data has stopped flowing... */
        if (duration_since_something_happened >= wait_duration_with_nothing_happening) {

            /* Assert that data stopped flowing because the window reached 0. */
            uint64_t current_window = aws_sub_u64_saturating(accumulated_window_increments, accumulated_data_size);
            ASSERT_INT_EQUALS(0, current_window, "Data stopped flowing but read window isn't 0 yet.");

            /* Open the window a bit (this resets the "something happened" timer */
            accumulated_window_increments += window_increment_size;
            aws_s3_meta_request_increment_read_window(meta_request, window_increment_size);

            last_time_something_happened = current_time;
        }

        /* Sleep a moment, and loop again... */
        aws_thread_current_sleep(aws_timestamp_convert(100, AWS_TIMESTAMP_MILLIS, AWS_TIMESTAMP_NANOS, NULL));
    }

    return AWS_OP_SUCCESS;
}

static int s_test_s3_get_object_backpressure_helper(
    struct aws_allocator *allocator,
    size_t part_size,
    size_t window_initial_size,
    uint64_t window_increment_size) {

    struct aws_s3_tester tester;
    ASSERT_SUCCESS(aws_s3_tester_init(allocator, &tester));

    struct aws_s3_client_config client_config = {
        .part_size = part_size,
        .enable_read_backpressure = true,
        .initial_read_window = window_initial_size,
    };

    ASSERT_SUCCESS(aws_s3_tester_bind_client(
        &tester, &client_config, AWS_S3_TESTER_BIND_CLIENT_REGION | AWS_S3_TESTER_BIND_CLIENT_SIGNING));

    struct aws_s3_client *client = aws_s3_client_new(allocator, &client_config);
    ASSERT_NOT_NULL(client);

    struct aws_string *host_name =
        aws_s3_tester_build_endpoint_string(allocator, &g_test_bucket_name, &g_test_s3_region);

    /* Put together a simple S3 Get Object request. */
    struct aws_http_message *message = aws_s3_test_get_object_request_new(
        allocator, aws_byte_cursor_from_string(host_name), g_pre_existing_object_1MB);

    struct aws_s3_meta_request_options options = {
        .type = AWS_S3_META_REQUEST_TYPE_GET_OBJECT,
        .message = message,
    };

    struct aws_s3_meta_request_test_results meta_request_test_results;
    aws_s3_meta_request_test_results_init(&meta_request_test_results, allocator);

    ASSERT_SUCCESS(aws_s3_tester_bind_meta_request(&tester, &options, &meta_request_test_results));

    struct aws_s3_meta_request *meta_request = aws_s3_client_make_meta_request(client, &options);

    ASSERT_TRUE(meta_request != NULL);

    /* Increment read window bit by bit until all data is downloaded */
    ASSERT_SUCCESS(s_apply_backpressure_until_meta_request_finish(
        &tester, meta_request, &meta_request_test_results, part_size, window_initial_size, window_increment_size));

    aws_s3_tester_lock_synced_data(&tester);

    ASSERT_TRUE(tester.synced_data.finish_error_code == AWS_ERROR_SUCCESS);

    aws_s3_tester_unlock_synced_data(&tester);

    ASSERT_SUCCESS(aws_s3_tester_validate_get_object_results(&meta_request_test_results, 0));

    /* Regression test:
     * Ensure that it's safe to call increment-window even after the meta-request has finished */
    aws_s3_meta_request_increment_read_window(meta_request, 1024);

    meta_request = aws_s3_meta_request_release(meta_request);

    aws_s3_tester_wait_for_meta_request_shutdown(&tester);

    aws_s3_meta_request_test_results_clean_up(&meta_request_test_results);

    aws_http_message_release(message);
    message = NULL;

    aws_string_destroy(host_name);
    host_name = NULL;

    client = aws_s3_client_release(client);

    aws_s3_tester_clean_up(&tester);

    return 0;
}

AWS_TEST_CASE(test_s3_get_object_backpressure_small_increments, s_test_s3_get_object_backpressure_small_increments)
static int s_test_s3_get_object_backpressure_small_increments(struct aws_allocator *allocator, void *ctx) {
    /* Test increments smaller than part-size.
     * Only 1 part at a time should be in flight */
    (void)ctx;
    size_t file_size = 1 * 1024 * 1024; /* Test downloads 1MB file */
    size_t part_size = file_size / 4;
    size_t window_initial_size = 1024;
    uint64_t window_increment_size = part_size / 2;
    return s_test_s3_get_object_backpressure_helper(allocator, part_size, window_initial_size, window_increment_size);
}

AWS_TEST_CASE(test_s3_get_object_backpressure_big_increments, s_test_s3_get_object_backpressure_big_increments)
static int s_test_s3_get_object_backpressure_big_increments(struct aws_allocator *allocator, void *ctx) {
    /* Test increments larger than part-size.
     * Multiple parts should be in flight at a time */
    (void)ctx;
    size_t file_size = 1 * 1024 * 1024; /* Test downloads 1MB file */
    size_t part_size = file_size / 8;
    size_t window_initial_size = 1024;
    uint64_t window_increment_size = part_size * 3;
    return s_test_s3_get_object_backpressure_helper(allocator, part_size, window_initial_size, window_increment_size);
}

AWS_TEST_CASE(test_s3_get_object_backpressure_initial_size_zero, s_test_s3_get_object_backpressure_initial_size_zero)
static int s_test_s3_get_object_backpressure_initial_size_zero(struct aws_allocator *allocator, void *ctx) {
    /* Test with initial window size of zero */
    (void)ctx;
    size_t file_size = 1 * 1024 * 1024; /* Test downloads 1MB file */
    size_t part_size = file_size / 4;
    size_t window_initial_size = 0;
    uint64_t window_increment_size = part_size / 2;
    return s_test_s3_get_object_backpressure_helper(allocator, part_size, window_initial_size, window_increment_size);
}

static int s_test_s3_put_object_helper(
    struct aws_allocator *allocator,
    enum aws_s3_client_tls_usage tls_usage,
    uint32_t extra_meta_request_flag,
    const enum aws_s3_checksum_algorithm checksum_algorithm) {
    struct aws_s3_tester tester;
    AWS_ZERO_STRUCT(tester);
    if (checksum_algorithm) {
        ASSERT_SUCCESS(aws_s3_tester_init(allocator, &tester));
    } else {
        ASSERT_SUCCESS(aws_s3_tester_init(allocator, &tester));
    }

    struct aws_tls_connection_options tls_connection_options;
    AWS_ZERO_STRUCT(tls_connection_options);

#ifndef BYO_CRYPTO
    struct aws_tls_ctx_options tls_context_options;
    aws_tls_ctx_options_init_default_client(&tls_context_options, allocator);

    struct aws_tls_ctx *context = aws_tls_client_ctx_new(allocator, &tls_context_options);
    aws_tls_connection_options_init_from_ctx(&tls_connection_options, context);
#endif

    struct aws_string *endpoint =
        aws_s3_tester_build_endpoint_string(allocator, &g_test_bucket_name, &g_test_s3_region);
    struct aws_byte_cursor endpoint_cursor = aws_byte_cursor_from_string(endpoint);

    tls_connection_options.server_name = aws_string_new_from_cursor(allocator, &endpoint_cursor);

    struct aws_s3_client_config client_config = {
        .part_size = 5 * 1024 * 1024,
    };

    switch (tls_usage) {
        case AWS_S3_TLS_ENABLED:
            client_config.tls_mode = AWS_MR_TLS_ENABLED;
            client_config.tls_connection_options = &tls_connection_options;
            break;
        case AWS_S3_TLS_DISABLED:
            client_config.tls_mode = AWS_MR_TLS_DISABLED;
            break;
        default:
            break;
    }

    ASSERT_SUCCESS(aws_s3_tester_bind_client(
        &tester, &client_config, AWS_S3_TESTER_BIND_CLIENT_REGION | AWS_S3_TESTER_BIND_CLIENT_SIGNING));

    struct aws_s3_client *client = aws_s3_client_new(allocator, &client_config);

    ASSERT_SUCCESS(aws_s3_tester_send_put_object_meta_request(
        &tester, client, 10, AWS_S3_TESTER_SEND_META_REQUEST_EXPECT_SUCCESS | extra_meta_request_flag, NULL));

    aws_string_destroy(endpoint);

#ifndef BYO_CRYPTO
    aws_tls_ctx_release(context);
    aws_tls_connection_options_clean_up(&tls_connection_options);
    aws_tls_ctx_options_clean_up(&tls_context_options);
#endif

    client = aws_s3_client_release(client);

    aws_s3_tester_clean_up(&tester);

    return 0;
}

AWS_TEST_CASE(test_s3_put_object_tls_disabled, s_test_s3_put_object_tls_disabled)
static int s_test_s3_put_object_tls_disabled(struct aws_allocator *allocator, void *ctx) {
    (void)ctx;

    ASSERT_SUCCESS(s_test_s3_put_object_helper(allocator, AWS_S3_TLS_DISABLED, 0, AWS_SCA_NONE));

    return 0;
}

AWS_TEST_CASE(test_s3_put_object_tls_enabled, s_test_s3_put_object_tls_enabled)
static int s_test_s3_put_object_tls_enabled(struct aws_allocator *allocator, void *ctx) {
    (void)ctx;

    ASSERT_SUCCESS(s_test_s3_put_object_helper(allocator, AWS_S3_TLS_ENABLED, 0, AWS_SCA_NONE));

    return 0;
}

AWS_TEST_CASE(test_s3_put_object_tls_default, s_test_s3_put_object_tls_default)
static int s_test_s3_put_object_tls_default(struct aws_allocator *allocator, void *ctx) {
    (void)ctx;

    ASSERT_SUCCESS(s_test_s3_put_object_helper(allocator, AWS_S3_TLS_DEFAULT, 0, AWS_SCA_NONE));

    return 0;
}

AWS_TEST_CASE(test_s3_multipart_put_object_with_acl, s_test_s3_multipart_put_object_with_acl)
static int s_test_s3_multipart_put_object_with_acl(struct aws_allocator *allocator, void *ctx) {
    (void)ctx;

    ASSERT_SUCCESS(s_test_s3_put_object_helper(
        allocator, AWS_S3_TLS_DEFAULT, AWS_S3_TESTER_SEND_META_REQUEST_PUT_ACL, AWS_SCA_NONE));

    return 0;
}

AWS_TEST_CASE(test_s3_put_object_multiple, s_test_s3_put_object_multiple)
static int s_test_s3_put_object_multiple(struct aws_allocator *allocator, void *ctx) {
    (void)ctx;

    struct aws_s3_meta_request *meta_requests[2];
    struct aws_s3_meta_request_test_results meta_request_test_results[2];
    struct aws_http_message *messages[2];
    struct aws_input_stream *input_streams[2];
    struct aws_byte_buf input_stream_buffers[2];
    size_t num_meta_requests = AWS_ARRAY_SIZE(meta_requests);

    ASSERT_TRUE(num_meta_requests == AWS_ARRAY_SIZE(meta_request_test_results));

    struct aws_s3_tester tester;
    AWS_ZERO_STRUCT(tester);
    ASSERT_SUCCESS(aws_s3_tester_init(allocator, &tester));

    struct aws_s3_client_config client_config;
    AWS_ZERO_STRUCT(client_config);

    ASSERT_SUCCESS(aws_s3_tester_bind_client(
        &tester, &client_config, AWS_S3_TESTER_BIND_CLIENT_REGION | AWS_S3_TESTER_BIND_CLIENT_SIGNING));

    struct aws_s3_client *client = aws_s3_client_new(allocator, &client_config);

    struct aws_string *host_name =
        aws_s3_tester_build_endpoint_string(allocator, &g_test_bucket_name, &g_test_s3_region);

    for (size_t i = 0; i < num_meta_requests; ++i) {
        aws_s3_meta_request_test_results_init(&meta_request_test_results[i], allocator);
        char object_path_buffer[128] = "";
        snprintf(
            object_path_buffer,
            sizeof(object_path_buffer),
            "" PRInSTR "-10MB-%zu.txt",
            AWS_BYTE_CURSOR_PRI(g_put_object_prefix),
            i);
        AWS_ZERO_STRUCT(input_stream_buffers[i]);
        aws_s3_create_test_buffer(allocator, 10 * 1024ULL * 1024ULL, &input_stream_buffers[i]);
        struct aws_byte_cursor test_body_cursor = aws_byte_cursor_from_buf(&input_stream_buffers[i]);
        input_streams[i] = aws_input_stream_new_from_cursor(allocator, &test_body_cursor);
        struct aws_byte_cursor test_object_path = aws_byte_cursor_from_c_str(object_path_buffer);
        messages[i] = aws_s3_test_put_object_request_new(
            allocator,
            aws_byte_cursor_from_string(host_name),
            test_object_path,
            g_test_body_content_type,
            input_streams[i],
            0);
        struct aws_s3_meta_request_options options;
        AWS_ZERO_STRUCT(options);
        options.type = AWS_S3_META_REQUEST_TYPE_PUT_OBJECT;
        options.message = messages[i];

        ASSERT_SUCCESS(aws_s3_tester_bind_meta_request(&tester, &options, &meta_request_test_results[i]));

        /* Trigger accelerating of our Put Object request. */
        meta_requests[i] = aws_s3_client_make_meta_request(client, &options);

        ASSERT_TRUE(meta_requests[i] != NULL);
    }

    /* Wait for the request to finish. */
    aws_s3_tester_wait_for_meta_request_finish(&tester);

    aws_s3_tester_lock_synced_data(&tester);
    ASSERT_TRUE(tester.synced_data.finish_error_code == AWS_ERROR_SUCCESS);
    aws_s3_tester_unlock_synced_data(&tester);

    for (size_t i = 0; i < num_meta_requests; ++i) {
        meta_requests[i] = aws_s3_meta_request_release(meta_requests[i]);
    }

    aws_s3_tester_wait_for_meta_request_shutdown(&tester);

    for (size_t i = 0; i < num_meta_requests; ++i) {
        aws_s3_tester_validate_get_object_results(&meta_request_test_results[i], 0);
        aws_s3_meta_request_test_results_clean_up(&meta_request_test_results[i]);
    }

    for (size_t i = 0; i < num_meta_requests; ++i) {
        aws_http_message_release(messages[i]);
        aws_input_stream_release(input_streams[i]);
        aws_byte_buf_clean_up(&input_stream_buffers[i]);
    }

    aws_string_destroy(host_name);
    host_name = NULL;

    client = aws_s3_client_release(client);

    aws_s3_tester_clean_up(&tester);

    return 0;
}

AWS_TEST_CASE(test_s3_put_object_less_than_part_size, s_test_s3_put_object_less_than_part_size)
static int s_test_s3_put_object_less_than_part_size(struct aws_allocator *allocator, void *ctx) {
    (void)ctx;

    struct aws_s3_tester tester;
    ASSERT_SUCCESS(aws_s3_tester_init(allocator, &tester));

    struct aws_s3_client_config client_config = {
        .part_size = 20 * 1024 * 1024,
    };

    ASSERT_SUCCESS(aws_s3_tester_bind_client(
        &tester, &client_config, AWS_S3_TESTER_BIND_CLIENT_REGION | AWS_S3_TESTER_BIND_CLIENT_SIGNING));

    struct aws_s3_client *client = aws_s3_client_new(allocator, &client_config);

    ASSERT_TRUE(client != NULL);

    struct aws_s3_tester_meta_request_options put_options = {
        .allocator = allocator,
        .meta_request_type = AWS_S3_META_REQUEST_TYPE_PUT_OBJECT,
        .client = client,
        .put_options =
            {
                .object_size_mb = 1,
            },
    };

    ASSERT_SUCCESS(aws_s3_tester_send_meta_request_with_options(&tester, &put_options, NULL));

    client = aws_s3_client_release(client);

    aws_s3_tester_clean_up(&tester);

    return 0;
}

AWS_TEST_CASE(test_s3_put_object_empty_object, s_test_s3_put_object_empty_object)
static int s_test_s3_put_object_empty_object(struct aws_allocator *allocator, void *ctx) {
    (void)ctx;

    struct aws_s3_tester tester;
    ASSERT_SUCCESS(aws_s3_tester_init(allocator, &tester));

    struct aws_s3_client_config client_config;
    AWS_ZERO_STRUCT(client_config);

    ASSERT_SUCCESS(aws_s3_tester_bind_client(
        &tester, &client_config, AWS_S3_TESTER_BIND_CLIENT_REGION | AWS_S3_TESTER_BIND_CLIENT_SIGNING));

    struct aws_s3_client *client = aws_s3_client_new(allocator, &client_config);

    ASSERT_TRUE(client != NULL);

    struct aws_s3_tester_meta_request_options put_options = {
        .allocator = allocator,
        .meta_request_type = AWS_S3_META_REQUEST_TYPE_PUT_OBJECT,
        .client = client,
        .put_options =
            {
                .object_size_mb = 0,
            },
    };

    ASSERT_SUCCESS(aws_s3_tester_send_meta_request_with_options(&tester, &put_options, NULL));

    client = aws_s3_client_release(client);

    aws_s3_tester_clean_up(&tester);

    return 0;
}

AWS_TEST_CASE(test_s3_put_object_sse_kms, s_test_s3_put_object_sse_kms)
static int s_test_s3_put_object_sse_kms(struct aws_allocator *allocator, void *ctx) {
    (void)ctx;

    struct aws_s3_tester tester;
    ASSERT_SUCCESS(aws_s3_tester_init(allocator, &tester));

    struct aws_s3_client_config client_config = {
        .part_size = 20 * 1024 * 1024,
    };

    ASSERT_SUCCESS(aws_s3_tester_bind_client(
        &tester, &client_config, AWS_S3_TESTER_BIND_CLIENT_REGION | AWS_S3_TESTER_BIND_CLIENT_SIGNING));

    struct aws_s3_client *client = aws_s3_client_new(allocator, &client_config);

    ASSERT_TRUE(client != NULL);

    struct aws_s3_tester_meta_request_options put_options = {
        .allocator = allocator,
        .meta_request_type = AWS_S3_META_REQUEST_TYPE_PUT_OBJECT,
        .client = client,
        .sse_type = AWS_S3_TESTER_SSE_KMS,
        .put_options =
            {
                .object_size_mb = 10,
            },
    };

    ASSERT_SUCCESS(aws_s3_tester_send_meta_request_with_options(&tester, &put_options, NULL));

    client = aws_s3_client_release(client);

    aws_s3_tester_clean_up(&tester);

    return 0;
}

AWS_TEST_CASE(test_s3_put_object_sse_kms_multipart, s_test_s3_put_object_sse_kms_multipart)
static int s_test_s3_put_object_sse_kms_multipart(struct aws_allocator *allocator, void *ctx) {
    (void)ctx;

    struct aws_s3_tester tester;
    ASSERT_SUCCESS(aws_s3_tester_init(allocator, &tester));

    struct aws_s3_client_config client_config = {
        .part_size = 5 * 1024 * 1024,
    };

    ASSERT_SUCCESS(aws_s3_tester_bind_client(
        &tester, &client_config, AWS_S3_TESTER_BIND_CLIENT_REGION | AWS_S3_TESTER_BIND_CLIENT_SIGNING));

    struct aws_s3_client *client = aws_s3_client_new(allocator, &client_config);

    ASSERT_TRUE(client != NULL);

    struct aws_s3_tester_meta_request_options put_options = {
        .allocator = allocator,
        .meta_request_type = AWS_S3_META_REQUEST_TYPE_PUT_OBJECT,
        .client = client,
        .sse_type = AWS_S3_TESTER_SSE_KMS,
        .put_options =
            {
                .object_size_mb = 10,
            },
    };

    ASSERT_SUCCESS(aws_s3_tester_send_meta_request_with_options(&tester, &put_options, NULL));

    client = aws_s3_client_release(client);

    aws_s3_tester_clean_up(&tester);

    return 0;
}

AWS_TEST_CASE(test_s3_put_object_sse_aes256, s_test_s3_put_object_sse_aes256)
static int s_test_s3_put_object_sse_aes256(struct aws_allocator *allocator, void *ctx) {
    (void)ctx;

    struct aws_s3_tester tester;
    ASSERT_SUCCESS(aws_s3_tester_init(allocator, &tester));

    struct aws_s3_client_config client_config = {
        .part_size = 20 * 1024 * 1024,
    };

    ASSERT_SUCCESS(aws_s3_tester_bind_client(
        &tester, &client_config, AWS_S3_TESTER_BIND_CLIENT_REGION | AWS_S3_TESTER_BIND_CLIENT_SIGNING));

    struct aws_s3_client *client = aws_s3_client_new(allocator, &client_config);

    ASSERT_TRUE(client != NULL);

    struct aws_s3_tester_meta_request_options put_options = {
        .allocator = allocator,
        .meta_request_type = AWS_S3_META_REQUEST_TYPE_PUT_OBJECT,
        .client = client,
        .sse_type = AWS_S3_TESTER_SSE_AES256,
        .put_options =
            {
                .object_size_mb = 10,
            },
    };

    ASSERT_SUCCESS(aws_s3_tester_send_meta_request_with_options(&tester, &put_options, NULL));

    client = aws_s3_client_release(client);

    aws_s3_tester_clean_up(&tester);

    return 0;
}

AWS_TEST_CASE(test_s3_put_object_sse_aes256_multipart, s_test_s3_put_object_sse_aes256_multipart)
static int s_test_s3_put_object_sse_aes256_multipart(struct aws_allocator *allocator, void *ctx) {
    (void)ctx;

    struct aws_s3_tester tester;
    ASSERT_SUCCESS(aws_s3_tester_init(allocator, &tester));

    struct aws_s3_client_config client_config = {
        .part_size = 5 * 1024 * 1024,
    };

    ASSERT_SUCCESS(aws_s3_tester_bind_client(
        &tester, &client_config, AWS_S3_TESTER_BIND_CLIENT_REGION | AWS_S3_TESTER_BIND_CLIENT_SIGNING));

    struct aws_s3_client *client = aws_s3_client_new(allocator, &client_config);

    ASSERT_TRUE(client != NULL);

    struct aws_s3_tester_meta_request_options put_options = {
        .allocator = allocator,
        .meta_request_type = AWS_S3_META_REQUEST_TYPE_PUT_OBJECT,
        .client = client,
        .sse_type = AWS_S3_TESTER_SSE_AES256,
        .put_options =
            {
                .object_size_mb = 10,
            },
    };

    ASSERT_SUCCESS(aws_s3_tester_send_meta_request_with_options(&tester, &put_options, NULL));

    client = aws_s3_client_release(client);

    aws_s3_tester_clean_up(&tester);

    return 0;
}

AWS_TEST_CASE(test_s3_put_object_sse_c_aes256_multipart, s_test_s3_put_object_sse_c_aes256_multipart)
static int s_test_s3_put_object_sse_c_aes256_multipart(struct aws_allocator *allocator, void *ctx) {
    (void)ctx;

    struct aws_s3_tester tester;
    ASSERT_SUCCESS(aws_s3_tester_init(allocator, &tester));

    struct aws_s3_client_config client_config = {
        .part_size = 5 * 1024 * 1024,
    };

    ASSERT_SUCCESS(aws_s3_tester_bind_client(
        &tester, &client_config, AWS_S3_TESTER_BIND_CLIENT_REGION | AWS_S3_TESTER_BIND_CLIENT_SIGNING));

    struct aws_s3_client *client = aws_s3_client_new(allocator, &client_config);

    ASSERT_TRUE(client != NULL);

    struct aws_byte_buf path_buf;
    AWS_ZERO_STRUCT(path_buf);

    ASSERT_SUCCESS(aws_s3_tester_upload_file_path_init(
        tester.allocator, &path_buf, aws_byte_cursor_from_c_str("/prefix/round_trip/test_sse_c.txt")));

    struct aws_byte_cursor object_path = aws_byte_cursor_from_buf(&path_buf);

    struct aws_s3_tester_meta_request_options put_options = {
        .allocator = allocator,
        .meta_request_type = AWS_S3_META_REQUEST_TYPE_PUT_OBJECT,
        .client = client,
        .sse_type = AWS_S3_TESTER_SSE_C_AES256,
        .put_options =
            {
                .object_size_mb = 10,
                .object_path_override = object_path,
            },
    };

    ASSERT_SUCCESS(aws_s3_tester_send_meta_request_with_options(&tester, &put_options, NULL));
    client = aws_s3_client_release(client);

    aws_byte_buf_clean_up(&path_buf);
    aws_s3_tester_clean_up(&tester);

    return 0;
}

AWS_TEST_CASE(
    test_s3_put_object_sse_c_aes256_multipart_with_checksum,
    s_test_s3_put_object_sse_c_aes256_multipart_with_checksum)
static int s_test_s3_put_object_sse_c_aes256_multipart_with_checksum(struct aws_allocator *allocator, void *ctx) {
    (void)ctx;

    struct aws_s3_tester tester;
    ASSERT_SUCCESS(aws_s3_tester_init(allocator, &tester));

    struct aws_s3_client_config client_config = {
        .part_size = 5 * 1024 * 1024,
    };

    ASSERT_SUCCESS(aws_s3_tester_bind_client(
        &tester, &client_config, AWS_S3_TESTER_BIND_CLIENT_REGION | AWS_S3_TESTER_BIND_CLIENT_SIGNING));

    struct aws_s3_client *client = aws_s3_client_new(allocator, &client_config);

    ASSERT_TRUE(client != NULL);

    struct aws_byte_buf path_buf;
    AWS_ZERO_STRUCT(path_buf);

    ASSERT_SUCCESS(aws_s3_tester_upload_file_path_init(
        tester.allocator, &path_buf, aws_byte_cursor_from_c_str("/prefix/round_trip/test_sse_c_fc.txt")));

    struct aws_byte_cursor object_path = aws_byte_cursor_from_buf(&path_buf);

    struct aws_s3_tester_meta_request_options put_options = {
        .allocator = allocator,
        .meta_request_type = AWS_S3_META_REQUEST_TYPE_PUT_OBJECT,
        .client = client,
        .sse_type = AWS_S3_TESTER_SSE_C_AES256,
        .checksum_algorithm = AWS_SCA_CRC32,
        .put_options =
            {
                .object_size_mb = 10,
                .object_path_override = object_path,
            },
    };

    ASSERT_SUCCESS(aws_s3_tester_send_meta_request_with_options(&tester, &put_options, NULL));
    client = aws_s3_client_release(client);

    aws_byte_buf_clean_up(&path_buf);
    aws_s3_tester_clean_up(&tester);

    return 0;
}

static int s_test_s3_put_object_content_md5_helper(
    struct aws_allocator *allocator,
    bool multipart_upload,
    uint32_t flags,
    enum aws_s3_meta_request_compute_content_md5 compute_content_md5) {
    struct aws_s3_tester tester;
    ASSERT_SUCCESS(aws_s3_tester_init(allocator, &tester));

    size_t part_size = 5 * 1024 * 1024;
    if (!multipart_upload) {
        /* content_length < part_size */
        part_size = 15 * 1024 * 1024;
    }

    struct aws_s3_client_config client_config = {
        .part_size = part_size,
    };

    client_config.compute_content_md5 = compute_content_md5;

    ASSERT_SUCCESS(aws_s3_tester_bind_client(
        &tester, &client_config, AWS_S3_TESTER_BIND_CLIENT_REGION | AWS_S3_TESTER_BIND_CLIENT_SIGNING));

    struct aws_s3_client *client = aws_s3_client_new(allocator, &client_config);

    ASSERT_TRUE(client != NULL);

    ASSERT_SUCCESS(aws_s3_tester_send_put_object_meta_request(&tester, client, 10, flags, NULL));

    client = aws_s3_client_release(client);

    aws_s3_tester_clean_up(&tester);

    return 0;
}

AWS_TEST_CASE(
    test_s3_put_object_singlepart_no_content_md5_enabled,
    s_test_s3_put_object_singlepart_no_content_md5_enabled)
static int s_test_s3_put_object_singlepart_no_content_md5_enabled(struct aws_allocator *allocator, void *ctx) {
    (void)ctx;

    uint32_t flags = AWS_S3_TESTER_SEND_META_REQUEST_EXPECT_SUCCESS;
    ASSERT_SUCCESS(s_test_s3_put_object_content_md5_helper(allocator, false, flags, AWS_MR_CONTENT_MD5_ENABLED));

    return 0;
}

AWS_TEST_CASE(
    test_s3_put_object_singlepart_no_content_md5_disabled,
    s_test_s3_put_object_singlepart_no_content_md5_disabled)
static int s_test_s3_put_object_singlepart_no_content_md5_disabled(struct aws_allocator *allocator, void *ctx) {
    (void)ctx;

    uint32_t flags = AWS_S3_TESTER_SEND_META_REQUEST_EXPECT_SUCCESS;
    ASSERT_SUCCESS(s_test_s3_put_object_content_md5_helper(allocator, false, flags, AWS_MR_CONTENT_MD5_DISABLED));

    return 0;
}

AWS_TEST_CASE(
    test_s3_put_object_singlepart_correct_content_md5_enabled,
    s_test_s3_put_object_singlepart_correct_content_md5_enabled)
static int s_test_s3_put_object_singlepart_correct_content_md5_enabled(struct aws_allocator *allocator, void *ctx) {
    (void)ctx;

    uint32_t flags =
        AWS_S3_TESTER_SEND_META_REQUEST_WITH_CORRECT_CONTENT_MD5 | AWS_S3_TESTER_SEND_META_REQUEST_EXPECT_SUCCESS;
    ASSERT_SUCCESS(s_test_s3_put_object_content_md5_helper(allocator, false, flags, AWS_MR_CONTENT_MD5_ENABLED));

    return 0;
}

AWS_TEST_CASE(
    test_s3_put_object_singlepart_correct_content_md5_disabled,
    s_test_s3_put_object_singlepart_correct_content_md5_disabled)
static int s_test_s3_put_object_singlepart_correct_content_md5_disabled(struct aws_allocator *allocator, void *ctx) {
    (void)ctx;

    uint32_t flags =
        AWS_S3_TESTER_SEND_META_REQUEST_WITH_CORRECT_CONTENT_MD5 | AWS_S3_TESTER_SEND_META_REQUEST_EXPECT_SUCCESS;
    ASSERT_SUCCESS(s_test_s3_put_object_content_md5_helper(allocator, false, flags, AWS_MR_CONTENT_MD5_DISABLED));

    return 0;
}

AWS_TEST_CASE(
    test_s3_put_object_singlepart_incorrect_content_md5_enabled,
    s_test_s3_put_object_singlepart_incorrect_content_md5_enabled)
static int s_test_s3_put_object_singlepart_incorrect_content_md5_enabled(struct aws_allocator *allocator, void *ctx) {
    (void)ctx;

    uint32_t flags = AWS_S3_TESTER_SEND_META_REQUEST_WITH_INCORRECT_CONTENT_MD5;
    ASSERT_SUCCESS(s_test_s3_put_object_content_md5_helper(allocator, false, flags, AWS_MR_CONTENT_MD5_ENABLED));

    return 0;
}

AWS_TEST_CASE(
    test_s3_put_object_singlepart_incorrect_content_md5_disabled,
    s_test_s3_put_object_singlepart_incorrect_content_md5_disabled)
static int s_test_s3_put_object_singlepart_incorrect_content_md5_disabled(struct aws_allocator *allocator, void *ctx) {
    (void)ctx;

    uint32_t flags = AWS_S3_TESTER_SEND_META_REQUEST_WITH_INCORRECT_CONTENT_MD5;
    ASSERT_SUCCESS(s_test_s3_put_object_content_md5_helper(allocator, false, flags, AWS_MR_CONTENT_MD5_DISABLED));

    return 0;
}

AWS_TEST_CASE(
    test_s3_put_object_multipart_no_content_md5_enabled,
    s_test_s3_put_object_multipart_no_content_md5_enabled)
static int s_test_s3_put_object_multipart_no_content_md5_enabled(struct aws_allocator *allocator, void *ctx) {
    (void)ctx;

    uint32_t flags = AWS_S3_TESTER_SEND_META_REQUEST_EXPECT_SUCCESS;
    ASSERT_SUCCESS(s_test_s3_put_object_content_md5_helper(allocator, true, flags, AWS_MR_CONTENT_MD5_ENABLED));

    return 0;
}

AWS_TEST_CASE(
    test_s3_put_object_multipart_no_content_md5_disabled,
    s_test_s3_put_object_multipart_no_content_md5_disabled)
static int s_test_s3_put_object_multipart_no_content_md5_disabled(struct aws_allocator *allocator, void *ctx) {
    (void)ctx;

    uint32_t flags = AWS_S3_TESTER_SEND_META_REQUEST_EXPECT_SUCCESS;
    ASSERT_SUCCESS(s_test_s3_put_object_content_md5_helper(allocator, true, flags, AWS_MR_CONTENT_MD5_DISABLED));

    return 0;
}

AWS_TEST_CASE(
    test_s3_put_object_multipart_correct_content_md5_enabled,
    s_test_s3_put_object_multipart_correct_content_md5_enabled)
static int s_test_s3_put_object_multipart_correct_content_md5_enabled(struct aws_allocator *allocator, void *ctx) {
    (void)ctx;

    uint32_t flags =
        AWS_S3_TESTER_SEND_META_REQUEST_WITH_CORRECT_CONTENT_MD5 | AWS_S3_TESTER_SEND_META_REQUEST_EXPECT_SUCCESS;
    ASSERT_SUCCESS(s_test_s3_put_object_content_md5_helper(allocator, true, flags, AWS_MR_CONTENT_MD5_ENABLED));

    return 0;
}

AWS_TEST_CASE(
    test_s3_put_object_multipart_correct_content_md5_disabled,
    s_test_s3_put_object_multipart_correct_content_md5_disabled)
static int s_test_s3_put_object_multipart_correct_content_md5_disabled(struct aws_allocator *allocator, void *ctx) {
    (void)ctx;

    uint32_t flags =
        AWS_S3_TESTER_SEND_META_REQUEST_WITH_CORRECT_CONTENT_MD5 | AWS_S3_TESTER_SEND_META_REQUEST_EXPECT_SUCCESS;
    ASSERT_SUCCESS(s_test_s3_put_object_content_md5_helper(allocator, true, flags, AWS_MR_CONTENT_MD5_DISABLED));

    return 0;
}

AWS_TEST_CASE(
    test_s3_put_object_multipart_incorrect_content_md5_enabled,
    s_test_s3_put_object_multipart_incorrect_content_md5_enabled)
static int s_test_s3_put_object_multipart_incorrect_content_md5_enabled(struct aws_allocator *allocator, void *ctx) {
    (void)ctx;

    uint32_t flags =
        AWS_S3_TESTER_SEND_META_REQUEST_WITH_INCORRECT_CONTENT_MD5 | AWS_S3_TESTER_SEND_META_REQUEST_EXPECT_SUCCESS;
    ASSERT_SUCCESS(s_test_s3_put_object_content_md5_helper(allocator, true, flags, AWS_MR_CONTENT_MD5_ENABLED));

    return 0;
}

AWS_TEST_CASE(
    test_s3_put_object_multipart_incorrect_content_md5_disabled,
    s_test_s3_put_object_multipart_incorrect_content_md5_disabled)
static int s_test_s3_put_object_multipart_incorrect_content_md5_disabled(struct aws_allocator *allocator, void *ctx) {
    (void)ctx;

    uint32_t flags =
        AWS_S3_TESTER_SEND_META_REQUEST_WITH_INCORRECT_CONTENT_MD5 | AWS_S3_TESTER_SEND_META_REQUEST_EXPECT_SUCCESS;
    ASSERT_SUCCESS(s_test_s3_put_object_content_md5_helper(allocator, true, flags, AWS_MR_CONTENT_MD5_DISABLED));

    return 0;
}

static int s_test_s3_upload_part_message_helper(struct aws_allocator *allocator, bool should_compute_content_md5) {

    aws_s3_library_init(allocator);

    struct aws_byte_buf test_buffer;
    aws_s3_create_test_buffer(allocator, 19 /* size of "This is an S3 test." */, &test_buffer);
    /* base64 encoded md5 of "This is an S3 test." */
    struct aws_byte_cursor expected_content_md5 = aws_byte_cursor_from_c_str("+y3U+EY5uFXhVVmRoiJWyA==");

    struct aws_byte_cursor test_body_cursor = aws_byte_cursor_from_buf(&test_buffer);
    struct aws_input_stream *input_stream = aws_input_stream_new_from_cursor(allocator, &test_body_cursor);

    struct aws_byte_cursor host_name = aws_byte_cursor_from_c_str("dummy_host");

    struct aws_byte_cursor test_object_path = aws_byte_cursor_from_c_str("dummy_key");

    /* Put together a simple S3 Put Object request. */
    struct aws_http_message *base_message = aws_s3_test_put_object_request_new(
        allocator, host_name, test_object_path, g_test_body_content_type, input_stream, AWS_S3_TESTER_SSE_NONE);

    uint32_t part_number = 1;
    struct aws_string *upload_id = aws_string_new_from_c_str(allocator, "dummy_upload_id");

    struct aws_http_message *new_message = aws_s3_upload_part_message_new(
        allocator, base_message, &test_buffer, part_number, upload_id, should_compute_content_md5, NULL, NULL);

    struct aws_http_headers *new_headers = aws_http_message_get_headers(new_message);
    if (should_compute_content_md5) {
        ASSERT_TRUE(aws_http_headers_has(new_headers, g_content_md5_header_name));
        struct aws_byte_cursor content_md5;
        aws_http_headers_get(new_headers, g_content_md5_header_name, &content_md5);
        ASSERT_BIN_ARRAYS_EQUALS(expected_content_md5.ptr, expected_content_md5.len, content_md5.ptr, content_md5.len);
    } else {
        ASSERT_FALSE(aws_http_headers_has(new_headers, g_content_md5_header_name));
    }

    aws_http_message_release(new_message);
    new_message = NULL;

    aws_http_message_release(base_message);
    base_message = NULL;

    aws_string_destroy(upload_id);
    upload_id = NULL;

    aws_input_stream_release(input_stream);
    input_stream = NULL;

    aws_byte_buf_clean_up(&test_buffer);

    aws_s3_library_clean_up();

    return 0;
}

AWS_TEST_CASE(test_s3_upload_part_message_with_content_md5, s_test_s3_upload_part_message_with_content_md5)
static int s_test_s3_upload_part_message_with_content_md5(struct aws_allocator *allocator, void *ctx) {
    (void)ctx;

    ASSERT_SUCCESS(s_test_s3_upload_part_message_helper(allocator, true));

    return 0;
}

AWS_TEST_CASE(test_s3_upload_part_message_without_content_md5, s_test_s3_upload_part_message_without_content_md5)
static int s_test_s3_upload_part_message_without_content_md5(struct aws_allocator *allocator, void *ctx) {
    (void)ctx;

    ASSERT_SUCCESS(s_test_s3_upload_part_message_helper(allocator, false));

    return 0;
}

AWS_TEST_CASE(
    test_s3_create_multipart_upload_message_with_content_md5,
    s_test_s3_create_multipart_upload_message_with_content_md5)
static int s_test_s3_create_multipart_upload_message_with_content_md5(struct aws_allocator *allocator, void *ctx) {
    (void)ctx;

    struct aws_byte_buf test_buffer;
    aws_s3_create_test_buffer(allocator, 19 /* size of "This is an S3 test." */, &test_buffer);

    struct aws_byte_cursor test_body_cursor = aws_byte_cursor_from_buf(&test_buffer);
    struct aws_input_stream *input_stream = aws_input_stream_new_from_cursor(allocator, &test_body_cursor);

    struct aws_byte_cursor host_name = aws_byte_cursor_from_c_str("dummy_host");

    struct aws_byte_cursor test_object_path = aws_byte_cursor_from_c_str("dummy_key");

    /* Put together a simple S3 Put Object request. */
    struct aws_http_message *base_message = aws_s3_test_put_object_request_new(
        allocator, host_name, test_object_path, g_test_body_content_type, input_stream, AWS_S3_TESTER_SSE_NONE);

    struct aws_http_header content_md5_header = {
        .name = g_content_md5_header_name,
        .value = AWS_BYTE_CUR_INIT_FROM_STRING_LITERAL("dummy_content_md5"),
    };
    ASSERT_SUCCESS(aws_http_message_add_header(base_message, content_md5_header));

    struct aws_http_headers *base_headers = aws_http_message_get_headers(base_message);
    ASSERT_TRUE(aws_http_headers_has(base_headers, g_content_md5_header_name));

    struct aws_http_message *new_message =
        aws_s3_create_multipart_upload_message_new(allocator, base_message, AWS_SCA_NONE);

    struct aws_http_headers *new_headers = aws_http_message_get_headers(new_message);
    ASSERT_FALSE(aws_http_headers_has(new_headers, g_content_md5_header_name));

    aws_http_message_release(new_message);
    new_message = NULL;

    aws_http_message_release(base_message);
    base_message = NULL;

    aws_input_stream_release(input_stream);
    input_stream = NULL;

    aws_byte_buf_clean_up(&test_buffer);

    return 0;
}

AWS_TEST_CASE(
    test_s3_complete_multipart_message_with_content_md5,
    s_test_s3_complete_multipart_message_with_content_md5)
static int s_test_s3_complete_multipart_message_with_content_md5(struct aws_allocator *allocator, void *ctx) {
    (void)ctx;

    struct aws_byte_buf test_buffer;
    aws_s3_create_test_buffer(allocator, 19 /* size of "This is an S3 test." */, &test_buffer);

    struct aws_byte_cursor test_body_cursor = aws_byte_cursor_from_buf(&test_buffer);
    struct aws_input_stream *input_stream = aws_input_stream_new_from_cursor(allocator, &test_body_cursor);

    struct aws_byte_cursor host_name = aws_byte_cursor_from_c_str("dummy_host");

    struct aws_byte_cursor test_object_path = aws_byte_cursor_from_c_str("dummy_key");

    /* Put together a simple S3 Put Object request. */
    struct aws_http_message *base_message = aws_s3_test_put_object_request_new(
        allocator, host_name, test_object_path, g_test_body_content_type, input_stream, AWS_S3_TESTER_SSE_NONE);

    struct aws_http_header content_md5_header = {
        .name = g_content_md5_header_name,
        .value = AWS_BYTE_CUR_INIT_FROM_STRING_LITERAL("dummy_content_md5"),
    };
    ASSERT_SUCCESS(aws_http_message_add_header(base_message, content_md5_header));

    struct aws_http_headers *base_headers = aws_http_message_get_headers(base_message);
    ASSERT_TRUE(aws_http_headers_has(base_headers, g_content_md5_header_name));

    struct aws_byte_buf body_buffer;
    aws_byte_buf_init(&body_buffer, allocator, 512);

    struct aws_string *upload_id = aws_string_new_from_c_str(allocator, "dummy_upload_id");

    struct aws_array_list etags;
    ASSERT_SUCCESS(aws_array_list_init_dynamic(&etags, allocator, 0, sizeof(struct aws_string)));

    struct aws_http_message *new_message = aws_s3_complete_multipart_message_new(
        allocator, base_message, &body_buffer, upload_id, &etags, NULL, AWS_SCA_NONE);

    struct aws_http_headers *new_headers = aws_http_message_get_headers(new_message);
    ASSERT_FALSE(aws_http_headers_has(new_headers, g_content_md5_header_name));

    aws_http_message_release(new_message);
    new_message = NULL;

    aws_http_message_release(base_message);
    base_message = NULL;

    aws_array_list_clean_up(&etags);

    aws_string_destroy(upload_id);
    upload_id = NULL;

    aws_byte_buf_clean_up(&body_buffer);

    aws_input_stream_release(input_stream);
    input_stream = NULL;

    aws_byte_buf_clean_up(&test_buffer);

    return 0;
}

AWS_TEST_CASE(test_s3_put_object_double_slashes, s_test_s3_put_object_double_slashes)
static int s_test_s3_put_object_double_slashes(struct aws_allocator *allocator, void *ctx) {
    (void)ctx;

    struct aws_s3_meta_request_test_results meta_request_test_results;
    aws_s3_meta_request_test_results_init(&meta_request_test_results, allocator);

    struct aws_byte_buf path_buf;
    AWS_ZERO_STRUCT(path_buf);

    ASSERT_SUCCESS(
        aws_s3_tester_upload_file_path_init(allocator, &path_buf, aws_byte_cursor_from_c_str("/prefix//test.txt")));

    struct aws_byte_cursor object_path = aws_byte_cursor_from_buf(&path_buf);
    struct aws_s3_tester_meta_request_options options = {
        .allocator = allocator,
        .meta_request_type = AWS_S3_META_REQUEST_TYPE_PUT_OBJECT,
        .put_options =
            {
                .object_size_mb = 1,
                .object_path_override = object_path,
            },
    };

    ASSERT_SUCCESS(aws_s3_tester_send_meta_request_with_options(NULL, &options, &meta_request_test_results));

    aws_byte_buf_clean_up(&path_buf);
    aws_s3_meta_request_test_results_clean_up(&meta_request_test_results);

    return 0;
}

AWS_TEST_CASE(test_s3_round_trip, s_test_s3_round_trip)
static int s_test_s3_round_trip(struct aws_allocator *allocator, void *ctx) {
    (void)ctx;

    struct aws_s3_tester tester;
    ASSERT_SUCCESS(aws_s3_tester_init(allocator, &tester));

    struct aws_s3_tester_client_options client_options = {
        .part_size = 16 * 1024,
    };

    struct aws_s3_client *client = NULL;
    ASSERT_SUCCESS(aws_s3_tester_client_new(&tester, &client_options, &client));

    struct aws_byte_buf path_buf;
    AWS_ZERO_STRUCT(path_buf);

    ASSERT_SUCCESS(aws_s3_tester_upload_file_path_init(
        allocator, &path_buf, aws_byte_cursor_from_c_str("/prefix/round_trip/test.txt")));

    struct aws_byte_cursor object_path = aws_byte_cursor_from_buf(&path_buf);

    struct aws_s3_tester_meta_request_options put_options = {
        .allocator = allocator,
        .meta_request_type = AWS_S3_META_REQUEST_TYPE_PUT_OBJECT,
        .client = client,
        .put_options =
            {
                .object_size_mb = 1,
                .object_path_override = object_path,
            },
    };

    ASSERT_SUCCESS(aws_s3_tester_send_meta_request_with_options(&tester, &put_options, NULL));

    /*** GET FILE ***/

    struct aws_s3_tester_meta_request_options get_options = {
        .allocator = allocator,
        .meta_request_type = AWS_S3_META_REQUEST_TYPE_GET_OBJECT,
        .validate_type = AWS_S3_TESTER_VALIDATE_TYPE_EXPECT_SUCCESS,
        .client = client,
        .get_options =
            {
                .object_path = object_path,
            },
    };

    ASSERT_SUCCESS(aws_s3_tester_send_meta_request_with_options(&tester, &get_options, NULL));

    aws_byte_buf_clean_up(&path_buf);
    aws_s3_client_release(client);
    aws_s3_tester_clean_up(&tester);

    return 0;
}

AWS_TEST_CASE(test_s3_round_trip_default_get, s_test_s3_round_trip_default_get)
static int s_test_s3_round_trip_default_get(struct aws_allocator *allocator, void *ctx) {
    (void)ctx;

    struct aws_s3_tester tester;
    ASSERT_SUCCESS(aws_s3_tester_init(allocator, &tester));

    struct aws_s3_tester_client_options client_options = {
        .part_size = 16 * 1024,
    };

    struct aws_s3_client *client = NULL;
    ASSERT_SUCCESS(aws_s3_tester_client_new(&tester, &client_options, &client));

    struct aws_byte_buf path_buf;
    AWS_ZERO_STRUCT(path_buf);

    ASSERT_SUCCESS(aws_s3_tester_upload_file_path_init(
        allocator, &path_buf, aws_byte_cursor_from_c_str("/prefix/round_trip/test_default.txt")));

    struct aws_byte_cursor object_path = aws_byte_cursor_from_buf(&path_buf);

    struct aws_s3_tester_meta_request_options put_options = {
        .allocator = allocator,
        .meta_request_type = AWS_S3_META_REQUEST_TYPE_PUT_OBJECT,
        .client = client,
        .put_options =
            {
                .object_size_mb = 1,
                .object_path_override = object_path,
            },
    };

    ASSERT_SUCCESS(aws_s3_tester_send_meta_request_with_options(&tester, &put_options, NULL));

    /*** GET FILE ***/

    struct aws_s3_tester_meta_request_options get_options = {
        .allocator = allocator,
        .meta_request_type = AWS_S3_META_REQUEST_TYPE_DEFAULT,
        .validate_type = AWS_S3_TESTER_VALIDATE_TYPE_EXPECT_SUCCESS,
        .client = client,
        .get_options =
            {
                .object_path = object_path,
            },
        .default_type_options =
            {
                .mode = AWS_S3_TESTER_DEFAULT_TYPE_MODE_GET,
            },
    };

    ASSERT_SUCCESS(aws_s3_tester_send_meta_request_with_options(&tester, &get_options, NULL));

    aws_byte_buf_clean_up(&path_buf);
    aws_s3_client_release(client);
    aws_s3_tester_clean_up(&tester);

    return 0;
}

int s_s3_validate_headers_checksum_set(
    struct aws_s3_meta_request *meta_request,
    const struct aws_http_headers *headers,
    int response_status,
    void *user_data) {
    (void)response_status;
    (void)headers;
    struct aws_s3_meta_request_test_results *meta_request_test_results =
        (struct aws_s3_meta_request_test_results *)user_data;
    ASSERT_NOT_NULL(meta_request->meta_request_level_running_response_sum);
    ASSERT_INT_EQUALS(
        meta_request->meta_request_level_running_response_sum->algorithm, meta_request_test_results->algorithm);
    return AWS_OP_SUCCESS;
}

int s_s3_validate_headers_checksum_unset(
    struct aws_s3_meta_request *meta_request,
    const struct aws_http_headers *headers,
    int response_status,
    void *user_data) {
    (void)response_status;
    (void)headers;
    (void)user_data;
    ASSERT_NULL(meta_request->meta_request_level_running_response_sum);
    return AWS_OP_SUCCESS;
}

void s_s3_test_validate_checksum(
    struct aws_s3_meta_request *meta_request,
    const struct aws_s3_meta_request_result *result,
    void *user_data) {
    (void)meta_request;
    struct aws_s3_meta_request_test_results *meta_request_test_results =
        (struct aws_s3_meta_request_test_results *)user_data;
    AWS_FATAL_ASSERT(result->did_validate);
    AWS_FATAL_ASSERT(result->validation_algorithm == meta_request_test_results->algorithm);
    AWS_FATAL_ASSERT(result->error_code == AWS_OP_SUCCESS);
}
void s_s3_test_no_validate_checksum(
    struct aws_s3_meta_request *meta_request,
    const struct aws_s3_meta_request_result *result,
    void *user_data) {
    (void)meta_request;
    (void)user_data;
    AWS_FATAL_ASSERT(!result->did_validate);
    AWS_FATAL_ASSERT(result->error_code == AWS_OP_SUCCESS);
}

/* TODO: maybe refactor the fc -> flexible checksum tests to be less copy/paste */
AWS_TEST_CASE(test_s3_round_trip_default_get_fc, s_test_s3_round_trip_default_get_fc)
static int s_test_s3_round_trip_default_get_fc(struct aws_allocator *allocator, void *ctx) {
    (void)ctx;

    struct aws_s3_tester tester;
    ASSERT_SUCCESS(aws_s3_tester_init(allocator, &tester));
    struct aws_s3_tester_client_options client_options = {
        .part_size = MB_TO_BYTES(5),
    };

    struct aws_s3_client *client = NULL;
    ASSERT_SUCCESS(aws_s3_tester_client_new(&tester, &client_options, &client));

    struct aws_byte_buf path_buf;
    AWS_ZERO_STRUCT(path_buf);

<<<<<<< HEAD
    /* I know it's ugly, but I don't want to waste time to refact all those flexible checksum tests */
=======
>>>>>>> abf284b5
    for (int algorithm = AWS_SCA_INIT; algorithm <= AWS_SCA_END; ++algorithm) {
        char object_path_sprintf_buffer[128] = "";
        snprintf(
            object_path_sprintf_buffer,
            sizeof(object_path_sprintf_buffer),
<<<<<<< HEAD
            "/prefix/round_trip/test_default_fc_%d.txt",
            algorithm);
=======
            "/prefix/round_trip/test_default_fc_" PRInSTR ".txt",
            AWS_BYTE_CURSOR_PRI(*aws_get_http_header_name_from_algorithm(algorithm)));
>>>>>>> abf284b5

        ASSERT_SUCCESS(aws_s3_tester_upload_file_path_init(
            allocator, &path_buf, aws_byte_cursor_from_c_str(object_path_sprintf_buffer)));

        struct aws_byte_cursor object_path = aws_byte_cursor_from_buf(&path_buf);
        /*** PUT FILE ***/

        struct aws_s3_tester_meta_request_options put_options = {
            .allocator = allocator,
            .meta_request_type = AWS_S3_META_REQUEST_TYPE_PUT_OBJECT,
            .client = client,
            .checksum_algorithm = algorithm,
            .validate_get_response_checksum = false,
            .put_options =
                {
                    .object_size_mb = 1,
                    .object_path_override = object_path,
                },
        };

        ASSERT_SUCCESS(aws_s3_tester_send_meta_request_with_options(&tester, &put_options, NULL));

        /*** GET FILE ***/

        struct aws_s3_tester_meta_request_options get_options = {
            .allocator = allocator,
            .meta_request_type = AWS_S3_META_REQUEST_TYPE_GET_OBJECT,
            .validate_type = AWS_S3_TESTER_VALIDATE_TYPE_EXPECT_SUCCESS,
            .client = client,
            .expected_validate_checksum_alg = algorithm,
            .validate_get_response_checksum = true,
            .get_options =
                {
                    .object_path = object_path,
                },
            .finish_callback = s_s3_test_validate_checksum,
            .headers_callback = s_s3_validate_headers_checksum_set,
        };

        ASSERT_SUCCESS(aws_s3_tester_send_meta_request_with_options(&tester, &get_options, NULL));
        aws_byte_buf_clean_up(&path_buf);
    }

    aws_s3_client_release(client);
    aws_s3_tester_clean_up(&tester);

    return 0;
}

AWS_TEST_CASE(test_s3_round_trip_multipart_get_fc, s_test_s3_round_trip_multipart_get_fc)
static int s_test_s3_round_trip_multipart_get_fc(struct aws_allocator *allocator, void *ctx) {
    (void)ctx;

    struct aws_s3_tester tester;
    ASSERT_SUCCESS(aws_s3_tester_init(allocator, &tester));
    struct aws_s3_tester_client_options client_options = {
        .part_size = 16 * 1024,
    };

    struct aws_s3_client *client = NULL;
    ASSERT_SUCCESS(aws_s3_tester_client_new(&tester, &client_options, &client));

    struct aws_byte_buf path_buf;
    AWS_ZERO_STRUCT(path_buf);

    ASSERT_SUCCESS(aws_s3_tester_upload_file_path_init(
        allocator, &path_buf, aws_byte_cursor_from_c_str("/prefix/round_trip/test_fc.txt")));

    struct aws_byte_cursor object_path = aws_byte_cursor_from_buf(&path_buf);

    struct aws_s3_tester_meta_request_options put_options = {
        .allocator = allocator,
        .meta_request_type = AWS_S3_META_REQUEST_TYPE_PUT_OBJECT,
        .client = client,
        .checksum_algorithm = AWS_SCA_CRC32,
        .validate_get_response_checksum = false,
        .put_options =
            {
                .object_size_mb = 1,
                .object_path_override = object_path,
            },
    };

    ASSERT_SUCCESS(aws_s3_tester_send_meta_request_with_options(&tester, &put_options, NULL));

    /*** GET FILE ***/

    struct aws_s3_tester_meta_request_options get_options = {
        .allocator = allocator,
        .meta_request_type = AWS_S3_META_REQUEST_TYPE_GET_OBJECT,
        .validate_type = AWS_S3_TESTER_VALIDATE_TYPE_EXPECT_SUCCESS,
        .client = client,
        .validate_get_response_checksum = true,
        .expected_validate_checksum_alg = AWS_SCA_CRC32,
        .get_options =
            {
                .object_path = object_path,
            },
        .finish_callback = s_s3_test_validate_checksum,
        .headers_callback = s_s3_validate_headers_checksum_set,
    };

    ASSERT_SUCCESS(aws_s3_tester_send_meta_request_with_options(&tester, &get_options, NULL));

    aws_byte_buf_clean_up(&path_buf);
    aws_s3_client_release(client);
    aws_s3_tester_clean_up(&tester);

    return 0;
}

/* Test the multipart uploaded object was downloaded with same part size, which will download the object matches all the
 * parts and validate the parts checksum. */
AWS_TEST_CASE(test_s3_round_trip_mpu_multipart_get_fc, s_test_s3_round_trip_mpu_multipart_get_fc)
static int s_test_s3_round_trip_mpu_multipart_get_fc(struct aws_allocator *allocator, void *ctx) {
    (void)ctx;

    struct aws_s3_tester tester;
    ASSERT_SUCCESS(aws_s3_tester_init(allocator, &tester));
    struct aws_s3_tester_client_options client_options = {
        .part_size = MB_TO_BYTES(5),
    };

    struct aws_s3_client *client = NULL;
    ASSERT_SUCCESS(aws_s3_tester_client_new(&tester, &client_options, &client));

    struct aws_byte_buf path_buf;
    AWS_ZERO_STRUCT(path_buf);

    ASSERT_SUCCESS(aws_s3_tester_upload_file_path_init(
        allocator, &path_buf, aws_byte_cursor_from_c_str("/prefix/round_trip/test_mpu_fc.txt")));

    struct aws_byte_cursor object_path = aws_byte_cursor_from_buf(&path_buf);

    struct aws_s3_tester_meta_request_options put_options = {
        .allocator = allocator,
        .meta_request_type = AWS_S3_META_REQUEST_TYPE_PUT_OBJECT,
        .client = client,
        .checksum_algorithm = AWS_SCA_CRC32,
        .validate_get_response_checksum = false,
        .put_options =
            {
                .object_size_mb = 10,
                .object_path_override = object_path,
            },
    };

    ASSERT_SUCCESS(aws_s3_tester_send_meta_request_with_options(&tester, &put_options, NULL));

    /*** GET FILE ***/

    struct aws_s3_tester_meta_request_options get_options = {
        .allocator = allocator,
        .meta_request_type = AWS_S3_META_REQUEST_TYPE_GET_OBJECT,
        .validate_type = AWS_S3_TESTER_VALIDATE_TYPE_EXPECT_SUCCESS,
        .client = client,
        .expected_validate_checksum_alg = AWS_SCA_CRC32,
        .validate_get_response_checksum = true,
        .get_options =
            {
                .object_path = object_path,
            },
        .finish_callback = s_s3_test_validate_checksum,
    };

    ASSERT_SUCCESS(aws_s3_tester_send_meta_request_with_options(&tester, &get_options, NULL));

    aws_byte_buf_clean_up(&path_buf);
    aws_s3_client_release(client);
    aws_s3_tester_clean_up(&tester);

    return 0;
}

AWS_TEST_CASE(
    test_s3_round_trip_mpu_multipart_get_with_list_algorithm_fc,
    s_test_s3_round_trip_mpu_multipart_get_with_list_algorithm_fc)
static int s_test_s3_round_trip_mpu_multipart_get_with_list_algorithm_fc(struct aws_allocator *allocator, void *ctx) {
    (void)ctx;

    struct aws_s3_tester tester;
    ASSERT_SUCCESS(aws_s3_tester_init(allocator, &tester));
    struct aws_s3_tester_client_options client_options = {
        .part_size = MB_TO_BYTES(5),
    };

    struct aws_s3_client *client = NULL;
    ASSERT_SUCCESS(aws_s3_tester_client_new(&tester, &client_options, &client));

    struct aws_byte_buf path_buf;
    AWS_ZERO_STRUCT(path_buf);

    ASSERT_SUCCESS(aws_s3_tester_upload_file_path_init(
        allocator, &path_buf, aws_byte_cursor_from_c_str("/prefix/round_trip/test_mpu_fc.txt")));

    struct aws_byte_cursor object_path = aws_byte_cursor_from_buf(&path_buf);

    struct aws_s3_tester_meta_request_options put_options = {
        .allocator = allocator,
        .meta_request_type = AWS_S3_META_REQUEST_TYPE_PUT_OBJECT,
        .client = client,
        .checksum_algorithm = AWS_SCA_CRC32,
        .validate_get_response_checksum = false,
        .put_options =
            {
                .object_size_mb = 10,
                .object_path_override = object_path,
            },
    };

    ASSERT_SUCCESS(aws_s3_tester_send_meta_request_with_options(&tester, &put_options, NULL));

    /*** GET FILE ***/

    struct aws_array_list response_checksum_list;
    /* Check for all algorithm but the CRC32 */
    ASSERT_SUCCESS(
        aws_array_list_init_dynamic(&response_checksum_list, allocator, 4, sizeof(enum aws_s3_checksum_algorithm)));
    enum aws_s3_checksum_algorithm alg = AWS_SCA_CRC32C;
    ASSERT_SUCCESS(aws_array_list_push_back(&response_checksum_list, &alg));
    alg = AWS_SCA_SHA1;
    ASSERT_SUCCESS(aws_array_list_push_back(&response_checksum_list, &alg));
    alg = AWS_SCA_SHA256;
    ASSERT_SUCCESS(aws_array_list_push_back(&response_checksum_list, &alg));

    struct aws_s3_tester_meta_request_options get_options = {
        .allocator = allocator,
        .meta_request_type = AWS_S3_META_REQUEST_TYPE_GET_OBJECT,
        .validate_type = AWS_S3_TESTER_VALIDATE_TYPE_EXPECT_SUCCESS,
        .client = client,
        .expected_validate_checksum_alg = AWS_SCA_CRC32,
        .validate_get_response_checksum = true,
        .validate_checksum_algorithms = &response_checksum_list,
        .get_options =
            {
                .object_path = object_path,
            },
        .finish_callback = s_s3_test_no_validate_checksum,
    };

    ASSERT_SUCCESS(aws_s3_tester_send_meta_request_with_options(&tester, &get_options, NULL));

    /* Push all the algorithms to the list for validation, now we should have the checksum validated. */
    alg = AWS_SCA_CRC32;
    ASSERT_SUCCESS(aws_array_list_push_back(&response_checksum_list, &alg));
    get_options.finish_callback = s_s3_test_validate_checksum;
    ASSERT_SUCCESS(aws_s3_tester_send_meta_request_with_options(&tester, &get_options, NULL));

    aws_byte_buf_clean_up(&path_buf);
    aws_s3_client_release(client);
    aws_s3_tester_clean_up(&tester);
    aws_array_list_clean_up(&response_checksum_list);

    return 0;
}

AWS_TEST_CASE(test_s3_round_trip_mpu_default_get_fc, s_test_s3_round_trip_mpu_default_get_fc)
static int s_test_s3_round_trip_mpu_default_get_fc(struct aws_allocator *allocator, void *ctx) {
    (void)ctx;

    struct aws_s3_tester tester;
    ASSERT_SUCCESS(aws_s3_tester_init(allocator, &tester));
    struct aws_s3_tester_client_options client_options = {
        .part_size = MB_TO_BYTES(5),
    };

    struct aws_s3_client *client = NULL;
    ASSERT_SUCCESS(aws_s3_tester_client_new(&tester, &client_options, &client));

    struct aws_byte_buf path_buf;
    AWS_ZERO_STRUCT(path_buf);

    ASSERT_SUCCESS(aws_s3_tester_upload_file_path_init(
        allocator, &path_buf, aws_byte_cursor_from_c_str("/prefix/round_trip/test_mpu_default_get_fc.txt")));

    struct aws_byte_cursor object_path = aws_byte_cursor_from_buf(&path_buf);

    struct aws_s3_tester_meta_request_options put_options = {
        .allocator = allocator,
        .meta_request_type = AWS_S3_META_REQUEST_TYPE_PUT_OBJECT,
        .client = client,
        .checksum_algorithm = AWS_SCA_CRC32,
        .validate_get_response_checksum = false,
        .put_options =
            {
                .object_size_mb = 10,
                .object_path_override = object_path,
            },
    };

    ASSERT_SUCCESS(aws_s3_tester_send_meta_request_with_options(&tester, &put_options, NULL));

    /*** GET FILE ***/

    struct aws_s3_tester_meta_request_options get_options = {
        .allocator = allocator,
        .meta_request_type = AWS_S3_META_REQUEST_TYPE_DEFAULT,
        .validate_type = AWS_S3_TESTER_VALIDATE_TYPE_EXPECT_SUCCESS,
        .client = client,
        .expected_validate_checksum_alg = AWS_SCA_CRC32,
        .validate_get_response_checksum = true,
        .get_options =
            {
                .object_path = object_path,
            },
        .default_type_options =
            {
                .mode = AWS_S3_TESTER_DEFAULT_TYPE_MODE_GET,
            },
        .finish_callback = s_s3_test_no_validate_checksum,
        .headers_callback = s_s3_validate_headers_checksum_unset,
    };

    ASSERT_SUCCESS(aws_s3_tester_send_meta_request_with_options(&tester, &get_options, NULL));

    aws_byte_buf_clean_up(&path_buf);
    aws_s3_client_release(client);
    aws_s3_tester_clean_up(&tester);

    return 0;
}

AWS_TEST_CASE(test_s3_chunked_then_unchunked, s_test_s3_chunked_then_unchunked)
static int s_test_s3_chunked_then_unchunked(struct aws_allocator *allocator, void *ctx) {
    (void)ctx;

    /* Test to see if signed_body_value modified when signing chunked request */
    struct aws_s3_tester tester;
    ASSERT_SUCCESS(aws_s3_tester_init(allocator, &tester));
    struct aws_s3_tester_client_options client_options = {
        .part_size = MB_TO_BYTES(5),
    };

    struct aws_s3_client *client = NULL;
    ASSERT_SUCCESS(aws_s3_tester_client_new(&tester, &client_options, &client));

    struct aws_byte_buf path_buf;
    AWS_ZERO_STRUCT(path_buf);

    ASSERT_SUCCESS(aws_s3_tester_upload_file_path_init(
        allocator, &path_buf, aws_byte_cursor_from_c_str("/prefix/chunked_unchunked/test_chunked.txt")));

    struct aws_byte_cursor chunked_object_path = aws_byte_cursor_from_buf(&path_buf);

    struct aws_s3_tester_meta_request_options chunked_put_options = {
        .allocator = allocator,
        .meta_request_type = AWS_S3_META_REQUEST_TYPE_PUT_OBJECT,
        .client = client,
        .checksum_algorithm = AWS_SCA_CRC32,
        .validate_get_response_checksum = false,
        .put_options =
            {
                .object_size_mb = 10,
                .object_path_override = chunked_object_path,
            },
    };

    ASSERT_SUCCESS(aws_s3_tester_send_meta_request_with_options(&tester, &chunked_put_options, NULL));

    aws_byte_buf_clean_up(&path_buf);
    ASSERT_SUCCESS(aws_s3_tester_upload_file_path_init(
        allocator, &path_buf, aws_byte_cursor_from_c_str("/prefix/chunked_unchunked/test_unchunked.txt")));

    struct aws_byte_cursor unchunked_object_path = aws_byte_cursor_from_buf(&path_buf);

    struct aws_s3_tester_meta_request_options unchunked_put_options = {
        .allocator = allocator,
        .meta_request_type = AWS_S3_META_REQUEST_TYPE_PUT_OBJECT,
        .client = client,
        .checksum_algorithm = AWS_SCA_NONE,
        .validate_get_response_checksum = false,
        .put_options =
            {
                .object_size_mb = 10,
                .object_path_override = unchunked_object_path,
            },
    };

    ASSERT_SUCCESS(aws_s3_tester_send_meta_request_with_options(&tester, &unchunked_put_options, NULL));

    aws_byte_buf_clean_up(&path_buf);
    aws_s3_client_release(client);
    aws_s3_tester_clean_up(&tester);

    return 0;
}

AWS_TEST_CASE(test_s3_meta_request_default, s_test_s3_meta_request_default)
static int s_test_s3_meta_request_default(struct aws_allocator *allocator, void *ctx) {
    (void)ctx;

    struct aws_s3_tester tester;
    AWS_ZERO_STRUCT(tester);
    ASSERT_SUCCESS(aws_s3_tester_init(allocator, &tester));

    struct aws_s3_client_config client_config;
    AWS_ZERO_STRUCT(client_config);

    ASSERT_SUCCESS(aws_s3_tester_bind_client(
        &tester, &client_config, AWS_S3_TESTER_BIND_CLIENT_REGION | AWS_S3_TESTER_BIND_CLIENT_SIGNING));

    struct aws_s3_client *client = aws_s3_client_new(allocator, &client_config);

    struct aws_string *host_name =
        aws_s3_tester_build_endpoint_string(allocator, &g_test_bucket_name, &g_test_s3_region);

    /* Put together a simple S3 Get Object request. */
    struct aws_http_message *message = aws_s3_test_get_object_request_new(
        allocator, aws_byte_cursor_from_string(host_name), g_pre_existing_object_1MB);

    struct aws_s3_meta_request_options options;
    AWS_ZERO_STRUCT(options);

    /* Pass the request through as a default request so that it goes through as-is. */
    options.type = AWS_S3_META_REQUEST_TYPE_DEFAULT;
    options.message = message;

    struct aws_s3_meta_request_test_results meta_request_test_results;
    aws_s3_meta_request_test_results_init(&meta_request_test_results, allocator);

    ASSERT_SUCCESS(aws_s3_tester_bind_meta_request(&tester, &options, &meta_request_test_results));

    struct aws_s3_meta_request *meta_request = aws_s3_client_make_meta_request(client, &options);

    ASSERT_TRUE(meta_request != NULL);

    /* Wait for the request to finish. */
    aws_s3_tester_wait_for_meta_request_finish(&tester);

    aws_s3_tester_lock_synced_data(&tester);

    ASSERT_TRUE(tester.synced_data.finish_error_code == AWS_ERROR_SUCCESS);

    aws_s3_tester_unlock_synced_data(&tester);

    ASSERT_SUCCESS(aws_s3_tester_validate_get_object_results(&meta_request_test_results, 0));

    meta_request = aws_s3_meta_request_release(meta_request);

    aws_s3_tester_wait_for_meta_request_shutdown(&tester);

    aws_s3_meta_request_test_results_clean_up(&meta_request_test_results);

    aws_http_message_release(message);
    message = NULL;

    aws_string_destroy(host_name);
    host_name = NULL;

    client = aws_s3_client_release(client);

    aws_s3_tester_clean_up(&tester);

    return 0;
}

AWS_TEST_CASE(test_s3_error_missing_file, s_test_s3_error_missing_file)
static int s_test_s3_error_missing_file(struct aws_allocator *allocator, void *ctx) {
    (void)ctx;

    const struct aws_byte_cursor test_object_path =
        AWS_BYTE_CUR_INIT_FROM_STRING_LITERAL("/non-existing-file12345.txt");

    struct aws_s3_tester tester;
    AWS_ZERO_STRUCT(tester);
    ASSERT_SUCCESS(aws_s3_tester_init(allocator, &tester));

    struct aws_s3_client_config client_config = {
        .part_size = 64 * 1024,
    };

    ASSERT_SUCCESS(aws_s3_tester_bind_client(
        &tester, &client_config, AWS_S3_TESTER_BIND_CLIENT_REGION | AWS_S3_TESTER_BIND_CLIENT_SIGNING));

    struct aws_s3_client *client = aws_s3_client_new(allocator, &client_config);

    struct aws_string *host_name =
        aws_s3_tester_build_endpoint_string(allocator, &g_test_bucket_name, &g_test_s3_region);

    /* Put together a simple S3 Get Object request. */
    struct aws_http_message *message =
        aws_s3_test_get_object_request_new(allocator, aws_byte_cursor_from_string(host_name), test_object_path);

    struct aws_s3_meta_request_options options;
    AWS_ZERO_STRUCT(options);
    options.type = AWS_S3_META_REQUEST_TYPE_GET_OBJECT;
    options.message = message;

    /* Trigger accelerating of our Get Object request. */
    struct aws_s3_meta_request_test_results meta_request_test_results;
    aws_s3_meta_request_test_results_init(&meta_request_test_results, allocator);

    ASSERT_SUCCESS(aws_s3_tester_bind_meta_request(&tester, &options, &meta_request_test_results));

    struct aws_s3_meta_request *meta_request = aws_s3_client_make_meta_request(client, &options);

    ASSERT_TRUE(meta_request != NULL);

    /* Wait for the request to finish. */
    aws_s3_tester_wait_for_meta_request_finish(&tester);

    aws_s3_tester_lock_synced_data(&tester);
    ASSERT_TRUE(tester.synced_data.finish_error_code != AWS_ERROR_SUCCESS);
    aws_s3_tester_unlock_synced_data(&tester);

    ASSERT_TRUE(meta_request_test_results.finished_response_status == 404);
    ASSERT_TRUE(meta_request_test_results.finished_error_code != AWS_ERROR_SUCCESS);

    ASSERT_TRUE(meta_request_test_results.error_response_headers != NULL);

    meta_request = aws_s3_meta_request_release(meta_request);

    aws_s3_tester_wait_for_meta_request_shutdown(&tester);
    aws_s3_meta_request_test_results_clean_up(&meta_request_test_results);

    aws_http_message_release(message);
    message = NULL;

    aws_string_destroy(host_name);
    host_name = NULL;

    client = aws_s3_client_release(client);

    aws_s3_tester_clean_up(&tester);

    return 0;
}

static void s_test_s3_existing_host_entry_address_resolved_callback(
    struct aws_host_resolver *resolver,
    const struct aws_string *host_name,
    int err_code,
    const struct aws_array_list *host_addresses,
    void *user_data) {
    (void)resolver;
    (void)host_name;
    (void)err_code;
    (void)host_addresses;

    struct aws_s3_tester *tester = user_data;
    AWS_ASSERT(tester);
    aws_s3_tester_notify_signal(tester);
}

AWS_TEST_CASE(test_s3_existing_host_entry, s_test_s3_existing_host_entry)
static int s_test_s3_existing_host_entry(struct aws_allocator *allocator, void *ctx) {
    (void)ctx;

    struct aws_s3_tester tester;
    AWS_ZERO_STRUCT(tester);
    ASSERT_SUCCESS(aws_s3_tester_init(allocator, &tester));

    struct aws_s3_client_config client_config;
    AWS_ZERO_STRUCT(client_config);

    ASSERT_SUCCESS(aws_s3_tester_bind_client(
        &tester, &client_config, AWS_S3_TESTER_BIND_CLIENT_REGION | AWS_S3_TESTER_BIND_CLIENT_SIGNING));

    struct aws_s3_client *client = aws_s3_client_new(allocator, &client_config);

    struct aws_string *host_name =
        aws_s3_tester_build_endpoint_string(allocator, &g_test_public_bucket_name, &g_test_s3_region);

    {
        struct aws_host_resolution_config host_resolver_config;
        AWS_ZERO_STRUCT(host_resolver_config);
        host_resolver_config.impl = aws_default_dns_resolve;
        host_resolver_config.max_ttl = 30;
        host_resolver_config.impl_data = NULL;

        ASSERT_SUCCESS(aws_host_resolver_resolve_host(
            client_config.client_bootstrap->host_resolver,
            host_name,
            s_test_s3_existing_host_entry_address_resolved_callback,
            &host_resolver_config,
            &tester));

        aws_s3_tester_wait_for_signal(&tester);
    }

    /* Put together a simple S3 Get Object request. */
    struct aws_http_message *message = aws_s3_test_get_object_request_new(
        allocator, aws_byte_cursor_from_string(host_name), g_pre_existing_object_1MB);

    struct aws_s3_meta_request_options options;
    AWS_ZERO_STRUCT(options);
    options.type = AWS_S3_META_REQUEST_TYPE_GET_OBJECT;
    options.message = message;

    /* Trigger accelerating of our Get Object request. */
    struct aws_s3_meta_request_test_results meta_request_test_results;
    aws_s3_meta_request_test_results_init(&meta_request_test_results, allocator);

    ASSERT_SUCCESS(aws_s3_tester_send_meta_request(
        &tester, client, &options, &meta_request_test_results, AWS_S3_TESTER_SEND_META_REQUEST_EXPECT_SUCCESS));
    ASSERT_SUCCESS(aws_s3_tester_validate_get_object_results(&meta_request_test_results, 0));

    aws_s3_meta_request_test_results_clean_up(&meta_request_test_results);

    aws_http_message_release(message);
    aws_string_destroy(host_name);
    aws_s3_client_release(client);
    aws_s3_tester_clean_up(&tester);

    return 0;
}

AWS_TEST_CASE(test_s3_bad_endpoint, s_test_s3_bad_endpoint)
static int s_test_s3_bad_endpoint(struct aws_allocator *allocator, void *ctx) {
    (void)ctx;

    struct aws_s3_tester tester;
    AWS_ZERO_STRUCT(tester);
    ASSERT_SUCCESS(aws_s3_tester_init(allocator, &tester));

    struct aws_s3_client_config client_config;
    AWS_ZERO_STRUCT(client_config);

    ASSERT_SUCCESS(aws_s3_tester_bind_client(
        &tester, &client_config, AWS_S3_TESTER_BIND_CLIENT_REGION | AWS_S3_TESTER_BIND_CLIENT_SIGNING));

    struct aws_s3_client *client = aws_s3_client_new(allocator, &client_config);

    struct aws_byte_cursor test_key = AWS_BYTE_CUR_INIT_FROM_STRING_LITERAL("test_key");

    AWS_STATIC_STRING_FROM_LITERAL(invalid_host_name, "invalid_host_name_totally_absolutely");

    /* Construct a message that points to an invalid host name. Key can be anything. */
    struct aws_http_message *message =
        aws_s3_test_get_object_request_new(allocator, aws_byte_cursor_from_string(invalid_host_name), test_key);

    struct aws_s3_meta_request_options options;
    AWS_ZERO_STRUCT(options);
    options.type = AWS_S3_META_REQUEST_TYPE_GET_OBJECT;
    options.message = message;

    struct aws_s3_meta_request_test_results meta_request_test_results;
    aws_s3_meta_request_test_results_init(&meta_request_test_results, allocator);

    ASSERT_SUCCESS(aws_s3_tester_send_meta_request(&tester, client, &options, &meta_request_test_results, 0));

    ASSERT_TRUE(
        meta_request_test_results.finished_error_code == AWS_IO_DNS_INVALID_NAME ||
        meta_request_test_results.finished_error_code == AWS_IO_DNS_QUERY_FAILED);

    aws_s3_meta_request_test_results_clean_up(&meta_request_test_results);

    aws_http_message_release(message);

    client = aws_s3_client_release(client);

    aws_s3_tester_clean_up(&tester);

    return 0;
}

static int s_s3_test_headers_callback_raise_error(
    struct aws_s3_meta_request *meta_request,
    const struct aws_http_headers *headers,
    int response_status,
    void *user_data) {
    (void)meta_request;
    (void)headers;
    (void)response_status;
    (void)user_data;
    aws_raise_error(AWS_ERROR_UNKNOWN);
    return AWS_OP_ERR;
}

static int s_s3_test_body_callback_raise_error(
    struct aws_s3_meta_request *meta_request,
    const struct aws_byte_cursor *body,
    uint64_t range_start,
    void *user_data) {
    (void)meta_request;
    (void)body;
    (void)range_start;
    (void)user_data;
    aws_raise_error(AWS_ERROR_UNKNOWN);
    return AWS_OP_ERR;
}

AWS_TEST_CASE(test_s3_put_object_fail_headers_callback, s_test_s3_put_object_fail_headers_callback)
static int s_test_s3_put_object_fail_headers_callback(struct aws_allocator *allocator, void *ctx) {
    (void)ctx;

    struct aws_s3_meta_request_test_results meta_request_test_results;
    aws_s3_meta_request_test_results_init(&meta_request_test_results, allocator);

    struct aws_s3_tester_meta_request_options options = {
        .allocator = allocator,
        .meta_request_type = AWS_S3_META_REQUEST_TYPE_PUT_OBJECT,
        .headers_callback = s_s3_test_headers_callback_raise_error,
        .validate_type = AWS_S3_TESTER_VALIDATE_TYPE_EXPECT_FAILURE,
        .put_options =
            {
                .ensure_multipart = true,
            },
    };

    ASSERT_SUCCESS(aws_s3_tester_send_meta_request_with_options(NULL, &options, &meta_request_test_results));
    ASSERT_TRUE(meta_request_test_results.finished_error_code == AWS_ERROR_UNKNOWN);

    aws_s3_meta_request_test_results_clean_up(&meta_request_test_results);

    return 0;
}

AWS_TEST_CASE(test_s3_put_object_fail_body_callback, s_test_s3_put_object_fail_body_callback)
static int s_test_s3_put_object_fail_body_callback(struct aws_allocator *allocator, void *ctx) {
    (void)ctx;

    struct aws_s3_tester_meta_request_options options = {
        .allocator = allocator,
        .meta_request_type = AWS_S3_META_REQUEST_TYPE_PUT_OBJECT,
        .body_callback = s_s3_test_body_callback_raise_error,

        /* Put object currently never invokes the body callback, which means it should not fail. */
        .validate_type = AWS_S3_TESTER_VALIDATE_TYPE_EXPECT_SUCCESS,

        .put_options =
            {
                .ensure_multipart = true,
            },
    };

    ASSERT_SUCCESS(aws_s3_tester_send_meta_request_with_options(NULL, &options, NULL));

    return 0;
}

AWS_TEST_CASE(test_s3_get_object_fail_headers_callback, s_test_s3_get_object_fail_headers_callback)
static int s_test_s3_get_object_fail_headers_callback(struct aws_allocator *allocator, void *ctx) {
    (void)ctx;

    struct aws_s3_meta_request_test_results meta_request_test_results;
    aws_s3_meta_request_test_results_init(&meta_request_test_results, allocator);

    struct aws_s3_tester_meta_request_options options = {
        .allocator = allocator,
        .meta_request_type = AWS_S3_META_REQUEST_TYPE_GET_OBJECT,
        .headers_callback = s_s3_test_headers_callback_raise_error,
        .validate_type = AWS_S3_TESTER_VALIDATE_TYPE_EXPECT_FAILURE,
        .get_options =
            {
                .object_path = g_pre_existing_object_1MB,
            },
    };

    ASSERT_SUCCESS(aws_s3_tester_send_meta_request_with_options(NULL, &options, &meta_request_test_results));
    ASSERT_TRUE(meta_request_test_results.finished_error_code == AWS_ERROR_UNKNOWN);

    aws_s3_meta_request_test_results_clean_up(&meta_request_test_results);

    return 0;
}

AWS_TEST_CASE(test_s3_get_object_fail_body_callback, s_test_s3_get_object_fail_body_callback)
static int s_test_s3_get_object_fail_body_callback(struct aws_allocator *allocator, void *ctx) {
    (void)ctx;

    struct aws_s3_meta_request_test_results meta_request_test_results;
    aws_s3_meta_request_test_results_init(&meta_request_test_results, allocator);

    struct aws_s3_tester_meta_request_options options = {
        .allocator = allocator,
        .meta_request_type = AWS_S3_META_REQUEST_TYPE_GET_OBJECT,
        .body_callback = s_s3_test_body_callback_raise_error,
        .validate_type = AWS_S3_TESTER_VALIDATE_TYPE_EXPECT_FAILURE,
        .get_options =
            {
                .object_path = g_pre_existing_object_1MB,
            },
    };

    ASSERT_SUCCESS(aws_s3_tester_send_meta_request_with_options(NULL, &options, &meta_request_test_results));
    ASSERT_TRUE(meta_request_test_results.finished_error_code == AWS_ERROR_UNKNOWN);

    aws_s3_meta_request_test_results_clean_up(&meta_request_test_results);

    return 0;
}

AWS_TEST_CASE(test_s3_default_fail_headers_callback, s_test_s3_default_fail_headers_callback)
static int s_test_s3_default_fail_headers_callback(struct aws_allocator *allocator, void *ctx) {
    (void)ctx;

    struct aws_s3_meta_request_test_results meta_request_test_results;
    aws_s3_meta_request_test_results_init(&meta_request_test_results, allocator);

    struct aws_s3_tester_meta_request_options options = {
        .allocator = allocator,
        .meta_request_type = AWS_S3_META_REQUEST_TYPE_DEFAULT,
        .headers_callback = s_s3_test_headers_callback_raise_error,
        .validate_type = AWS_S3_TESTER_VALIDATE_TYPE_EXPECT_FAILURE,
        .default_type_options =
            {
                .mode = AWS_S3_TESTER_DEFAULT_TYPE_MODE_GET,
            },
        .get_options =
            {
                .object_path = g_pre_existing_object_1MB,
            },
    };

    ASSERT_SUCCESS(aws_s3_tester_send_meta_request_with_options(NULL, &options, &meta_request_test_results));
    ASSERT_TRUE(meta_request_test_results.finished_error_code == AWS_ERROR_UNKNOWN);

    aws_s3_meta_request_test_results_clean_up(&meta_request_test_results);

    return 0;
}

static struct aws_atomic_var s_test_headers_callback_invoked;

static int s_s3_test_headers_callback_check_returns_success(
    struct aws_s3_meta_request *meta_request,
    const struct aws_http_headers *headers,
    int response_status,
    void *user_data) {
    (void)meta_request;
    (void)headers;
    (void)response_status;
    (void)user_data;

    /* increments counter to check if callback was invoked exactly once */
    aws_atomic_fetch_add(&s_test_headers_callback_invoked, 1);

    return AWS_OP_SUCCESS;
}

static int s_s3_test_headers_callback_check_returns_error(
    struct aws_s3_meta_request *meta_request,
    const struct aws_http_headers *headers,
    int response_status,
    void *user_data) {
    (void)meta_request;
    (void)headers;
    (void)response_status;
    (void)user_data;

    /* increments counter to check if callback was invoked exactly once */
    aws_atomic_fetch_add(&s_test_headers_callback_invoked, 1);

    aws_raise_error(AWS_ERROR_UNKNOWN);
    return AWS_OP_ERR;
}

AWS_TEST_CASE(test_s3_default_invoke_headers_callback_on_error, s_test_s3_default_invoke_headers_callback_on_error)
static int s_test_s3_default_invoke_headers_callback_on_error(struct aws_allocator *allocator, void *ctx) {
    (void)ctx;

    struct aws_s3_meta_request_test_results meta_request_test_results;
    aws_s3_meta_request_test_results_init(&meta_request_test_results, allocator);
    aws_atomic_init_int(&s_test_headers_callback_invoked, 0);

    struct aws_byte_cursor invalid_path = AWS_BYTE_CUR_INIT_FROM_STRING_LITERAL("___INVALID_PATH___");

    struct aws_s3_tester_meta_request_options options = {
        .allocator = allocator,
        .meta_request_type = AWS_S3_META_REQUEST_TYPE_DEFAULT,
        .headers_callback = s_s3_test_headers_callback_check_returns_success,

        .validate_type = AWS_S3_TESTER_VALIDATE_TYPE_EXPECT_FAILURE,
        .default_type_options =
            {
                .mode = AWS_S3_TESTER_DEFAULT_TYPE_MODE_GET,
            },
        .get_options =
            {
                .object_path = invalid_path,
            },
    };

    ASSERT_SUCCESS(aws_s3_tester_send_meta_request_with_options(NULL, &options, &meta_request_test_results));
    ASSERT_INT_EQUALS(aws_atomic_load_int(&s_test_headers_callback_invoked), 1);
    ASSERT_TRUE(meta_request_test_results.finished_error_code == AWS_ERROR_S3_INVALID_RESPONSE_STATUS);

    aws_s3_meta_request_test_results_clean_up(&meta_request_test_results);

    return 0;
}

AWS_TEST_CASE(
    test_s3_default_invoke_headers_callback_cancels_on_error,
    s_test_s3_default_invoke_headers_callback_cancels_on_error)
static int s_test_s3_default_invoke_headers_callback_cancels_on_error(struct aws_allocator *allocator, void *ctx) {
    (void)ctx;

    struct aws_s3_meta_request_test_results meta_request_test_results;
    aws_s3_meta_request_test_results_init(&meta_request_test_results, allocator);
    aws_atomic_init_int(&s_test_headers_callback_invoked, 0);

    struct aws_byte_cursor invalid_path = AWS_BYTE_CUR_INIT_FROM_STRING_LITERAL("___INVALID_PATH___");

    struct aws_s3_tester_meta_request_options options = {
        .allocator = allocator,
        .meta_request_type = AWS_S3_META_REQUEST_TYPE_DEFAULT,
        .headers_callback = s_s3_test_headers_callback_check_returns_error,
        .validate_type = AWS_S3_TESTER_VALIDATE_TYPE_EXPECT_FAILURE,
        .default_type_options =
            {
                .mode = AWS_S3_TESTER_DEFAULT_TYPE_MODE_GET,
            },
        .get_options =
            {
                .object_path = invalid_path,
            },
    };

    ASSERT_SUCCESS(aws_s3_tester_send_meta_request_with_options(NULL, &options, &meta_request_test_results));
    ASSERT_INT_EQUALS(aws_atomic_load_int(&s_test_headers_callback_invoked), 1);
    ASSERT_TRUE(meta_request_test_results.finished_error_code == AWS_ERROR_UNKNOWN);

    aws_s3_meta_request_test_results_clean_up(&meta_request_test_results);

    return 0;
}

AWS_TEST_CASE(
    test_s3_get_object_invoke_headers_callback_on_error,
    s_test_s3_get_object_invoke_headers_callback_on_error)
static int s_test_s3_get_object_invoke_headers_callback_on_error(struct aws_allocator *allocator, void *ctx) {
    (void)ctx;

    struct aws_s3_meta_request_test_results meta_request_test_results;
    aws_s3_meta_request_test_results_init(&meta_request_test_results, allocator);
    aws_atomic_init_int(&s_test_headers_callback_invoked, 0);

    struct aws_byte_cursor invalid_path = AWS_BYTE_CUR_INIT_FROM_STRING_LITERAL("___INVALID_PATH___");

    struct aws_s3_tester_meta_request_options options = {
        .allocator = allocator,
        .meta_request_type = AWS_S3_META_REQUEST_TYPE_GET_OBJECT,
        .headers_callback = s_s3_test_headers_callback_check_returns_success,
        .validate_type = AWS_S3_TESTER_VALIDATE_TYPE_EXPECT_FAILURE,
        .get_options =
            {
                .object_path = invalid_path,
            },
    };

    ASSERT_SUCCESS(aws_s3_tester_send_meta_request_with_options(NULL, &options, &meta_request_test_results));
    ASSERT_INT_EQUALS(aws_atomic_load_int(&s_test_headers_callback_invoked), 1);
    ASSERT_TRUE(meta_request_test_results.finished_error_code == AWS_ERROR_S3_INVALID_RESPONSE_STATUS);

    aws_s3_meta_request_test_results_clean_up(&meta_request_test_results);

    return 0;
}

AWS_TEST_CASE(
    test_s3_put_object_invoke_headers_callback_on_error,
    s_test_s3_put_object_invoke_headers_callback_on_error)
static int s_test_s3_put_object_invoke_headers_callback_on_error(struct aws_allocator *allocator, void *ctx) {
    (void)ctx;

    struct aws_s3_meta_request_test_results meta_request_test_results;
    aws_s3_meta_request_test_results_init(&meta_request_test_results, allocator);
    aws_atomic_init_int(&s_test_headers_callback_invoked, 0);

    struct aws_s3_tester_meta_request_options options = {
        .allocator = allocator,
        .meta_request_type = AWS_S3_META_REQUEST_TYPE_PUT_OBJECT,
        .headers_callback = s_s3_test_headers_callback_check_returns_success,
        .validate_type = AWS_S3_TESTER_VALIDATE_TYPE_EXPECT_FAILURE,
        .put_options =
            {
                .object_size_mb = 10,
                .invalid_request = true,
            },
    };

    ASSERT_SUCCESS(aws_s3_tester_send_meta_request_with_options(NULL, &options, &meta_request_test_results));
    ASSERT_INT_EQUALS(aws_atomic_load_int(&s_test_headers_callback_invoked), 1);
    ASSERT_UINT_EQUALS(meta_request_test_results.finished_error_code, AWS_ERROR_S3_INVALID_RESPONSE_STATUS);

    aws_s3_meta_request_test_results_clean_up(&meta_request_test_results);

    return 0;
}

AWS_TEST_CASE(
    test_s3_put_object_invoke_headers_callback_on_error_with_user_cancellation,
    s_test_s3_put_object_invoke_headers_callback_on_error_with_user_cancellation)
static int s_test_s3_put_object_invoke_headers_callback_on_error_with_user_cancellation(
    struct aws_allocator *allocator,
    void *ctx) {
    (void)ctx;

    struct aws_s3_meta_request_test_results meta_request_test_results;
    aws_s3_meta_request_test_results_init(&meta_request_test_results, allocator);
    aws_atomic_init_int(&s_test_headers_callback_invoked, 0);

    struct aws_s3_tester_meta_request_options options = {
        .allocator = allocator,
        .meta_request_type = AWS_S3_META_REQUEST_TYPE_PUT_OBJECT,
        .headers_callback = s_s3_test_headers_callback_check_returns_error,
        .validate_type = AWS_S3_TESTER_VALIDATE_TYPE_EXPECT_FAILURE,
        .put_options =
            {
                .ensure_multipart = true,
            },
    };

    ASSERT_SUCCESS(aws_s3_tester_send_meta_request_with_options(NULL, &options, &meta_request_test_results));
    ASSERT_INT_EQUALS(aws_atomic_load_int(&s_test_headers_callback_invoked), 1);
    ASSERT_UINT_EQUALS(meta_request_test_results.finished_error_code, AWS_ERROR_UNKNOWN);

    aws_s3_meta_request_test_results_clean_up(&meta_request_test_results);

    return 0;
}

AWS_TEST_CASE(test_s3_default_fail_body_callback, s_test_s3_default_fail_body_callback)
static int s_test_s3_default_fail_body_callback(struct aws_allocator *allocator, void *ctx) {
    (void)ctx;

    struct aws_s3_meta_request_test_results meta_request_test_results;
    aws_s3_meta_request_test_results_init(&meta_request_test_results, allocator);

    struct aws_s3_tester_meta_request_options options = {
        .allocator = allocator,
        .meta_request_type = AWS_S3_META_REQUEST_TYPE_DEFAULT,
        .body_callback = s_s3_test_body_callback_raise_error,
        .validate_type = AWS_S3_TESTER_VALIDATE_TYPE_EXPECT_FAILURE,
        .default_type_options =
            {
                .mode = AWS_S3_TESTER_DEFAULT_TYPE_MODE_GET,
            },
        .get_options =
            {
                .object_path = g_pre_existing_object_1MB,
            },
    };

    ASSERT_SUCCESS(aws_s3_tester_send_meta_request_with_options(NULL, &options, &meta_request_test_results));
    ASSERT_TRUE(meta_request_test_results.finished_error_code == AWS_ERROR_UNKNOWN);

    aws_s3_meta_request_test_results_clean_up(&meta_request_test_results);

    return 0;
}

AWS_TEST_CASE(test_s3_put_fail_object_invalid_request, s_test_s3_put_fail_object_invalid_request)
static int s_test_s3_put_fail_object_invalid_request(struct aws_allocator *allocator, void *ctx) {
    (void)ctx;

    struct aws_s3_meta_request_test_results meta_request_test_results;
    aws_s3_meta_request_test_results_init(&meta_request_test_results, allocator);

    struct aws_s3_tester_meta_request_options options = {
        .allocator = allocator,
        .meta_request_type = AWS_S3_META_REQUEST_TYPE_PUT_OBJECT,
        .validate_type = AWS_S3_TESTER_VALIDATE_TYPE_EXPECT_FAILURE,
        .put_options =
            {
                .object_size_mb = 1,
                .invalid_request = true,
            },
    };

    ASSERT_SUCCESS(aws_s3_tester_send_meta_request_with_options(NULL, &options, &meta_request_test_results));
    ASSERT_UINT_EQUALS(meta_request_test_results.finished_error_code, AWS_ERROR_S3_INVALID_RESPONSE_STATUS);

    aws_s3_meta_request_test_results_clean_up(&meta_request_test_results);

    return 0;
}

AWS_TEST_CASE(
    test_s3_put_single_part_fail_object_inputstream_fail_reading,
    s_test_s3_put_single_part_fail_object_inputstream_fail_reading)
static int s_test_s3_put_single_part_fail_object_inputstream_fail_reading(struct aws_allocator *allocator, void *ctx) {
    (void)ctx;

    struct aws_s3_meta_request_test_results meta_request_test_results;
    aws_s3_meta_request_test_results_init(&meta_request_test_results, allocator);

    struct aws_s3_tester_meta_request_options options = {
        .allocator = allocator,
        .meta_request_type = AWS_S3_META_REQUEST_TYPE_PUT_OBJECT,
        .validate_type = AWS_S3_TESTER_VALIDATE_TYPE_EXPECT_FAILURE,
        .put_options =
            {
                .ensure_multipart = true,
                .invalid_input_stream = true,
                .content_length = 10,
            },
    };

    ASSERT_SUCCESS(aws_s3_tester_send_meta_request_with_options(NULL, &options, &meta_request_test_results));

    ASSERT_TRUE(meta_request_test_results.finished_error_code != AWS_ERROR_SUCCESS);

    aws_s3_meta_request_test_results_clean_up(&meta_request_test_results);

    return 0;
}

AWS_TEST_CASE(test_s3_put_fail_object_inputstream_fail_reading, s_test_s3_put_fail_object_inputstream_fail_reading)
static int s_test_s3_put_fail_object_inputstream_fail_reading(struct aws_allocator *allocator, void *ctx) {
    (void)ctx;

    struct aws_s3_meta_request_test_results meta_request_test_results;
    aws_s3_meta_request_test_results_init(&meta_request_test_results, allocator);

    struct aws_s3_tester_meta_request_options options = {
        .allocator = allocator,
        .meta_request_type = AWS_S3_META_REQUEST_TYPE_PUT_OBJECT,
        .validate_type = AWS_S3_TESTER_VALIDATE_TYPE_EXPECT_FAILURE,
        .put_options =
            {
                .ensure_multipart = true,
                .invalid_input_stream = true,
                .content_length = 10 * 1024 * 1024,
            },
    };

    ASSERT_SUCCESS(aws_s3_tester_send_meta_request_with_options(NULL, &options, &meta_request_test_results));

    ASSERT_UINT_EQUALS(meta_request_test_results.finished_error_code, AWS_IO_STREAM_READ_FAILED);

    aws_s3_meta_request_test_results_clean_up(&meta_request_test_results);

    return 0;
}

AWS_TEST_CASE(test_s3_put_object_clamp_part_size, s_test_s3_put_object_clamp_part_size)
static int s_test_s3_put_object_clamp_part_size(struct aws_allocator *allocator, void *ctx) {
    (void)ctx;

    struct aws_s3_tester tester;
    ASSERT_SUCCESS(aws_s3_tester_init(allocator, &tester));

    struct aws_s3_client_config client_config = {
        .part_size = 64 * 1024,
        .max_part_size = 64 * 1024,
    };

    ASSERT_TRUE(client_config.part_size < g_s3_min_upload_part_size);
    ASSERT_TRUE(client_config.max_part_size < g_s3_min_upload_part_size);

    ASSERT_SUCCESS(aws_s3_tester_bind_client(
        &tester, &client_config, AWS_S3_TESTER_BIND_CLIENT_REGION | AWS_S3_TESTER_BIND_CLIENT_SIGNING));

    struct aws_s3_client *client = aws_s3_client_new(allocator, &client_config);

    ASSERT_TRUE(client != NULL);

    struct aws_s3_meta_request_test_results test_results;
    aws_s3_meta_request_test_results_init(&test_results, allocator);

    /* Upload should now succeed even when specifying a smaller than allowed part size. */

    struct aws_s3_tester_meta_request_options put_options = {
        .allocator = allocator,
        .meta_request_type = AWS_S3_META_REQUEST_TYPE_PUT_OBJECT,
        .client = client,
        .put_options =
            {
                .object_size_mb = 10,
            },
    };

    ASSERT_SUCCESS(aws_s3_tester_send_meta_request_with_options(&tester, &put_options, &test_results));

    ASSERT_TRUE(test_results.part_size == g_s3_min_upload_part_size);

    aws_s3_meta_request_test_results_clean_up(&test_results);

    client = aws_s3_client_release(client);

    aws_s3_tester_clean_up(&tester);

    return 0;
}

static int s_get_expected_user_agent(struct aws_allocator *allocator, struct aws_byte_buf *dest) {
    AWS_ASSERT(allocator);
    AWS_ASSERT(dest);

    const struct aws_byte_cursor forward_slash = AWS_BYTE_CUR_INIT_FROM_STRING_LITERAL("/");

    ASSERT_SUCCESS(aws_byte_buf_init(dest, allocator, 32));
    ASSERT_SUCCESS(aws_byte_buf_append_dynamic(dest, &g_user_agent_header_product_name));
    ASSERT_SUCCESS(aws_byte_buf_append_dynamic(dest, &forward_slash));
    ASSERT_SUCCESS(aws_byte_buf_append_dynamic(dest, &g_s3_client_version));

    return AWS_OP_SUCCESS;
}

AWS_TEST_CASE(test_add_user_agent_header, s_test_add_user_agent_header)
static int s_test_add_user_agent_header(struct aws_allocator *allocator, void *ctx) {
    (void)ctx;

    struct aws_s3_tester tester;
    AWS_ZERO_STRUCT(tester);
    ASSERT_SUCCESS(aws_s3_tester_init(allocator, &tester));

    const struct aws_byte_cursor forward_slash = AWS_BYTE_CUR_INIT_FROM_STRING_LITERAL("/");
    const struct aws_byte_cursor single_space = AWS_BYTE_CUR_INIT_FROM_STRING_LITERAL(" ");

    struct aws_byte_buf expected_user_agent_value_buf;
    s_get_expected_user_agent(allocator, &expected_user_agent_value_buf);

    struct aws_byte_cursor expected_user_agent_value = aws_byte_cursor_from_buf(&expected_user_agent_value_buf);

    {
        struct aws_byte_cursor user_agent_value;
        AWS_ZERO_STRUCT(user_agent_value);

        struct aws_http_message *message = aws_http_message_new_request(allocator);

        aws_s3_add_user_agent_header(allocator, message);

        struct aws_http_headers *headers = aws_http_message_get_headers(message);

        ASSERT_TRUE(headers != NULL);
        ASSERT_SUCCESS(aws_http_headers_get(headers, g_user_agent_header_name, &user_agent_value));
        ASSERT_TRUE(aws_byte_cursor_eq(&user_agent_value, &expected_user_agent_value));

        aws_http_message_release(message);
    }

    {
        const struct aws_byte_cursor dummy_agent_header_value =
            AWS_BYTE_CUR_INIT_FROM_STRING_LITERAL("dummy_user_agent_product/dummy_user_agent_value");

        struct aws_byte_buf total_expected_user_agent_value_buf;
        aws_byte_buf_init(&total_expected_user_agent_value_buf, allocator, 64);
        aws_byte_buf_append_dynamic(&total_expected_user_agent_value_buf, &dummy_agent_header_value);
        aws_byte_buf_append_dynamic(&total_expected_user_agent_value_buf, &single_space);

        aws_byte_buf_append_dynamic(&total_expected_user_agent_value_buf, &g_user_agent_header_product_name);
        aws_byte_buf_append_dynamic(&total_expected_user_agent_value_buf, &forward_slash);
        aws_byte_buf_append_dynamic(&total_expected_user_agent_value_buf, &g_s3_client_version);

        struct aws_byte_cursor total_expected_user_agent_value =
            aws_byte_cursor_from_buf(&total_expected_user_agent_value_buf);

        struct aws_http_message *message = aws_http_message_new_request(allocator);
        struct aws_http_headers *headers = aws_http_message_get_headers(message);
        ASSERT_TRUE(headers != NULL);

        ASSERT_SUCCESS(aws_http_headers_add(headers, g_user_agent_header_name, dummy_agent_header_value));

        aws_s3_add_user_agent_header(allocator, message);

        {
            struct aws_byte_cursor user_agent_value;
            AWS_ZERO_STRUCT(user_agent_value);
            ASSERT_SUCCESS(aws_http_headers_get(headers, g_user_agent_header_name, &user_agent_value));
            ASSERT_TRUE(aws_byte_cursor_eq(&user_agent_value, &total_expected_user_agent_value));
        }

        aws_byte_buf_clean_up(&total_expected_user_agent_value_buf);
        aws_http_message_release(message);
    }

    aws_byte_buf_clean_up(&expected_user_agent_value_buf);
    aws_s3_tester_clean_up(&tester);

    return 0;
}

static void s_s3_test_user_agent_meta_request_finished_request(
    struct aws_s3_meta_request *meta_request,
    struct aws_s3_request *request,
    int error_code) {

    AWS_ASSERT(meta_request != NULL);

    struct aws_s3_meta_request_test_results *results = meta_request->user_data;
    AWS_ASSERT(results != NULL);

    struct aws_s3_tester *tester = results->tester;
    AWS_ASSERT(tester != NULL);

    struct aws_byte_buf expected_user_agent_value_buf;
    s_get_expected_user_agent(meta_request->allocator, &expected_user_agent_value_buf);

    struct aws_byte_cursor expected_user_agent_value = aws_byte_cursor_from_buf(&expected_user_agent_value_buf);

    struct aws_http_message *message = request->send_data.message;
    struct aws_http_headers *headers = aws_http_message_get_headers(message);

    struct aws_byte_cursor user_agent_value;
    AWS_ZERO_STRUCT(user_agent_value);

    AWS_FATAL_ASSERT(aws_http_headers_get(headers, g_user_agent_header_name, &user_agent_value) == AWS_OP_SUCCESS);
    AWS_FATAL_ASSERT(aws_byte_cursor_eq(&user_agent_value, &expected_user_agent_value));
    aws_byte_buf_clean_up(&expected_user_agent_value_buf);

    struct aws_s3_meta_request_vtable *original_meta_request_vtable =
        aws_s3_tester_get_meta_request_vtable_patch(tester, 0)->original_vtable;

    original_meta_request_vtable->finished_request(meta_request, request, error_code);
}

static struct aws_s3_meta_request *s_s3_meta_request_factory_override_finished_request(
    struct aws_s3_client *client,
    const struct aws_s3_meta_request_options *options) {
    AWS_ASSERT(client != NULL);

    struct aws_s3_tester *tester = client->shutdown_callback_user_data;
    AWS_ASSERT(tester != NULL);

    struct aws_s3_client_vtable *original_client_vtable =
        aws_s3_tester_get_client_vtable_patch(tester, 0)->original_vtable;

    struct aws_s3_meta_request *meta_request = original_client_vtable->meta_request_factory(client, options);

    struct aws_s3_meta_request_vtable *patched_meta_request_vtable =
        aws_s3_tester_patch_meta_request_vtable(tester, meta_request, NULL);
    patched_meta_request_vtable->finished_request = s_s3_test_user_agent_meta_request_finished_request;

    return meta_request;
}

int s_s3_test_sending_user_agent_create_client(struct aws_s3_tester *tester, struct aws_s3_client **client) {
    AWS_ASSERT(tester);

    struct aws_s3_tester_client_options client_options;
    AWS_ZERO_STRUCT(client_options);

    ASSERT_SUCCESS(aws_s3_tester_client_new(tester, &client_options, client));

    struct aws_s3_client_vtable *patched_client_vtable = aws_s3_tester_patch_client_vtable(tester, *client, NULL);
    patched_client_vtable->meta_request_factory = s_s3_meta_request_factory_override_finished_request;

    return AWS_OP_SUCCESS;
}

AWS_TEST_CASE(test_s3_auto_ranged_get_sending_user_agent, s_test_s3_auto_ranged_get_sending_user_agent)
static int s_test_s3_auto_ranged_get_sending_user_agent(struct aws_allocator *allocator, void *ctx) {
    (void)ctx;

    struct aws_s3_tester tester;
    ASSERT_SUCCESS(aws_s3_tester_init(allocator, &tester));

    struct aws_s3_client *client = NULL;
    ASSERT_SUCCESS(s_s3_test_sending_user_agent_create_client(&tester, &client));

    {
        struct aws_s3_tester_meta_request_options options = {
            .allocator = allocator,
            .client = client,
            .meta_request_type = AWS_S3_META_REQUEST_TYPE_GET_OBJECT,
            .validate_type = AWS_S3_TESTER_VALIDATE_TYPE_EXPECT_SUCCESS,
            .get_options =
                {
                    .object_path = g_pre_existing_object_1MB,
                },
        };

        ASSERT_SUCCESS(aws_s3_tester_send_meta_request_with_options(&tester, &options, NULL));
    }

    aws_s3_client_release(client);
    aws_s3_tester_clean_up(&tester);

    return 0;
}

AWS_TEST_CASE(test_s3_auto_ranged_put_sending_user_agent, s_test_s3_auto_ranged_put_sending_user_agent)
static int s_test_s3_auto_ranged_put_sending_user_agent(struct aws_allocator *allocator, void *ctx) {
    (void)ctx;

    struct aws_s3_tester tester;
    ASSERT_SUCCESS(aws_s3_tester_init(allocator, &tester));

    struct aws_s3_client *client = NULL;
    ASSERT_SUCCESS(s_s3_test_sending_user_agent_create_client(&tester, &client));

    {
        struct aws_s3_tester_meta_request_options options = {
            .allocator = allocator,
            .client = client,
            .meta_request_type = AWS_S3_META_REQUEST_TYPE_PUT_OBJECT,
            .validate_type = AWS_S3_TESTER_VALIDATE_TYPE_EXPECT_SUCCESS,
            .put_options =
                {
                    .ensure_multipart = true,
                },
        };

        ASSERT_SUCCESS(aws_s3_tester_send_meta_request_with_options(&tester, &options, NULL));
    }

    aws_s3_client_release(client);
    aws_s3_tester_clean_up(&tester);

    return 0;
}

AWS_TEST_CASE(test_s3_default_sending_meta_request_user_agent, s_test_s3_default_sending_meta_request_user_agent)
static int s_test_s3_default_sending_meta_request_user_agent(struct aws_allocator *allocator, void *ctx) {
    (void)ctx;

    struct aws_s3_tester tester;
    ASSERT_SUCCESS(aws_s3_tester_init(allocator, &tester));

    struct aws_s3_client *client = NULL;
    ASSERT_SUCCESS(s_s3_test_sending_user_agent_create_client(&tester, &client));

    {
        struct aws_s3_tester_meta_request_options options = {
            .allocator = allocator,
            .client = client,
            .meta_request_type = AWS_S3_META_REQUEST_TYPE_DEFAULT,
            .validate_type = AWS_S3_TESTER_VALIDATE_TYPE_EXPECT_SUCCESS,
            .default_type_options =
                {
                    .mode = AWS_S3_TESTER_DEFAULT_TYPE_MODE_GET,
                },
            .get_options =
                {
                    .object_path = g_pre_existing_object_1MB,
                },
        };

        ASSERT_SUCCESS(aws_s3_tester_send_meta_request_with_options(&tester, &options, NULL));
    }

    aws_s3_client_release(client);
    aws_s3_tester_clean_up(&tester);

    return 0;
}

struct range_requests_test_user_data {
    struct aws_http_headers *headers;
    struct aws_byte_buf *body_buffer;
};

static int s_range_requests_headers_callback(
    struct aws_s3_meta_request *meta_request,
    const struct aws_http_headers *headers,
    int response_status,
    void *user_data) {
    (void)meta_request;
    (void)response_status;

    struct aws_s3_meta_request_test_results *test_results = user_data;
    struct range_requests_test_user_data *test_user_data = test_results->tester->user_data;

    if (test_user_data != NULL) {
        copy_http_headers(headers, test_user_data->headers);
    }

    return AWS_OP_SUCCESS;
}

static int s_range_requests_receive_body_callback(
    struct aws_s3_meta_request *meta_request,
    const struct aws_byte_cursor *body,
    uint64_t range_start,
    void *user_data) {

    (void)meta_request;
    (void)range_start;

    struct aws_s3_meta_request_test_results *test_results = user_data;
    struct range_requests_test_user_data *test_user_data = test_results->tester->user_data;

    aws_byte_buf_append_dynamic(test_user_data->body_buffer, body);

    return AWS_OP_SUCCESS;
}

AWS_TEST_CASE(test_s3_range_requests, s_test_s3_range_requests)
static int s_test_s3_range_requests(struct aws_allocator *allocator, void *ctx) {
    (void)ctx;

    struct aws_s3_tester tester;
    ASSERT_SUCCESS(aws_s3_tester_init(allocator, &tester));

    const struct aws_byte_cursor object_names[] = {
        g_pre_existing_object_1MB,
        g_pre_existing_object_kms_10MB,
        g_pre_existing_object_aes256_10MB,
    };

    enum aws_s3_tester_sse_type object_sse_types[] = {
        AWS_S3_TESTER_SSE_NONE,
        AWS_S3_TESTER_SSE_KMS,
        AWS_S3_TESTER_SSE_AES256,
    };

    const struct aws_byte_cursor ranges[] = {
        // No range at all.
        {0, NULL},

        // First 8K.  8K < client's 16K part size.
        AWS_BYTE_CUR_INIT_FROM_STRING_LITERAL("bytes=0-8191"),

        // First 0.5 MB.  0.5 MB < 1 MB test file.
        AWS_BYTE_CUR_INIT_FROM_STRING_LITERAL("bytes=0-524287"),

        // 0.5 MB - 2 MB range.  This overlaps and goes beyond the 1 MB test file size.
        AWS_BYTE_CUR_INIT_FROM_STRING_LITERAL("bytes=524288-2097151"),

        // Get everything after the first 0.5 MB
        AWS_BYTE_CUR_INIT_FROM_STRING_LITERAL("bytes=524288-"),

        // Last 0.5 MB
        AWS_BYTE_CUR_INIT_FROM_STRING_LITERAL("bytes=-524288"),

        // Everything after first 8K
        AWS_BYTE_CUR_INIT_FROM_STRING_LITERAL("bytes=8192-"),

        // Last 8K
        AWS_BYTE_CUR_INIT_FROM_STRING_LITERAL("bytes=-8192"),
    };

    /* List of headers that should have matching values between the auto_ranged_get and default (which sends the HTTP
     * request as-is to S3) meta request.*/
    const struct aws_byte_cursor headers_that_should_match[] = {
        AWS_BYTE_CUR_INIT_FROM_STRING_LITERAL("ETag"),
        AWS_BYTE_CUR_INIT_FROM_STRING_LITERAL("Accept-Ranges"),
        AWS_BYTE_CUR_INIT_FROM_STRING_LITERAL("Content-Range"),
        AWS_BYTE_CUR_INIT_FROM_STRING_LITERAL("Content-Type"),
        AWS_BYTE_CUR_INIT_FROM_STRING_LITERAL("Content-Length"),
        AWS_BYTE_CUR_INIT_FROM_STRING_LITERAL("Server"),
        AWS_BYTE_CUR_INIT_FROM_STRING_LITERAL("x-amz-server-side-encryption"),
        AWS_BYTE_CUR_INIT_FROM_STRING_LITERAL("x-amz-server-side-encryption-aws-kms-key"),
    };

    /* List of headers that are okay to be in the auto_ranged_get response and not in the default response, or vice
     * versa.*/
    const struct aws_byte_cursor headers_to_ignore[] = {
        AWS_BYTE_CUR_INIT_FROM_STRING_LITERAL("Connection"),
    };

    struct aws_s3_tester_client_options client_options = {
        .part_size = 16 * 1024,
    };

    struct aws_s3_client *client = NULL;
    ASSERT_SUCCESS(aws_s3_tester_client_new(&tester, &client_options, &client));

    const size_t num_object_names = AWS_ARRAY_SIZE(object_names);
    const size_t num_ranges = AWS_ARRAY_SIZE(ranges);

    for (size_t object_name_index = 0; object_name_index < num_object_names; ++object_name_index) {
        for (size_t range_index = 0; range_index < num_ranges; ++range_index) {

            AWS_LOGF_INFO(
                AWS_LS_S3_GENERAL, "Testing object name %d and range %d", (int)object_name_index, (int)range_index);

            struct aws_byte_buf range_get_buffer;
            aws_byte_buf_init(&range_get_buffer, allocator, 256);
            struct aws_http_headers *range_get_headers = aws_http_headers_new(allocator);

            struct aws_byte_buf verify_range_get_buffer;
            aws_byte_buf_init(&verify_range_get_buffer, allocator, 256);
            struct aws_http_headers *verify_range_get_headers = aws_http_headers_new(allocator);

            struct aws_s3_tester_meta_request_options options = {
                .allocator = allocator,
                .client = client,
                .meta_request_type = AWS_S3_META_REQUEST_TYPE_GET_OBJECT,
                .validate_type = AWS_S3_TESTER_VALIDATE_TYPE_EXPECT_SUCCESS,
                .headers_callback = s_range_requests_headers_callback,
                .body_callback = s_range_requests_receive_body_callback,
                .get_options =
                    {
                        .object_path = object_names[object_name_index],
                        .object_range = ranges[range_index],
                    },
                .sse_type = object_sse_types[object_name_index],
            };

            {
                struct range_requests_test_user_data test_user_data = {
                    .headers = range_get_headers,
                    .body_buffer = &range_get_buffer,
                };

                tester.user_data = &test_user_data;

                ASSERT_SUCCESS(aws_s3_tester_send_meta_request_with_options(&tester, &options, NULL));
            }

            /* Send a default meta request (which just pushes the request directly to S3) with the same options to
             * verify the format of each request. */
            struct aws_s3_tester_meta_request_options verify_options = {
                .allocator = allocator,
                .client = client,
                .meta_request_type = AWS_S3_META_REQUEST_TYPE_DEFAULT,
                .validate_type = AWS_S3_TESTER_VALIDATE_TYPE_EXPECT_SUCCESS,
                .headers_callback = s_range_requests_headers_callback,
                .body_callback = s_range_requests_receive_body_callback,
                .default_type_options =
                    {
                        .mode = AWS_S3_TESTER_DEFAULT_TYPE_MODE_GET,
                    },
                .get_options =
                    {
                        .object_path = object_names[object_name_index],
                        .object_range = ranges[range_index],
                    },
                .sse_type = object_sse_types[object_name_index],
            };

            {
                struct range_requests_test_user_data test_user_data = {
                    .headers = verify_range_get_headers,
                    .body_buffer = &verify_range_get_buffer,
                };

                tester.user_data = &test_user_data;

                ASSERT_SUCCESS(aws_s3_tester_send_meta_request_with_options(&tester, &verify_options, NULL));
            }

            /* Compare headers. */
            for (size_t i = 0; i < aws_http_headers_count(verify_range_get_headers); ++i) {
                struct aws_http_header verify_header;
                ASSERT_SUCCESS(aws_http_headers_get_index(verify_range_get_headers, i, &verify_header));

                bool ignore_header = false;

                for (size_t j = 0; j < AWS_ARRAY_SIZE(headers_to_ignore); ++j) {
                    if (aws_byte_cursor_eq_ignore_case(&headers_to_ignore[j], &verify_header.name)) {
                        ignore_header = true;
                        break;
                    }
                }

                if (ignore_header) {
                    ASSERT_SUCCESS(aws_http_headers_erase(range_get_headers, verify_header.name));
                    continue;
                }

                AWS_LOGF_INFO(
                    AWS_LS_S3_GENERAL,
                    "%d,%d Checking for header " PRInSTR,
                    (int)object_name_index,
                    (int)range_index,
                    AWS_BYTE_CURSOR_PRI(verify_header.name));

                struct aws_byte_cursor header_value;
                ASSERT_SUCCESS(aws_http_headers_get(range_get_headers, verify_header.name, &header_value));

                for (size_t j = 0; j < AWS_ARRAY_SIZE(headers_that_should_match); ++j) {
                    if (!aws_byte_cursor_eq_ignore_case(&headers_that_should_match[j], &verify_header.name)) {
                        continue;
                    }

                    AWS_LOGF_INFO(
                        AWS_LS_S3_GENERAL,
                        "%d,%d Header Contents " PRInSTR " vs " PRInSTR,
                        (int)object_name_index,
                        (int)range_index,
                        AWS_BYTE_CURSOR_PRI(verify_header.value),
                        AWS_BYTE_CURSOR_PRI(header_value));

                    ASSERT_TRUE(aws_byte_cursor_eq(&verify_header.value, &header_value));
                }

                ASSERT_SUCCESS(aws_http_headers_erase(range_get_headers, verify_header.name));
            }

            for (size_t i = 0; i < aws_http_headers_count(range_get_headers); ++i) {
                struct aws_http_header header;

                ASSERT_SUCCESS(aws_http_headers_get_index(range_get_headers, i, &header));
                bool ignore_header = false;

                /* If the ignore header doesn't exist in the verify_range_get_headers, ignore it here. */
                for (size_t j = 0; j < AWS_ARRAY_SIZE(headers_to_ignore); ++j) {
                    if (aws_byte_cursor_eq_ignore_case(&headers_to_ignore[j], &header.name)) {
                        ignore_header = true;
                        break;
                    }
                }

                if (ignore_header) {
                    ASSERT_SUCCESS(aws_http_headers_erase(range_get_headers, header.name));
                    continue;
                }

                AWS_LOGF_INFO(AWS_LS_S3_GENERAL, "Left over header: " PRInSTR, AWS_BYTE_CURSOR_PRI(header.name));
            }

            ASSERT_TRUE(aws_http_headers_count(range_get_headers) == 0);

            /* Compare Body Contents */
            ASSERT_TRUE(aws_byte_buf_eq(&range_get_buffer, &verify_range_get_buffer));

            aws_http_headers_release(range_get_headers);
            aws_byte_buf_clean_up(&range_get_buffer);

            aws_http_headers_release(verify_range_get_headers);
            aws_byte_buf_clean_up(&verify_range_get_buffer);
        }
    }

    aws_s3_client_release(client);
    aws_s3_tester_clean_up(&tester);

    return 0;
}

AWS_TEST_CASE(test_s3_not_satisfiable_range, s_test_s3_not_satisfiable_range)
static int s_test_s3_not_satisfiable_range(struct aws_allocator *allocator, void *ctx) {
    (void)ctx;

    struct aws_s3_tester tester;
    ASSERT_SUCCESS(aws_s3_tester_init(allocator, &tester));

    struct aws_s3_tester_client_options client_options = {
        .part_size = 16 * 1024,
    };

    struct aws_s3_client *client = NULL;
    ASSERT_SUCCESS(aws_s3_tester_client_new(&tester, &client_options, &client));

    struct aws_s3_tester_meta_request_options options = {
        .allocator = allocator,
        .client = client,
        .meta_request_type = AWS_S3_META_REQUEST_TYPE_GET_OBJECT,
        .validate_type = AWS_S3_TESTER_VALIDATE_TYPE_EXPECT_FAILURE,
        .headers_callback = s_range_requests_headers_callback,
        .body_callback = s_range_requests_receive_body_callback,
        .get_options =
            {
                .object_path = g_pre_existing_object_1MB,
                .object_range = AWS_BYTE_CUR_INIT_FROM_STRING_LITERAL("bytes=2097151-"),
            },
    };

    struct aws_s3_meta_request_test_results results;
    aws_s3_meta_request_test_results_init(&results, allocator);

    ASSERT_SUCCESS(aws_s3_tester_send_meta_request_with_options(&tester, &options, &results));

    ASSERT_TRUE(results.finished_response_status == AWS_HTTP_STATUS_CODE_416_REQUESTED_RANGE_NOT_SATISFIABLE);

    aws_s3_meta_request_test_results_clean_up(&results);

    aws_s3_client_release(client);
    aws_s3_tester_clean_up(&tester);

    return 0;
}

static const struct aws_byte_cursor g_x_amz_copy_source_name =
    AWS_BYTE_CUR_INIT_FROM_STRING_LITERAL("x-amz-copy-source");

struct aws_http_message *copy_object_request_new(
    struct aws_allocator *allocator,
    struct aws_byte_cursor x_amz_source,
    struct aws_byte_cursor endpoint,
    struct aws_byte_cursor destination_key) {

    AWS_PRECONDITION(allocator);

    struct aws_http_message *message = aws_http_message_new_request(allocator);

    if (message == NULL) {
        return NULL;
    }

    /* the URI path is / followed by the key */
    char destination_path[1024];
    snprintf(destination_path, sizeof(destination_path), "/%.*s", (int)destination_key.len, destination_key.ptr);
    struct aws_byte_cursor unencoded_destination_path = aws_byte_cursor_from_c_str(destination_path);
    struct aws_byte_buf copy_destination_path_encoded;
    aws_byte_buf_init(&copy_destination_path_encoded, allocator, 1024);
    aws_byte_buf_append_encoding_uri_path(&copy_destination_path_encoded, &unencoded_destination_path);
    if (aws_http_message_set_request_path(message, aws_byte_cursor_from_buf(&copy_destination_path_encoded))) {
        goto error_clean_up_message;
    }

    struct aws_http_header host_header = {.name = g_host_header_name, .value = endpoint};
    if (aws_http_message_add_header(message, host_header)) {
        goto error_clean_up_message;
    }

    struct aws_byte_buf copy_source_value_encoded;
    aws_byte_buf_init(&copy_source_value_encoded, allocator, 1024);
    aws_byte_buf_append_encoding_uri_path(&copy_source_value_encoded, &x_amz_source);

    struct aws_http_header copy_source_header = {
        .name = g_x_amz_copy_source_name,
        .value = aws_byte_cursor_from_buf(&copy_source_value_encoded),
    };

    if (aws_http_message_add_header(message, copy_source_header)) {
        goto error_clean_up_message;
    }

    if (aws_http_message_set_request_method(message, aws_http_method_put)) {
        goto error_clean_up_message;
    }

    aws_byte_buf_clean_up(&copy_source_value_encoded);
    aws_byte_buf_clean_up(&copy_destination_path_encoded);
    return message;

error_clean_up_message:

    aws_byte_buf_clean_up(&copy_source_value_encoded);
    aws_byte_buf_clean_up(&copy_destination_path_encoded);
    if (message != NULL) {
        aws_http_message_release(message);
        message = NULL;
    }

    return NULL;
}

struct copy_object_test_data {
    struct aws_mutex mutex;
    struct aws_condition_variable c_var;
    bool execution_completed;
    bool headers_callback_was_invoked;
    int meta_request_error_code;
    int response_status_code;
};

static void s_copy_object_meta_request_finish(
    struct aws_s3_meta_request *meta_request,
    const struct aws_s3_meta_request_result *meta_request_result,
    void *user_data) {

    (void)meta_request;

    struct copy_object_test_data *test_data = user_data;

    /* if error response body is available, dump it to test result to help investigation of failed tests */
    if (meta_request_result->error_response_body != NULL && meta_request_result->error_response_body->len > 0) {
        AWS_LOGF_ERROR(
            AWS_LS_S3_GENERAL,
            "Response error body: %.*s",
            (int)meta_request_result->error_response_body->len,
            meta_request_result->error_response_body->buffer);
    }

    aws_mutex_lock(&test_data->mutex);
    test_data->meta_request_error_code = meta_request_result->error_code;
    test_data->response_status_code = meta_request_result->response_status;
    test_data->execution_completed = true;
    aws_mutex_unlock(&test_data->mutex);
    aws_condition_variable_notify_one(&test_data->c_var);
}

static int s_copy_object_meta_request_headers_callback(
    struct aws_s3_meta_request *meta_request,
    const struct aws_http_headers *headers,
    int response_status,
    void *user_data) {

    (void)meta_request;
    (void)headers;
    (void)response_status;

    struct copy_object_test_data *test_data = user_data;

    aws_mutex_lock(&test_data->mutex);
    test_data->headers_callback_was_invoked = true;
    aws_mutex_unlock(&test_data->mutex);

    return AWS_OP_SUCCESS;
}

static bool s_copy_test_completion_predicate(void *arg) {
    struct copy_object_test_data *test_data = arg;
    return test_data->execution_completed;
}

static int s_test_s3_copy_object_from_x_amz_copy_source(
    struct aws_allocator *allocator,
    struct aws_byte_cursor x_amz_copy_source,
    struct aws_byte_cursor destination_key,
    int expected_error_code,
    int expected_response_status) {

    struct aws_s3_tester tester;
    AWS_ZERO_STRUCT(tester);
    ASSERT_SUCCESS(aws_s3_tester_init(allocator, &tester));

    struct aws_s3_client_config client_config;
    AWS_ZERO_STRUCT(client_config);

    ASSERT_SUCCESS(aws_s3_tester_bind_client(
        &tester, &client_config, AWS_S3_TESTER_BIND_CLIENT_REGION | AWS_S3_TESTER_BIND_CLIENT_SIGNING));

    struct aws_s3_client *client = aws_s3_client_new(allocator, &client_config);

    struct aws_byte_cursor destination_bucket = g_test_bucket_name;

    char endpoint[1024];
    snprintf(
        endpoint,
        sizeof(endpoint),
        "%.*s.s3.%s.amazonaws.com",
        (int)destination_bucket.len,
        destination_bucket.ptr,
        g_test_s3_region.ptr);

    /* creates a CopyObject request */
    struct aws_http_message *message =
        copy_object_request_new(allocator, x_amz_copy_source, aws_byte_cursor_from_c_str(endpoint), destination_key);

    struct copy_object_test_data test_data;
    AWS_ZERO_STRUCT(test_data);

    test_data.c_var = (struct aws_condition_variable)AWS_CONDITION_VARIABLE_INIT;
    aws_mutex_init(&test_data.mutex);

    struct aws_s3_meta_request_options meta_request_options = {
        .user_data = &test_data,
        .body_callback = NULL,
        .signing_config = client_config.signing_config,
        .finish_callback = s_copy_object_meta_request_finish,
        .headers_callback = s_copy_object_meta_request_headers_callback,
        .message = message,
        .shutdown_callback = NULL,
        .type = AWS_S3_META_REQUEST_TYPE_COPY_OBJECT,
    };

    struct aws_s3_meta_request *meta_request = aws_s3_client_make_meta_request(client, &meta_request_options);
    ASSERT_NOT_NULL(meta_request);

    /* wait completion of the meta request */
    aws_mutex_lock(&test_data.mutex);
    aws_condition_variable_wait_pred(&test_data.c_var, &test_data.mutex, s_copy_test_completion_predicate, &test_data);
    aws_mutex_unlock(&test_data.mutex);

    /* assert error_code and response_status_code */
    ASSERT_INT_EQUALS(expected_error_code, test_data.meta_request_error_code);
    ASSERT_INT_EQUALS(expected_response_status, test_data.response_status_code);

    /* assert headers callback was invoked */
    ASSERT_TRUE(test_data.headers_callback_was_invoked);

    aws_s3_meta_request_release(meta_request);
    aws_mutex_clean_up(&test_data.mutex);
    aws_http_message_destroy(message);
    client = aws_s3_client_release(client);

    aws_s3_tester_clean_up(&tester);

    return 0;
}

static int s_test_s3_copy_object_helper(
    struct aws_allocator *allocator,
    struct aws_byte_cursor source_key,
    struct aws_byte_cursor destination_key,
    int expected_error_code,
    int expected_response_status) {

    struct aws_byte_cursor source_bucket = g_test_bucket_name;

    char copy_source_value[1024];
    snprintf(
        copy_source_value,
        sizeof(copy_source_value),
        "%.*s/%.*s",
        (int)source_bucket.len,
        source_bucket.ptr,
        (int)source_key.len,
        source_key.ptr);

    struct aws_byte_cursor x_amz_copy_source = aws_byte_cursor_from_c_str(copy_source_value);

    return s_test_s3_copy_object_from_x_amz_copy_source(
        allocator, x_amz_copy_source, destination_key, expected_error_code, expected_response_status);
}

AWS_TEST_CASE(test_s3_copy_small_object, s_test_s3_copy_small_object)
static int s_test_s3_copy_small_object(struct aws_allocator *allocator, void *ctx) {
    (void)ctx;

    struct aws_byte_cursor source_key = AWS_BYTE_CUR_INIT_FROM_STRING_LITERAL("pre-existing_object_1MB.txt");
    struct aws_byte_cursor destination_key = AWS_BYTE_CUR_INIT_FROM_STRING_LITERAL("copies/get_object_test_1MB.txt");
    return s_test_s3_copy_object_helper(
        allocator, source_key, destination_key, AWS_ERROR_SUCCESS, AWS_HTTP_STATUS_CODE_200_OK);
}

AWS_TEST_CASE(test_s3_copy_small_object_special_char, s_test_s3_copy_small_object_special_char)
static int s_test_s3_copy_small_object_special_char(struct aws_allocator *allocator, void *ctx) {
    (void)ctx;

    struct aws_byte_cursor source_key = AWS_BYTE_CUR_INIT_FROM_STRING_LITERAL("copies/file_1MB_@.txt");
    struct aws_byte_cursor destination_key = AWS_BYTE_CUR_INIT_FROM_STRING_LITERAL("copies/destination_1MB_@.txt");

    return s_test_s3_copy_object_helper(
        allocator, source_key, destination_key, AWS_ERROR_SUCCESS, AWS_HTTP_STATUS_CODE_200_OK);
}

AWS_TEST_CASE(test_s3_multipart_copy_large_object_special_char, s_test_s3_multipart_copy_large_object_special_char)
static int s_test_s3_multipart_copy_large_object_special_char(struct aws_allocator *allocator, void *ctx) {
    (void)ctx;

    struct aws_byte_cursor source_key = AWS_BYTE_CUR_INIT_FROM_STRING_LITERAL("copies/file_5GB_@.txt");
    struct aws_byte_cursor destination_key = AWS_BYTE_CUR_INIT_FROM_STRING_LITERAL("copies/destination_5GB_@.txt");

    return s_test_s3_copy_object_helper(
        allocator, source_key, destination_key, AWS_ERROR_SUCCESS, AWS_HTTP_STATUS_CODE_200_OK);
}

AWS_TEST_CASE(test_s3_multipart_copy_large_object, s_test_s3_multipart_copy_large_object)
static int s_test_s3_multipart_copy_large_object(struct aws_allocator *allocator, void *ctx) {
    (void)ctx;

    struct aws_byte_cursor source_key = AWS_BYTE_CUR_INIT_FROM_STRING_LITERAL("get_object_test_5120MB.txt");
    struct aws_byte_cursor destination_key = AWS_BYTE_CUR_INIT_FROM_STRING_LITERAL("copies/get_object_test_5120MB.txt");
    return s_test_s3_copy_object_helper(
        allocator, source_key, destination_key, AWS_ERROR_SUCCESS, AWS_HTTP_STATUS_CODE_200_OK);
}

AWS_TEST_CASE(test_s3_copy_object_invalid_source_key, s_test_s3_copy_object_invalid_source_key)
static int s_test_s3_copy_object_invalid_source_key(struct aws_allocator *allocator, void *ctx) {
    (void)ctx;

    struct aws_byte_cursor source_key = AWS_BYTE_CUR_INIT_FROM_STRING_LITERAL("__INVALID__");
    struct aws_byte_cursor destination_key = AWS_BYTE_CUR_INIT_FROM_STRING_LITERAL("copies/__INVALID__");
    return s_test_s3_copy_object_helper(
        allocator,
        source_key,
        destination_key,
        AWS_ERROR_S3_INVALID_RESPONSE_STATUS,
        AWS_HTTP_STATUS_CODE_404_NOT_FOUND);
}

/**
 * Test a bypass Copy Object meta request using a slash prefix in the x_amz_copy_source header.
 * S3 supports both bucket/key and /bucket/key
 * This test validates the fix for the bug described in https://sim.amazon.com/issues/AWSCRT-730
 */
AWS_TEST_CASE(test_s3_copy_source_prefixed_by_slash, s_test_s3_copy_source_prefixed_by_slash)
static int s_test_s3_copy_source_prefixed_by_slash(struct aws_allocator *allocator, void *ctx) {
    (void)ctx;

    struct aws_byte_cursor source_key = AWS_BYTE_CUR_INIT_FROM_STRING_LITERAL("pre-existing_object_1MB.txt");
    struct aws_byte_cursor destination_key = AWS_BYTE_CUR_INIT_FROM_STRING_LITERAL("copies/get_object_test_1MB.txt");

    struct aws_byte_cursor source_bucket = g_test_bucket_name;

    char copy_source_value[1024];
    snprintf(
        copy_source_value,
        sizeof(copy_source_value),
        "/%.*s/%.*s",
        (int)source_bucket.len,
        source_bucket.ptr,
        (int)source_key.len,
        source_key.ptr);

    struct aws_byte_cursor x_amz_copy_source = aws_byte_cursor_from_c_str(copy_source_value);

    return s_test_s3_copy_object_from_x_amz_copy_source(
        allocator, x_amz_copy_source, destination_key, AWS_ERROR_SUCCESS, AWS_HTTP_STATUS_CODE_200_OK);
}

/**
 * Test multipart Copy Object meta request using a slash prefix in the x_amz_copy_source header.
 * S3 supports both bucket/key and /bucket/key
 * This test validates the fix for the bug described in https://sim.amazon.com/issues/AWSCRT-730
 */
AWS_TEST_CASE(test_s3_copy_source_prefixed_by_slash_multipart, s_test_s3_copy_source_prefixed_by_slash_multipart)
static int s_test_s3_copy_source_prefixed_by_slash_multipart(struct aws_allocator *allocator, void *ctx) {
    (void)ctx;

    struct aws_byte_cursor source_key = AWS_BYTE_CUR_INIT_FROM_STRING_LITERAL("get_object_test_5120MB.txt");
    struct aws_byte_cursor destination_key = AWS_BYTE_CUR_INIT_FROM_STRING_LITERAL("copies/get_object_test_5120MB.txt");

    struct aws_byte_cursor source_bucket = g_test_bucket_name;

    char copy_source_value[1024];
    snprintf(
        copy_source_value,
        sizeof(copy_source_value),
        "/%.*s/%.*s",
        (int)source_bucket.len,
        source_bucket.ptr,
        (int)source_key.len,
        source_key.ptr);

    struct aws_byte_cursor x_amz_copy_source = aws_byte_cursor_from_c_str(copy_source_value);

    return s_test_s3_copy_object_from_x_amz_copy_source(
        allocator, x_amz_copy_source, destination_key, AWS_ERROR_SUCCESS, AWS_HTTP_STATUS_CODE_200_OK);
}

static int s_s3_get_object_mrap_helper(struct aws_allocator *allocator, bool multipart) {

    struct aws_s3_tester tester;
    AWS_ZERO_STRUCT(tester);
    ASSERT_SUCCESS(aws_s3_tester_init(allocator, &tester));

    struct aws_signing_config_aws signing_config = tester.default_signing_config;
    /* Use Sigv4A for signing */
    signing_config.algorithm = AWS_SIGNING_ALGORITHM_V4_ASYMMETRIC;
    /* Use * for region to sign */
    signing_config.region = aws_byte_cursor_from_c_str("*");

    struct aws_s3_client_config client_config = {
        .part_size = multipart ? 64 * 1024 : 20 * 1024 * 1024,
        .region = aws_byte_cursor_from_c_str("*"),
        .signing_config = &signing_config,
    };

    ASSERT_SUCCESS(aws_s3_tester_bind_client(&tester, &client_config, 0 /*flag*/));

    struct aws_s3_client *client = aws_s3_client_new(allocator, &client_config);
    struct aws_s3_meta_request_test_results meta_request_test_results;
    aws_s3_meta_request_test_results_init(&meta_request_test_results, allocator);
    struct aws_s3_tester_meta_request_options options = {
        .allocator = allocator,
        .client = client,
        .mrap_test = true,
        .meta_request_type = AWS_S3_META_REQUEST_TYPE_GET_OBJECT,
        .validate_type = AWS_S3_TESTER_VALIDATE_TYPE_EXPECT_SUCCESS,
        .get_options =
            {
                .object_path = g_pre_existing_object_1MB,
            },
    };

    ASSERT_SUCCESS(aws_s3_tester_send_meta_request_with_options(&tester, &options, &meta_request_test_results));
    aws_s3_meta_request_test_results_clean_up(&meta_request_test_results);

    client = aws_s3_client_release(client);

    aws_s3_tester_clean_up(&tester);

    return 0;
}

/* Test single-part get object through MRAP (multi-region access point) */
AWS_TEST_CASE(test_s3_get_object_less_than_part_size_mrap, s_test_s3_get_object_less_than_part_size_mrap)
static int s_test_s3_get_object_less_than_part_size_mrap(struct aws_allocator *allocator, void *ctx) {
    (void)ctx;
    return s_s3_get_object_mrap_helper(allocator, false /*multipart*/);
}

/* Test multi-part get object through MRAP (multi-region access point) */
AWS_TEST_CASE(test_s3_get_object_multipart_mrap, s_test_s3_get_object_multipart_mrap)
static int s_test_s3_get_object_multipart_mrap(struct aws_allocator *allocator, void *ctx) {
    (void)ctx;
    return s_s3_get_object_mrap_helper(allocator, true /*multipart*/);
}

static int s_s3_put_object_mrap_helper(struct aws_allocator *allocator, bool multipart) {
    struct aws_s3_tester tester;
    ASSERT_SUCCESS(aws_s3_tester_init(allocator, &tester));

    struct aws_signing_config_aws signing_config = tester.default_signing_config;
    /* Use Sigv4A for signing */
    signing_config.algorithm = AWS_SIGNING_ALGORITHM_V4_ASYMMETRIC;
    /* Use * for region to sign */
    signing_config.region = aws_byte_cursor_from_c_str("*");

    struct aws_s3_client_config client_config = {
        .part_size = 5 * 1024 * 1024,
        .region = aws_byte_cursor_from_c_str("*"),
        .signing_config = &signing_config,
    };

    ASSERT_SUCCESS(aws_s3_tester_bind_client(&tester, &client_config, 0 /*flag*/));

    struct aws_s3_client *client = aws_s3_client_new(allocator, &client_config);

    ASSERT_TRUE(client != NULL);

    struct aws_s3_meta_request_test_results meta_request_test_results;
    aws_s3_meta_request_test_results_init(&meta_request_test_results, allocator);

    struct aws_s3_tester_meta_request_options options = {
        .allocator = allocator,
        .client = client,
        .mrap_test = true,
        .meta_request_type = AWS_S3_META_REQUEST_TYPE_PUT_OBJECT,
        .validate_type = AWS_S3_TESTER_VALIDATE_TYPE_EXPECT_SUCCESS,
        .put_options =
            {
                .object_size_mb = multipart ? 10 : 1,
            },
    };

    ASSERT_SUCCESS(aws_s3_tester_send_meta_request_with_options(&tester, &options, &meta_request_test_results));
    aws_s3_meta_request_test_results_clean_up(&meta_request_test_results);

    client = aws_s3_client_release(client);

    aws_s3_tester_clean_up(&tester);

    return 0;
}

/* Test single-part put object through MRAP (multi-region access point) */
AWS_TEST_CASE(test_s3_put_object_less_than_part_size_mrap, s_test_s3_put_object_less_than_part_size_mrap)
static int s_test_s3_put_object_less_than_part_size_mrap(struct aws_allocator *allocator, void *ctx) {
    (void)ctx;
    return s_s3_put_object_mrap_helper(allocator, false /*multipart*/);
}
/* Test multi-part put object through MRAP (multi-region access point) */
AWS_TEST_CASE(test_s3_put_object_multipart_mrap, s_test_s3_put_object_multipart_mrap)
static int s_test_s3_put_object_multipart_mrap(struct aws_allocator *allocator, void *ctx) {
    (void)ctx;
    return s_s3_put_object_mrap_helper(allocator, true /*multipart*/);
}

struct aws_http_message *put_object_request_new(
    struct aws_allocator *allocator,
    struct aws_byte_cursor key,
    struct aws_byte_cursor endpoint,
    struct aws_input_stream *body_stream) {

    AWS_PRECONDITION(allocator);

    struct aws_http_message *message = aws_http_message_new_request(allocator);

    if (message == NULL) {
        return NULL;
    }

    if (aws_http_message_set_request_path(message, key)) {
        goto error_clean_up_message;
    }

    struct aws_http_header host_header = {
        .name = g_host_header_name,
        .value = endpoint,
    };
    if (aws_http_message_add_header(message, host_header)) {
        goto error_clean_up_message;
    }

    char content_length_c_str[1024];
    int64_t content_length = 0;
    aws_input_stream_get_length(body_stream, &content_length);
    snprintf(content_length_c_str, sizeof(content_length_c_str), "%" PRIu64, content_length);

    struct aws_http_header content_length_header = {
        .name = g_content_length_header_name,
        .value = aws_byte_cursor_from_c_str(content_length_c_str),
    };

    if (aws_http_message_add_header(message, content_length_header)) {
        goto error_clean_up_message;
    }

    if (aws_http_message_set_request_method(message, aws_http_method_put)) {
        goto error_clean_up_message;
    }

    aws_http_message_set_body_stream(message, body_stream);

    return message;

error_clean_up_message:

    if (message != NULL) {
        aws_http_message_release(message);
        message = NULL;
    }

    return NULL;
}

struct put_object_pause_resume_test_data {
    struct aws_mutex mutex;
    struct aws_condition_variable c_var;

    /* execution of the test meta request completed */
    bool execution_completed;

    /* accumulator of amount of bytes uploaded */
    struct aws_atomic_var total_bytes_uploaded;

    /* the offset where upload should be paused */
    struct aws_atomic_var request_pause_offset;

    struct aws_atomic_var pause_requested;

    struct aws_atomic_var pause_result;

    /* the persistable state of the paused request */
    struct aws_atomic_var persistable_state_ptr;

    int meta_request_error_code;
    int response_status_code;
};

static void s_put_pause_resume_meta_request_finish(
    struct aws_s3_meta_request *meta_request,
    const struct aws_s3_meta_request_result *meta_request_result,
    void *user_data) {

    (void)meta_request;

    struct put_object_pause_resume_test_data *test_data = user_data;

    /* if error response body is available, dump it to test result to help investigation of failed tests */
    if (meta_request_result->error_response_body != NULL && meta_request_result->error_response_body->len > 0) {
        AWS_LOGF_ERROR(
            AWS_LS_S3_GENERAL,
            "Response error body: %.*s",
            (int)meta_request_result->error_response_body->len,
            meta_request_result->error_response_body->buffer);
    }

    aws_mutex_lock(&test_data->mutex);
    test_data->meta_request_error_code = meta_request_result->error_code;
    test_data->response_status_code = meta_request_result->response_status;
    test_data->execution_completed = true;
    aws_mutex_unlock(&test_data->mutex);
    aws_condition_variable_notify_one(&test_data->c_var);
}

static bool s_put_pause_resume_test_completion_predicate(void *arg) {
    struct put_object_pause_resume_test_data *test_data = arg;
    return test_data->execution_completed;
}

static void s_pause_meta_request_progress(
    struct aws_s3_meta_request *meta_request,
    const struct aws_s3_meta_request_progress *progress,
    void *user_data) {

    AWS_ASSERT(meta_request);
    AWS_ASSERT(progress);
    AWS_ASSERT(user_data);

    struct put_object_pause_resume_test_data *test_data = user_data;

    aws_atomic_fetch_add(&test_data->total_bytes_uploaded, (size_t)progress->bytes_transferred);

    size_t total_bytes_uploaded = aws_atomic_load_int(&test_data->total_bytes_uploaded);
    size_t offset_to_pause = aws_atomic_load_int(&test_data->request_pause_offset);

    if (total_bytes_uploaded >= offset_to_pause) {
        /* offset of the upload at which we should pause was reached. let's pause the upload */

        size_t expected = false;
        bool request_pause = aws_atomic_compare_exchange_int(&test_data->pause_requested, &expected, true);
        if (!request_pause) {
            /* if the meta request has already been paused previously, do nothing. */
            return;
        }

        struct aws_s3_meta_request_resume_token *resume_token = NULL;
        int pause_result = aws_s3_meta_request_pause(meta_request, &resume_token);
        struct aws_byte_cursor upload_id = aws_s3_meta_request_resume_token_upload_id(resume_token);
        /* Make Sure we have upload ID */
        AWS_FATAL_ASSERT(aws_byte_cursor_eq_c_str(&upload_id, "") == false);
        aws_atomic_store_int(&test_data->pause_result, pause_result);
        aws_atomic_store_ptr(&test_data->persistable_state_ptr, resume_token);
    }
}

/* total length of the object to simulate for upload */
static const size_t s_pause_resume_object_length_128MB = 128 * 1024 * 1024;

static int s_pause_resume_receive_body_callback(
    struct aws_s3_meta_request *meta_request,
    const struct aws_byte_cursor *body,
    uint64_t range_start,
    void *user_data) {

    (void)meta_request;
    (void)range_start;
    (void)user_data;

    // TODO: this is a bit hacky, as it will try to compare every partial get result we receive to the input stream.
    // Something better?

    struct aws_input_stream *input_stream =
        aws_s3_test_input_stream_new(meta_request->allocator, s_pause_resume_object_length_128MB);

    struct aws_byte_buf buf;
    aws_byte_buf_init(&buf, meta_request->allocator, (size_t)range_start);
    aws_input_stream_read(input_stream, &buf);

    aws_byte_buf_clean_up(&buf);
    aws_byte_buf_init(&buf, meta_request->allocator, body->len);
    aws_input_stream_read(input_stream, &buf);

    struct aws_byte_cursor input_cur = aws_byte_cursor_from_buf(&buf);

    bool body_matches_expected = aws_byte_cursor_eq(&input_cur, body);

    aws_input_stream_destroy(input_stream);
    aws_byte_buf_clean_up(&buf);

    ASSERT_TRUE(body_matches_expected);
    return AWS_OP_SUCCESS;
}

static int s_test_s3_put_pause_resume_helper(
    struct aws_s3_tester *tester,
    struct aws_allocator *allocator,
    void *ctx,
    struct put_object_pause_resume_test_data *test_data,
    struct aws_byte_cursor destination_key,
    struct aws_input_stream *upload_body_stream,
    struct aws_s3_meta_request_resume_token *resume_state,
    enum aws_s3_checksum_algorithm checksum_algorithm,
    int expected_error_code,
    int expected_response_status) {

    (void)ctx;

    struct aws_s3_client_config client_config;
    AWS_ZERO_STRUCT(client_config);

    ASSERT_SUCCESS(aws_s3_tester_bind_client(
        tester, &client_config, AWS_S3_TESTER_BIND_CLIENT_REGION | AWS_S3_TESTER_BIND_CLIENT_SIGNING));

    struct aws_s3_client *client = aws_s3_client_new(allocator, &client_config);

    struct aws_byte_cursor destination_bucket = g_test_bucket_name;

    char endpoint[1024];
    snprintf(
        endpoint,
        sizeof(endpoint),
        "%.*s.s3.%s.amazonaws.com",
        (int)destination_bucket.len,
        destination_bucket.ptr,
        g_test_s3_region.ptr);

    /* creates a PutObject request */
    struct aws_http_message *message =
        put_object_request_new(allocator, destination_key, aws_byte_cursor_from_c_str(endpoint), upload_body_stream);

    test_data->c_var = (struct aws_condition_variable)AWS_CONDITION_VARIABLE_INIT;
    aws_mutex_init(&test_data->mutex);
    test_data->execution_completed = false;

    struct aws_s3_checksum_config checksum_config = {
        .checksum_algorithm = checksum_algorithm,
        .location = checksum_algorithm == AWS_SCA_NONE ? AWS_SCL_NONE : AWS_SCL_TRAILER,
    };

    struct aws_s3_meta_request_options meta_request_options = {
        .user_data = test_data,
        .body_callback = NULL,
        .signing_config = client_config.signing_config,
        .finish_callback = s_put_pause_resume_meta_request_finish,
        .headers_callback = NULL,
        .progress_callback = s_pause_meta_request_progress,
        .message = message,
        .shutdown_callback = NULL,
        .resume_token = NULL,
        .type = AWS_S3_META_REQUEST_TYPE_PUT_OBJECT,
        .checksum_config = &checksum_config,
    };

    if (resume_state) {
        meta_request_options.resume_token = resume_state;
    }

    struct aws_s3_meta_request *meta_request = aws_s3_client_make_meta_request(client, &meta_request_options);
    ASSERT_NOT_NULL(meta_request);

    /* wait completion of the meta request */
    aws_mutex_lock(&test_data->mutex);
    aws_condition_variable_wait_pred(
        &test_data->c_var, &test_data->mutex, s_put_pause_resume_test_completion_predicate, test_data);
    aws_mutex_unlock(&test_data->mutex);

    /* assert error_code and response_status_code */
    ASSERT_INT_EQUALS(expected_error_code, test_data->meta_request_error_code);
    ASSERT_INT_EQUALS(expected_response_status, test_data->response_status_code);

    aws_s3_meta_request_release(meta_request);
    aws_mutex_clean_up(&test_data->mutex);
    aws_http_message_destroy(message);

    if (expected_error_code == AWS_ERROR_SUCCESS) {
        /* get the file and verify it matches what we uploaded */
        struct aws_s3_tester_meta_request_options options = {
            .allocator = allocator,
            .meta_request_type = AWS_S3_META_REQUEST_TYPE_GET_OBJECT,
            .validate_type = AWS_S3_TESTER_VALIDATE_TYPE_EXPECT_SUCCESS,
            .body_callback = s_pause_resume_receive_body_callback,
            .client = client,
            .get_options =
                {
                    .object_path = destination_key,
                },
        };

        struct aws_s3_meta_request_test_results results;
        aws_s3_meta_request_test_results_init(&results, allocator);

        ASSERT_SUCCESS(aws_s3_tester_send_meta_request_with_options(tester, &options, &results));
        aws_s3_meta_request_test_results_clean_up(&results);
    }

    client = aws_s3_client_release(client);

    return 0;
}

AWS_TEST_CASE(test_s3_put_pause_resume_happy_path, s_test_s3_put_pause_resume_happy_path)
static int s_test_s3_put_pause_resume_happy_path(struct aws_allocator *allocator, void *ctx) {
    struct aws_s3_tester tester;
    AWS_ZERO_STRUCT(tester);
    ASSERT_SUCCESS(aws_s3_tester_init(allocator, &tester));

    struct aws_byte_cursor destination_key = AWS_BYTE_CUR_INIT_FROM_STRING_LITERAL("/upload/test_pause_resume.txt");

    struct put_object_pause_resume_test_data test_data;
    AWS_ZERO_STRUCT(test_data);

    /* initialize the atomic members */
    aws_atomic_init_int(&test_data.total_bytes_uploaded, 0);
    aws_atomic_init_int(&test_data.request_pause_offset, 0);
    aws_atomic_init_int(&test_data.pause_requested, false);
    aws_atomic_init_int(&test_data.pause_result, 0);
    aws_atomic_init_ptr(&test_data.persistable_state_ptr, NULL);

    /* offset of the upload where pause should be requested by test client */
    aws_atomic_store_int(&test_data.request_pause_offset, 8 * 1024 * 1024);

    /* stream used to initiate upload */
    struct aws_input_stream *initial_upload_stream =
        aws_s3_test_input_stream_new(allocator, s_pause_resume_object_length_128MB);

    /* starts the upload request that will be paused by s_s3_put_pause_resume_stream_on_read() */
    ASSERT_SUCCESS(s_test_s3_put_pause_resume_helper(
        &tester,
        allocator,
        ctx,
        &test_data,
        destination_key,
        initial_upload_stream,
        NULL,
        AWS_SCA_CRC32,
        AWS_ERROR_S3_PAUSED,
        0));

    if (tester.bound_to_client) {
        aws_s3_tester_wait_for_client_shutdown(&tester);
        tester.bound_to_client = false;
    }

    aws_input_stream_destroy(initial_upload_stream);

    /* new stream used to resume upload. it begins at the offset specified in the persistable state */
    struct aws_input_stream *resume_upload_stream =
        aws_s3_test_input_stream_new(allocator, s_pause_resume_object_length_128MB);
    struct aws_s3_meta_request_resume_token *persistable_state = aws_atomic_load_ptr(&test_data.persistable_state_ptr);

    size_t bytes_uploaded = aws_atomic_load_int(&test_data.total_bytes_uploaded);

    /* offset where pause should be requested is set to a value greater than content length,
     * to avoid any more pause when resuming the upload */
    aws_atomic_store_int(&test_data.request_pause_offset, s_pause_resume_object_length_128MB * 2);
    aws_atomic_store_int(&test_data.total_bytes_uploaded, 0);

    ASSERT_SUCCESS(s_test_s3_put_pause_resume_helper(
        &tester,
        allocator,
        ctx,
        &test_data,
        destination_key,
        resume_upload_stream,
        persistable_state,
        AWS_SCA_CRC32,
        AWS_ERROR_SUCCESS,
        AWS_HTTP_STATUS_CODE_200_OK));

    bytes_uploaded = aws_atomic_load_int(&test_data.total_bytes_uploaded);

    /* bytes uploaded is smaller since we are skipping uploaded parts */
    ASSERT_TRUE(bytes_uploaded < s_pause_resume_object_length_128MB);

    aws_s3_meta_request_resume_token_release(persistable_state);
    aws_input_stream_destroy(resume_upload_stream);
    aws_s3_tester_clean_up(&tester);

    return AWS_ERROR_SUCCESS;
}

AWS_TEST_CASE(test_s3_put_pause_resume_all_parts_done, s_test_s3_put_pause_resume_all_parts_done)
static int s_test_s3_put_pause_resume_all_parts_done(struct aws_allocator *allocator, void *ctx) {
    struct aws_s3_tester tester;
    AWS_ZERO_STRUCT(tester);
    ASSERT_SUCCESS(aws_s3_tester_init(allocator, &tester));

    struct aws_byte_cursor destination_key =
        AWS_BYTE_CUR_INIT_FROM_STRING_LITERAL("/upload/test_pause_resume_all_parts_done.txt");

    struct put_object_pause_resume_test_data test_data;
    AWS_ZERO_STRUCT(test_data);

    /* initialize the atomic members */
    aws_atomic_init_int(&test_data.total_bytes_uploaded, 0);
    aws_atomic_init_int(&test_data.request_pause_offset, 0);
    aws_atomic_init_int(&test_data.pause_requested, false);
    aws_atomic_init_int(&test_data.pause_result, 0);
    aws_atomic_init_ptr(&test_data.persistable_state_ptr, NULL);

    /* offset of the upload where pause should be requested by test client */
    aws_atomic_store_int(&test_data.request_pause_offset, 128 * 1024 * 1024);

    /* stream used to initiate upload */
    struct aws_input_stream *initial_upload_stream =
        aws_s3_test_input_stream_new(allocator, s_pause_resume_object_length_128MB);

    /* starts the upload request that will be paused by s_s3_put_pause_resume_stream_on_read() */
    ASSERT_SUCCESS(s_test_s3_put_pause_resume_helper(
        &tester,
        allocator,
        ctx,
        &test_data,
        destination_key,
        initial_upload_stream,
        NULL,
        AWS_SCA_NONE,
        AWS_ERROR_S3_PAUSED,
        0));
    if (tester.bound_to_client) {
        aws_s3_tester_wait_for_client_shutdown(&tester);
        tester.bound_to_client = false;
    }

    aws_input_stream_destroy(initial_upload_stream);

    /* new stream used to resume upload. it begins at the offset specified in the persistable state */
    struct aws_input_stream *resume_upload_stream =
        aws_s3_test_input_stream_new(allocator, s_pause_resume_object_length_128MB);
    struct aws_s3_meta_request_resume_token *persistable_state = aws_atomic_load_ptr(&test_data.persistable_state_ptr);

    AWS_LOGF_INFO(AWS_LS_S3_GENERAL, "Persistable state %p", persistable_state);

    size_t bytes_uploaded = aws_atomic_load_int(&test_data.total_bytes_uploaded);

    /* offset where pause should be requested is set to a value greater than content length,
     * to avoid any more pause when resuming the upload */
    aws_atomic_store_int(&test_data.request_pause_offset, s_pause_resume_object_length_128MB * 2);
    aws_atomic_store_int(&test_data.total_bytes_uploaded, 0);

    ASSERT_SUCCESS(s_test_s3_put_pause_resume_helper(
        &tester,
        allocator,
        ctx,
        &test_data,
        destination_key,
        resume_upload_stream,
        persistable_state,
        AWS_SCA_NONE,
        AWS_ERROR_SUCCESS,
        AWS_HTTP_STATUS_CODE_200_OK));

    bytes_uploaded = aws_atomic_load_int(&test_data.total_bytes_uploaded);

    /* bytes uploaded is smaller since we are skipping uploaded parts */
    ASSERT_INT_EQUALS(bytes_uploaded, 0);

    aws_s3_meta_request_resume_token_release(persistable_state);
    aws_input_stream_destroy(resume_upload_stream);
    aws_s3_tester_clean_up(&tester);

    return AWS_ERROR_SUCCESS;
}

AWS_TEST_CASE(test_s3_put_pause_resume_invalid_checksum, s_test_s3_put_pause_resume_invalid_checksum)
static int s_test_s3_put_pause_resume_invalid_checksum(struct aws_allocator *allocator, void *ctx) {
    struct aws_s3_tester tester;
    AWS_ZERO_STRUCT(tester);
    ASSERT_SUCCESS(aws_s3_tester_init(allocator, &tester));

    struct aws_byte_cursor destination_key =
        AWS_BYTE_CUR_INIT_FROM_STRING_LITERAL("/upload/test_pause_resume_checksum.txt");

    struct put_object_pause_resume_test_data test_data;
    AWS_ZERO_STRUCT(test_data);

    /* initialize the atomic members */
    aws_atomic_init_int(&test_data.total_bytes_uploaded, 0);
    aws_atomic_init_int(&test_data.request_pause_offset, 0);
    aws_atomic_init_int(&test_data.pause_requested, false);
    aws_atomic_init_int(&test_data.pause_result, 0);
    aws_atomic_init_ptr(&test_data.persistable_state_ptr, NULL);

    /* offset of the upload where pause should be requested by test client */
    aws_atomic_store_int(&test_data.request_pause_offset, 8 * 1024 * 1024);

    /* stream used to initiate upload */
    struct aws_input_stream *initial_upload_stream =
        aws_s3_test_input_stream_new(allocator, s_pause_resume_object_length_128MB);

    /* starts the upload request that will be paused by s_s3_put_pause_resume_stream_on_read() */
    ASSERT_SUCCESS(s_test_s3_put_pause_resume_helper(
        &tester,
        allocator,
        ctx,
        &test_data,
        destination_key,
        initial_upload_stream,
        NULL,
        AWS_SCA_CRC32,
        AWS_ERROR_S3_PAUSED,
        0));
    if (tester.bound_to_client) {
        aws_s3_tester_wait_for_client_shutdown(&tester);
        tester.bound_to_client = false;
    }

    aws_input_stream_destroy(initial_upload_stream);

    /* new stream used to resume upload. it begins at the offset specified in the persistable state */
    struct aws_input_stream *resume_upload_stream = aws_s3_test_input_stream_new_with_value_type(
        allocator, s_pause_resume_object_length_128MB, TEST_STREAM_VALUE_2);

    struct aws_s3_meta_request_resume_token *persistable_state = aws_atomic_load_ptr(&test_data.persistable_state_ptr);

    size_t bytes_uploaded = aws_atomic_load_int(&test_data.total_bytes_uploaded);

    /* offset where pause should be requested is set to a value greater than content length,
     * to avoid any more pause when resuming the upload */
    aws_atomic_store_int(&test_data.request_pause_offset, s_pause_resume_object_length_128MB * 2);
    aws_atomic_store_int(&test_data.total_bytes_uploaded, 0);

    ASSERT_SUCCESS(s_test_s3_put_pause_resume_helper(
        &tester,
        allocator,
        ctx,
        &test_data,
        destination_key,
        resume_upload_stream,
        persistable_state,
        AWS_SCA_CRC32,
        AWS_ERROR_S3_RESUMED_PART_CHECKSUM_MISMATCH,
        0));

    bytes_uploaded = aws_atomic_load_int(&test_data.total_bytes_uploaded);

    /* bytes uploaded is smaller since we are skipping uploaded parts */
    ASSERT_TRUE(bytes_uploaded < s_pause_resume_object_length_128MB);

    aws_s3_meta_request_resume_token_release(persistable_state);
    aws_input_stream_destroy(resume_upload_stream);
    aws_s3_tester_clean_up(&tester);

    return AWS_ERROR_SUCCESS;
}<|MERGE_RESOLUTION|>--- conflicted
+++ resolved
@@ -2676,26 +2676,16 @@
     struct aws_byte_buf path_buf;
     AWS_ZERO_STRUCT(path_buf);
 
-<<<<<<< HEAD
-    /* I know it's ugly, but I don't want to waste time to refact all those flexible checksum tests */
-=======
->>>>>>> abf284b5
     for (int algorithm = AWS_SCA_INIT; algorithm <= AWS_SCA_END; ++algorithm) {
         char object_path_sprintf_buffer[128] = "";
         snprintf(
             object_path_sprintf_buffer,
             sizeof(object_path_sprintf_buffer),
-<<<<<<< HEAD
             "/prefix/round_trip/test_default_fc_%d.txt",
             algorithm);
-=======
-            "/prefix/round_trip/test_default_fc_" PRInSTR ".txt",
-            AWS_BYTE_CURSOR_PRI(*aws_get_http_header_name_from_algorithm(algorithm)));
->>>>>>> abf284b5
 
         ASSERT_SUCCESS(aws_s3_tester_upload_file_path_init(
             allocator, &path_buf, aws_byte_cursor_from_c_str(object_path_sprintf_buffer)));
-
         struct aws_byte_cursor object_path = aws_byte_cursor_from_buf(&path_buf);
         /*** PUT FILE ***/
 
