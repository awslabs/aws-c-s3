/**
 * Copyright Amazon.com, Inc. or its affiliates. All Rights Reserved.
 * SPDX-License-Identifier: Apache-2.0.
 */

#include "aws/s3/private/s3_client_impl.h"
#include "aws/s3/private/s3_meta_request_impl.h"
#include "aws/s3/private/s3_util.h"
#include "s3_tester.h"
#include <aws/common/byte_buf.h>
#include <aws/common/clock.h>
#include <aws/common/common.h>
#include <aws/common/environment.h>
#include <aws/common/ref_count.h>
#include <aws/http/request_response.h>
#include <aws/http/status_code.h>
#include <aws/io/channel_bootstrap.h>
#include <aws/io/event_loop.h>
#include <aws/io/host_resolver.h>
#include <aws/io/stream.h>
#include <aws/io/tls_channel_handler.h>
#include <aws/io/uri.h>
#include <aws/testing/aws_test_harness.h>
#include <inttypes.h>

AWS_TEST_CASE(test_s3_client_create_destroy, s_test_s3_client_create_destroy)
static int s_test_s3_client_create_destroy(struct aws_allocator *allocator, void *ctx) {
    (void)ctx;

    struct aws_s3_tester tester;
    AWS_ZERO_STRUCT(tester);
    ASSERT_SUCCESS(aws_s3_tester_init(allocator, &tester));

    struct aws_s3_client_config client_config;
    AWS_ZERO_STRUCT(client_config);

    ASSERT_SUCCESS(aws_s3_tester_bind_client(
        &tester, &client_config, AWS_S3_TESTER_BIND_CLIENT_REGION | AWS_S3_TESTER_BIND_CLIENT_SIGNING));

    struct aws_s3_client *client = aws_s3_client_new(allocator, &client_config);

    ASSERT_TRUE(client != NULL);

    aws_s3_client_release(client);
    client = NULL;

    aws_s3_tester_clean_up(&tester);

    return 0;
}

AWS_TEST_CASE(test_s3_client_max_active_connections_override, s_test_s3_client_max_active_connections_override)
static int s_test_s3_client_max_active_connections_override(struct aws_allocator *allocator, void *ctx) {
    (void)ctx;

    struct aws_s3_tester tester;
    AWS_ZERO_STRUCT(tester);
    ASSERT_SUCCESS(aws_s3_tester_init(allocator, &tester));

    struct aws_s3_client_config client_config = {
        .max_active_connections_override = 10,
    };

    ASSERT_SUCCESS(aws_s3_tester_bind_client(&tester, &client_config, 0));

    struct aws_s3_client *client = aws_s3_client_new(allocator, &client_config);

    ASSERT_TRUE(client->max_active_connections_override == client_config.max_active_connections_override);

    aws_s3_client_release(client);
    aws_s3_tester_clean_up(&tester);

    return 0;
}

AWS_TEST_CASE(test_s3_client_byo_crypto_no_options, s_test_s3_client_byo_crypto_no_options)
static int s_test_s3_client_byo_crypto_no_options(struct aws_allocator *allocator, void *ctx) {
    (void)ctx;

    struct aws_s3_tester tester;
    AWS_ZERO_STRUCT(tester);
    ASSERT_SUCCESS(aws_s3_tester_init(allocator, &tester));

    struct aws_s3_client_config client_config = {
        .tls_mode = AWS_MR_TLS_ENABLED,
    };

    struct aws_s3_client *client = aws_s3_client_new(allocator, &client_config);

    ASSERT_TRUE(aws_last_error() == AWS_ERROR_INVALID_ARGUMENT);
    ASSERT_TRUE(client == NULL);

    aws_s3_tester_clean_up(&tester);

    return 0;
}

AWS_TEST_CASE(test_s3_client_byo_crypto_with_options, s_test_s3_client_byo_crypto_with_options)
static int s_test_s3_client_byo_crypto_with_options(struct aws_allocator *allocator, void *ctx) {
    (void)ctx;

    struct aws_s3_tester tester;
    AWS_ZERO_STRUCT(tester);
    ASSERT_SUCCESS(aws_s3_tester_init(allocator, &tester));

    struct aws_tls_connection_options tls_conn_options;
    AWS_ZERO_STRUCT(tls_conn_options);

    struct aws_s3_client_config client_config;
    AWS_ZERO_STRUCT(client_config);
    ASSERT_SUCCESS(aws_s3_tester_bind_client(&tester, &client_config, 0));

    client_config.tls_mode = AWS_MR_TLS_ENABLED;
    client_config.tls_connection_options = &tls_conn_options;

    struct aws_s3_client *client = aws_s3_client_new(allocator, &client_config);

    ASSERT_TRUE(client != NULL);

    aws_s3_client_release(client);
    aws_s3_tester_clean_up(&tester);

    return 0;
}

size_t s_test_max_active_connections_host_count = 0;

size_t s_test_get_max_active_connections_host_address_count(
    struct aws_host_resolver *host_resolver,
    const struct aws_string *host_name,
    uint32_t flags) {
    (void)host_resolver;
    (void)host_name;
    (void)flags;

    return s_test_max_active_connections_host_count;
}

AWS_TEST_CASE(test_s3_client_get_max_active_connections, s_test_s3_client_get_max_active_connections)
static int s_test_s3_client_get_max_active_connections(struct aws_allocator *allocator, void *ctx) {
    (void)allocator;
    (void)ctx;

    struct aws_s3_tester tester;
    AWS_ZERO_STRUCT(tester);
    ASSERT_SUCCESS(aws_s3_tester_init(allocator, &tester));

    struct aws_client_bootstrap mock_client_bootstrap;
    AWS_ZERO_STRUCT(mock_client_bootstrap);

    struct aws_s3_client *mock_client = aws_s3_tester_mock_client_new(&tester);
    *((uint32_t *)&mock_client->max_active_connections_override) = 0;
    *((uint32_t *)&mock_client->ideal_vip_count) = 10;
    mock_client->client_bootstrap = &mock_client_bootstrap;
    mock_client->vtable->get_host_address_count = s_test_get_max_active_connections_host_address_count;

    struct aws_s3_meta_request *mock_meta_requests[AWS_S3_META_REQUEST_TYPE_MAX];

    for (size_t i = 0; i < AWS_S3_META_REQUEST_TYPE_MAX; ++i) {
        /* Verify that g_max_num_connections_per_vip and g_num_conns_per_vip_meta_request_look_up are set up
         * correctly.*/
        ASSERT_TRUE(g_max_num_connections_per_vip >= g_num_conns_per_vip_meta_request_look_up[i]);

        /* Setup test data. */
        mock_meta_requests[i] = aws_s3_tester_mock_meta_request_new(&tester);
        mock_meta_requests[i]->type = i;
        mock_meta_requests[i]->endpoint = aws_s3_tester_mock_endpoint_new(&tester);
    }

    /* With host count at 0, we should allow for one VIP worth of max-active-connections. */
    {
        s_test_max_active_connections_host_count = 0;

        ASSERT_TRUE(
            aws_s3_client_get_max_active_connections(mock_client, NULL) ==
            mock_client->ideal_vip_count * g_max_num_connections_per_vip);

        for (size_t i = 0; i < AWS_S3_META_REQUEST_TYPE_MAX; ++i) {
            ASSERT_TRUE(
                aws_s3_client_get_max_active_connections(mock_client, mock_meta_requests[i]) ==
                g_num_conns_per_vip_meta_request_look_up[i]);
        }
    }

    s_test_max_active_connections_host_count = 2;

    /* Behavior should not be affected by max_active_connections_override since it is 0, and should just be in relation
     * to ideal-vip-count and host-count. */
    {
        ASSERT_TRUE(
            aws_s3_client_get_max_active_connections(mock_client, NULL) ==
            mock_client->ideal_vip_count * g_max_num_connections_per_vip);

        for (size_t i = 0; i < AWS_S3_META_REQUEST_TYPE_MAX; ++i) {
            ASSERT_TRUE(
                aws_s3_client_get_max_active_connections(mock_client, mock_meta_requests[i]) ==
                s_test_max_active_connections_host_count * g_num_conns_per_vip_meta_request_look_up[i]);
        }
    }

    /* Max active connections override should now cap the calculated amount of active connections. */
    {
        *((uint32_t *)&mock_client->max_active_connections_override) = 3;

        ASSERT_TRUE(
            mock_client->max_active_connections_override <
            mock_client->ideal_vip_count * g_max_num_connections_per_vip);

        ASSERT_TRUE(
            aws_s3_client_get_max_active_connections(mock_client, NULL) ==
            mock_client->max_active_connections_override);

        for (size_t i = 0; i < AWS_S3_META_REQUEST_TYPE_MAX; ++i) {
            ASSERT_TRUE(
                mock_client->max_active_connections_override <
                s_test_max_active_connections_host_count * g_num_conns_per_vip_meta_request_look_up[i]);

            ASSERT_TRUE(
                aws_s3_client_get_max_active_connections(mock_client, mock_meta_requests[i]) ==
                mock_client->max_active_connections_override);
        }
    }

    /* Max active connections override should be ignored since the calculated amount of max connections is less. */
    {
        *((uint32_t *)&mock_client->max_active_connections_override) = 100000;

        ASSERT_TRUE(
            mock_client->max_active_connections_override >
            mock_client->ideal_vip_count * g_max_num_connections_per_vip);

        ASSERT_TRUE(
            aws_s3_client_get_max_active_connections(mock_client, NULL) ==
            mock_client->ideal_vip_count * g_max_num_connections_per_vip);

        for (size_t i = 0; i < AWS_S3_META_REQUEST_TYPE_MAX; ++i) {
            ASSERT_TRUE(
                mock_client->max_active_connections_override >
                s_test_max_active_connections_host_count * g_num_conns_per_vip_meta_request_look_up[i]);

            ASSERT_TRUE(
                aws_s3_client_get_max_active_connections(mock_client, mock_meta_requests[i]) ==
                s_test_max_active_connections_host_count * g_num_conns_per_vip_meta_request_look_up[i]);
        }
    }

    for (size_t i = 0; i < AWS_S3_META_REQUEST_TYPE_MAX; ++i) {
        aws_s3_meta_request_release(mock_meta_requests[i]);
        mock_meta_requests[i] = NULL;
    }

    aws_s3_client_release(mock_client);
    aws_s3_tester_clean_up(&tester);

    return 0;
}

AWS_TEST_CASE(test_s3_request_create_destroy, s_test_s3_request_create_destroy)
static int s_test_s3_request_create_destroy(struct aws_allocator *allocator, void *ctx) {
    (void)ctx;

    const int request_tag = 1234;
    const uint32_t part_number = 5678;

    struct aws_s3_tester tester;
    AWS_ZERO_STRUCT(tester);
    ASSERT_SUCCESS(aws_s3_tester_init(allocator, &tester));

    struct aws_s3_meta_request *meta_request = aws_s3_tester_mock_meta_request_new(&tester);
    ASSERT_TRUE(meta_request != NULL);

    struct aws_http_message *request_message = aws_s3_tester_dummy_http_request_new(&tester);
    ASSERT_TRUE(request_message != NULL);

    struct aws_s3_request *request =
        aws_s3_request_new(meta_request, request_tag, part_number, AWS_S3_REQUEST_FLAG_RECORD_RESPONSE_HEADERS);

    ASSERT_TRUE(request != NULL);

    ASSERT_TRUE(request->meta_request == meta_request);
    ASSERT_TRUE(request->part_number == part_number);
    ASSERT_TRUE(request->request_tag == request_tag);
    ASSERT_TRUE(request->record_response_headers == true);

    aws_s3_request_setup_send_data(request, request_message);

    ASSERT_TRUE(request->send_data.message != NULL);
    ASSERT_TRUE(request->send_data.response_headers == NULL);

    request->send_data.response_headers = aws_http_headers_new(allocator);
    ASSERT_TRUE(request->send_data.response_headers != NULL);

    aws_s3_request_clean_up_send_data(request);

    ASSERT_TRUE(request->send_data.message == NULL);
    ASSERT_TRUE(request->send_data.response_headers == NULL);
    ASSERT_TRUE(request->send_data.response_status == 0);

    aws_s3_request_release(request);
    aws_http_message_release(request_message);
    aws_s3_meta_request_release(meta_request);

    aws_s3_tester_clean_up(&tester);

    return 0;
}

struct s3_test_body_streaming_user_data {
    struct aws_s3_tester *tester;
    struct aws_allocator *allocator;
    uint64_t expected_range_start;
    uint64_t received_body_size;
};

static int s_s3_meta_request_test_body_streaming_callback(
    struct aws_s3_meta_request *meta_request,
    const struct aws_byte_cursor *body,
    uint64_t range_start,
    void *user_data) {
    (void)meta_request;
    (void)body;
    (void)range_start;

    struct s3_test_body_streaming_user_data *body_streaming_user_data = user_data;

    body_streaming_user_data->received_body_size += body->len;

    ASSERT_TRUE(body_streaming_user_data->expected_range_start == range_start);
    body_streaming_user_data->expected_range_start += body->len;

    aws_s3_tester_inc_counter1(body_streaming_user_data->tester);

    return AWS_OP_SUCCESS;
}

/* Test the meta request body streaming functionality. */
AWS_TEST_CASE(test_s3_meta_request_body_streaming, s_test_s3_meta_request_body_streaming)
static int s_test_s3_meta_request_body_streaming(struct aws_allocator *allocator, void *ctx) {
    (void)ctx;

    const uint32_t part_range0_start = 1;
    const uint32_t part_range0_end = part_range0_start + 4;

    const uint32_t part_range1_start = part_range0_end + 1;
    const uint32_t part_range1_end = part_range1_start + 4;

    const size_t request_response_body_size = 16;

    const uint64_t total_object_size = (uint64_t)part_range1_end * request_response_body_size;

    struct aws_byte_buf response_body_source_buffer;
    aws_byte_buf_init(&response_body_source_buffer, allocator, request_response_body_size);

    const struct aws_byte_cursor test_byte_cursor = AWS_BYTE_CUR_INIT_FROM_STRING_LITERAL("0");

    for (size_t i = 0; i < request_response_body_size; ++i) {
        aws_byte_buf_append(&response_body_source_buffer, &test_byte_cursor);
    }

    struct aws_s3_tester tester;
    AWS_ZERO_STRUCT(tester);
    ASSERT_SUCCESS(aws_s3_tester_init(allocator, &tester));

    struct s3_test_body_streaming_user_data body_streaming_user_data = {
        .tester = &tester,
    };

    struct aws_s3_client *mock_client = aws_s3_tester_mock_client_new(&tester);

    struct aws_s3_meta_request *meta_request = aws_s3_tester_mock_meta_request_new(&tester);
    ASSERT_TRUE(meta_request != NULL);

    struct aws_event_loop_group *event_loop_group = aws_event_loop_group_new_default(allocator, 0, NULL);
    aws_s3_client_acquire(mock_client);
    meta_request->client = mock_client;
    meta_request->user_data = &body_streaming_user_data;
    *((size_t *)&meta_request->part_size) = request_response_body_size;
    meta_request->body_callback = s_s3_meta_request_test_body_streaming_callback;
    meta_request->io_event_loop = aws_event_loop_group_get_next_loop(event_loop_group);

    /* Queue the first range of parts in order. Each part should be flushed one-by-one. */
    {
        for (uint32_t part_number = part_range0_start; part_number <= part_range0_end; ++part_number) {
            struct aws_s3_request *request = aws_s3_request_new(meta_request, 0, part_number, 0);

            aws_s3_get_part_range(
                0ULL,
                total_object_size - 1,
                (uint64_t)request_response_body_size,
                part_number,
                &request->part_range_start,
                &request->part_range_end);

            aws_byte_buf_init_copy(&request->send_data.response_body, allocator, &response_body_source_buffer);

            aws_s3_tester_set_counter1_desired(&tester, part_number);

            aws_s3_meta_request_lock_synced_data(meta_request);

            aws_s3_meta_request_stream_response_body_synced(meta_request, request);
            ASSERT_TRUE(aws_priority_queue_size(&meta_request->synced_data.pending_body_streaming_requests) == 0);

            aws_s3_meta_request_unlock_synced_data(meta_request);

            aws_s3_tester_wait_for_counters(&tester);

            aws_s3_request_release(request);
        }
    }

    aws_s3_tester_set_counter1_desired(&tester, part_range1_end);

    /* Queue parts for second range, but skip over the first part.*/
    {
        uint32_t num_parts_queued = 0;

        ASSERT_TRUE(part_range1_start != part_range1_end);

        for (uint32_t part_number = part_range1_start + 1; part_number <= part_range1_end; ++part_number) {
            struct aws_s3_request *request = aws_s3_request_new(meta_request, 0, part_number, 0);

            aws_s3_get_part_range(
                0ULL,
                total_object_size - 1,
                (uint64_t)request_response_body_size,
                part_number,
                &request->part_range_start,
                &request->part_range_end);

            aws_byte_buf_init_copy(&request->send_data.response_body, allocator, &response_body_source_buffer);

            aws_s3_meta_request_lock_synced_data(meta_request);
            aws_s3_meta_request_stream_response_body_synced(meta_request, request);
            aws_s3_meta_request_unlock_synced_data(meta_request);

            aws_s3_request_release(request);
            ++num_parts_queued;
        }

        aws_s3_meta_request_lock_synced_data(meta_request);
        ASSERT_TRUE(
            aws_priority_queue_size(&meta_request->synced_data.pending_body_streaming_requests) == num_parts_queued);
        aws_s3_meta_request_unlock_synced_data(meta_request);
    }

    /* Stream the last part of the body, which should flush the priority queue. */
    {
        struct aws_s3_request *request = aws_s3_request_new(meta_request, 0, part_range1_start, 0);

        aws_s3_get_part_range(
            0ULL,
            total_object_size - 1,
            (uint64_t)request_response_body_size,
            part_range1_start,
            &request->part_range_start,
            &request->part_range_end);

        aws_byte_buf_init_copy(&request->send_data.response_body, allocator, &response_body_source_buffer);

        aws_s3_meta_request_lock_synced_data(meta_request);
        aws_s3_meta_request_stream_response_body_synced(meta_request, request);
        aws_s3_meta_request_unlock_synced_data(meta_request);

        aws_s3_meta_request_lock_synced_data(meta_request);
        ASSERT_TRUE(aws_priority_queue_size(&meta_request->synced_data.pending_body_streaming_requests) == 0);
        aws_s3_meta_request_unlock_synced_data(meta_request);

        aws_s3_request_release(request);

        aws_s3_tester_wait_for_counters(&tester);
    }

    ASSERT_TRUE(body_streaming_user_data.received_body_size == (request_response_body_size * part_range1_end));

    aws_s3_meta_request_release(meta_request);
    aws_s3_client_release(mock_client);
    aws_event_loop_group_release(event_loop_group);
    aws_byte_buf_clean_up(&response_body_source_buffer);
    aws_s3_tester_clean_up(&tester);

    return 0;
}

/* Test aws_s3_client_queue_requests_threaded and aws_s3_client_dequeue_request_threaded */
AWS_TEST_CASE(test_s3_client_queue_requests, s_test_s3_client_queue_requests)
static int s_test_s3_client_queue_requests(struct aws_allocator *allocator, void *ctx) {
    (void)ctx;

    struct aws_s3_tester tester;
    aws_s3_tester_init(allocator, &tester);

    struct aws_s3_client *mock_client = aws_s3_tester_mock_client_new(&tester);
    aws_linked_list_init(&mock_client->threaded_data.request_queue);

    struct aws_s3_meta_request *mock_meta_request = aws_s3_tester_mock_meta_request_new(&tester);

    struct aws_s3_request *pivot_request = aws_s3_request_new(mock_meta_request, 0, 0, 0);

    struct aws_linked_list pivot_request_list;
    aws_linked_list_init(&pivot_request_list);

    struct aws_s3_request *requests[] = {
        aws_s3_request_new(mock_meta_request, 0, 0, 0),
        aws_s3_request_new(mock_meta_request, 0, 0, 0),
        aws_s3_request_new(mock_meta_request, 0, 0, 0),
    };

    const uint32_t num_requests = sizeof(requests) / sizeof(struct aws_s3_request *);

    struct aws_linked_list request_list;
    aws_linked_list_init(&request_list);

    {
        aws_linked_list_push_back(&pivot_request_list, &pivot_request->node);
        aws_s3_client_queue_requests_threaded(mock_client, &pivot_request_list, false);

        ASSERT_TRUE(mock_client->threaded_data.request_queue_size == 1);
        ASSERT_TRUE(!aws_linked_list_empty(&mock_client->threaded_data.request_queue));

        for (uint32_t i = 0; i < num_requests; ++i) {
            aws_linked_list_push_back(&request_list, &requests[i]->node);
        }

        /* Move the requests to the back of the queue. */
        aws_s3_client_queue_requests_threaded(mock_client, &request_list, false);
    }

    ASSERT_TRUE(aws_linked_list_empty(&request_list));
    ASSERT_TRUE(mock_client->threaded_data.request_queue_size == (num_requests + 1));
    ASSERT_TRUE(!aws_linked_list_empty(&mock_client->threaded_data.request_queue));

    {
        /* The first request should be the pivot request since the other requests were pushed to the back. */
        struct aws_s3_request *first_request = aws_s3_client_dequeue_request_threaded(mock_client);
        ASSERT_TRUE(first_request == pivot_request);

        ASSERT_TRUE(mock_client->threaded_data.request_queue_size == num_requests);
        ASSERT_TRUE(!aws_linked_list_empty(&mock_client->threaded_data.request_queue));
    }

    for (uint32_t i = 0; i < num_requests; ++i) {
        struct aws_s3_request *request = aws_s3_client_dequeue_request_threaded(mock_client);

        ASSERT_TRUE(request == requests[i]);

        ASSERT_TRUE(mock_client->threaded_data.request_queue_size == (num_requests - (i + 1)));

        if (i < num_requests - 1) {
            ASSERT_TRUE(!aws_linked_list_empty(&mock_client->threaded_data.request_queue));
        }
    }

    ASSERT_TRUE(mock_client->threaded_data.request_queue_size == 0);
    ASSERT_TRUE(aws_linked_list_empty(&mock_client->threaded_data.request_queue));

    {
        aws_linked_list_push_back(&pivot_request_list, &pivot_request->node);
        aws_s3_client_queue_requests_threaded(mock_client, &pivot_request_list, false);

        ASSERT_TRUE(mock_client->threaded_data.request_queue_size == 1);
        ASSERT_TRUE(!aws_linked_list_empty(&mock_client->threaded_data.request_queue));

        for (uint32_t i = 0; i < num_requests; ++i) {
            aws_linked_list_push_back(&request_list, &requests[i]->node);
        }

        /* Move the requests to the front of the queue. */
        aws_s3_client_queue_requests_threaded(mock_client, &request_list, true);
    }

    ASSERT_TRUE(aws_linked_list_empty(&request_list));
    ASSERT_TRUE(mock_client->threaded_data.request_queue_size == (num_requests + 1));
    ASSERT_TRUE(!aws_linked_list_empty(&mock_client->threaded_data.request_queue));

    for (uint32_t i = 0; i < num_requests; ++i) {
        struct aws_s3_request *request = aws_s3_client_dequeue_request_threaded(mock_client);

        ASSERT_TRUE(request == requests[i]);
    }

    {
        /* The last request should be the pivot request since the other requests were pushed to the front. */
        struct aws_s3_request *last_request = aws_s3_client_dequeue_request_threaded(mock_client);
        ASSERT_TRUE(last_request == pivot_request);
    }

    ASSERT_TRUE(aws_linked_list_empty(&mock_client->threaded_data.request_queue));
    ASSERT_TRUE(mock_client->threaded_data.request_queue_size == 0);

    for (uint32_t i = 0; i < num_requests; ++i) {
        aws_s3_request_release(requests[i]);
    }

    aws_s3_request_release(pivot_request);
    aws_s3_meta_request_release(mock_meta_request);
    aws_s3_client_release(mock_client);
    aws_s3_tester_clean_up(&tester);

    return 0;
}

struct test_work_meta_request_update_user_data {
    bool has_work_remaining;
    uint32_t num_prepares;
};

static bool s_s3_test_work_meta_request_update(
    struct aws_s3_meta_request *meta_request,
    uint32_t flags,
    struct aws_s3_request **out_request) {
    AWS_ASSERT(meta_request);
    (void)flags;

    struct test_work_meta_request_update_user_data *user_data = meta_request->user_data;

    if (out_request) {
        if (user_data->has_work_remaining) {
            *out_request = aws_s3_request_new(meta_request, 0, 0, 0);
        }
    }

    return user_data->has_work_remaining;
}

static void s_s3_test_work_meta_request_schedule_prepare_request(
    struct aws_s3_meta_request *meta_request,
    struct aws_s3_request *request,
    aws_s3_meta_request_prepare_request_callback_fn *callback,
    void *user_data) {
    (void)request;
    (void)callback;
    (void)user_data;

    AWS_ASSERT(meta_request);

    struct test_work_meta_request_update_user_data *test_user_data = meta_request->user_data;
    ++test_user_data->num_prepares;

    aws_s3_request_release(request);
}

static size_t s_test_s3_update_meta_request_trigger_prepare_host_address_count = 0;

static size_t s_test_s3_update_meta_request_trigger_prepare_get_host_address_count(
    struct aws_host_resolver *host_resolver,
    const struct aws_string *host_name,
    uint32_t flags) {
    (void)host_resolver;
    (void)host_name;
    (void)flags;
    return s_test_s3_update_meta_request_trigger_prepare_host_address_count;
}

static int s_validate_prepared_requests(
    struct aws_s3_client *client,
    size_t expected_num_being_prepared,
    struct aws_s3_meta_request *meta_request_with_work,
    struct aws_s3_meta_request *meta_request_without_work) {

    ASSERT_TRUE(client->threaded_data.request_queue_size == 0);
    ASSERT_TRUE(aws_linked_list_empty(&client->threaded_data.request_queue));
    ASSERT_TRUE(client->threaded_data.num_requests_being_prepared == expected_num_being_prepared);
    ASSERT_TRUE(aws_atomic_load_int(&client->stats.num_requests_in_flight) == expected_num_being_prepared);

    uint32_t num_meta_requests_in_list = 0;
    bool meta_request_with_work_found = false;

    for (struct aws_linked_list_node *node = aws_linked_list_begin(&client->threaded_data.meta_requests);
         node != aws_linked_list_end(&client->threaded_data.meta_requests);
         node = aws_linked_list_next(node)) {

        struct aws_s3_meta_request *meta_request =
            AWS_CONTAINER_OF(node, struct aws_s3_meta_request, client_process_work_threaded_data);

        if (meta_request == meta_request_with_work) {
            meta_request_with_work_found = true;
        }

        ASSERT_TRUE(meta_request != meta_request_without_work);

        ++num_meta_requests_in_list;
    }

    ASSERT_TRUE(meta_request_with_work_found);
    ASSERT_TRUE(num_meta_requests_in_list == 1);

    return AWS_OP_SUCCESS;
}

/* Test that the client will prepare requests correctly. */
AWS_TEST_CASE(test_s3_update_meta_requests_trigger_prepare, s_test_s3_update_meta_requests_trigger_prepare)
static int s_test_s3_update_meta_requests_trigger_prepare(struct aws_allocator *allocator, void *ctx) {
    (void)ctx;

    struct aws_s3_tester tester;
    aws_s3_tester_init(allocator, &tester);

    struct aws_client_bootstrap mock_bootstrap;
    AWS_ZERO_STRUCT(mock_bootstrap);

    const uint32_t ideal_vip_count = 10;

    struct aws_s3_client *mock_client = aws_s3_tester_mock_client_new(&tester);
    mock_client->client_bootstrap = &mock_bootstrap;
    mock_client->vtable->get_host_address_count = s_test_s3_update_meta_request_trigger_prepare_get_host_address_count;
    *((uint32_t *)&mock_client->ideal_vip_count) = ideal_vip_count;
    aws_linked_list_init(&mock_client->threaded_data.request_queue);
    aws_linked_list_init(&mock_client->threaded_data.meta_requests);

    struct aws_s3_meta_request *mock_meta_request_without_work = aws_s3_tester_mock_meta_request_new(&tester);
    mock_meta_request_without_work->endpoint = aws_s3_tester_mock_endpoint_new(&tester);

    struct test_work_meta_request_update_user_data mock_meta_request_without_work_data = {
        .has_work_remaining = false,
    };

    mock_meta_request_without_work->user_data = &mock_meta_request_without_work_data;

    struct aws_s3_meta_request_vtable *meta_request_without_work_vtable =
        aws_s3_tester_patch_meta_request_vtable(&tester, mock_meta_request_without_work, NULL);
    meta_request_without_work_vtable->update = s_s3_test_work_meta_request_update;
    meta_request_without_work_vtable->schedule_prepare_request = s_s3_test_work_meta_request_schedule_prepare_request;

    /* Intentionally push this meta request first to test that it's properly removed from the list. */
    aws_linked_list_push_back(
        &mock_client->threaded_data.meta_requests,
        &mock_meta_request_without_work->client_process_work_threaded_data.node);

    aws_s3_meta_request_acquire(mock_meta_request_without_work);

    struct aws_s3_meta_request *mock_meta_request_with_work = aws_s3_tester_mock_meta_request_new(&tester);
    struct test_work_meta_request_update_user_data mock_meta_request_with_work_data = {
        .has_work_remaining = true,
    };

    mock_meta_request_with_work->endpoint = aws_s3_tester_mock_endpoint_new(&tester);
    mock_meta_request_with_work->user_data = &mock_meta_request_with_work_data;

    struct aws_s3_meta_request_vtable *mock_meta_request_with_work_vtable =
        aws_s3_tester_patch_meta_request_vtable(&tester, mock_meta_request_with_work, NULL);
    mock_meta_request_with_work_vtable->update = s_s3_test_work_meta_request_update;
    mock_meta_request_with_work_vtable->schedule_prepare_request = s_s3_test_work_meta_request_schedule_prepare_request;

    aws_linked_list_push_back(
        &mock_client->threaded_data.meta_requests,
        &mock_meta_request_with_work->client_process_work_threaded_data.node);
    aws_s3_meta_request_acquire(mock_meta_request_with_work);

    /* With no known addresses, the amount of requests that can be prepared should only be enough for one VIP. */
    {
        s_test_s3_update_meta_request_trigger_prepare_host_address_count = 0;
        aws_s3_client_update_meta_requests_threaded(mock_client);

        ASSERT_SUCCESS(s_validate_prepared_requests(
            mock_client, g_max_num_connections_per_vip, mock_meta_request_with_work, mock_meta_request_without_work));
    }

    /* When the number of known addresses is greater than or equal to the ideal vip count, the max number of requests
     * should be reached. */
    {
        const uint32_t max_requests_prepare = aws_s3_client_get_max_requests_prepare(mock_client);

        s_test_s3_update_meta_request_trigger_prepare_host_address_count = (size_t)(ideal_vip_count);
        aws_s3_client_update_meta_requests_threaded(mock_client);

        ASSERT_SUCCESS(s_validate_prepared_requests(
            mock_client, max_requests_prepare, mock_meta_request_with_work, mock_meta_request_without_work));

        s_test_s3_update_meta_request_trigger_prepare_host_address_count = (size_t)(ideal_vip_count + 1);
        aws_s3_client_update_meta_requests_threaded(mock_client);

        ASSERT_SUCCESS(s_validate_prepared_requests(
            mock_client, max_requests_prepare, mock_meta_request_with_work, mock_meta_request_without_work));
    }

    while (!aws_linked_list_empty(&mock_client->threaded_data.meta_requests)) {
        struct aws_linked_list_node *meta_request_node =
            aws_linked_list_pop_front(&mock_client->threaded_data.meta_requests);

        struct aws_s3_meta_request *meta_request =
            AWS_CONTAINER_OF(meta_request_node, struct aws_s3_meta_request, client_process_work_threaded_data);

        aws_s3_meta_request_release(meta_request);
    }

    aws_s3_meta_request_release(mock_meta_request_without_work);
    aws_s3_meta_request_release(mock_meta_request_with_work);
    aws_s3_client_release(mock_client);
    aws_s3_tester_clean_up(&tester);
    return 0;
}

struct s3_test_update_connections_finish_result_user_data {
    struct aws_s3_request *finished_request;
    struct aws_s3_request *create_connection_request;

    uint32_t finished_request_call_counter;
    uint32_t create_connection_request_call_counter;
};

static void s_s3_test_meta_request_has_finish_result_finished_request(
    struct aws_s3_meta_request *meta_request,
    struct aws_s3_request *request,
    int error_code) {
    AWS_ASSERT(meta_request);
    AWS_ASSERT(request);
    (void)error_code;

    struct s3_test_update_connections_finish_result_user_data *user_data = meta_request->user_data;
    user_data->finished_request = request;
    ++user_data->finished_request_call_counter;
}

static void s_s3_test_meta_request_has_finish_result_client_create_connection_for_request(
    struct aws_s3_client *client,
    struct aws_s3_request *request) {
    (void)client;
    (void)request;
    AWS_ASSERT(client);
    AWS_ASSERT(request);

    struct aws_s3_meta_request *meta_request = request->meta_request;

    struct s3_test_update_connections_finish_result_user_data *user_data = meta_request->user_data;
    user_data->create_connection_request = request;
    ++user_data->create_connection_request_call_counter;
}

size_t s_test_update_conns_finish_result_host_address_count(
    struct aws_host_resolver *host_resolver,
    const struct aws_string *host_name,
    uint32_t flags) {
    (void)host_resolver;
    (void)host_name;
    (void)flags;

    return 1;
}

/* Test that the client will correctly discard requests for meta requests that are trying to finish. */
AWS_TEST_CASE(test_s3_client_update_connections_finish_result, s_test_s3_client_update_connections_finish_result)
static int s_test_s3_client_update_connections_finish_result(struct aws_allocator *allocator, void *ctx) {
    (void)ctx;

    struct aws_s3_tester tester;
    aws_s3_tester_init(allocator, &tester);

    struct s3_test_update_connections_finish_result_user_data test_update_connections_finish_result_user_data;
    AWS_ZERO_STRUCT(test_update_connections_finish_result_user_data);

    /* Put together a mock meta request that is finished. */
    struct aws_s3_meta_request *mock_meta_request = aws_s3_tester_mock_meta_request_new(&tester);
    mock_meta_request->synced_data.finish_result_set = true;
    mock_meta_request->user_data = &test_update_connections_finish_result_user_data;
    mock_meta_request->endpoint = aws_s3_tester_mock_endpoint_new(&tester);

    struct aws_s3_meta_request_vtable *mock_meta_request_vtable =
        aws_s3_tester_patch_meta_request_vtable(&tester, mock_meta_request, NULL);
    mock_meta_request_vtable->finished_request = s_s3_test_meta_request_has_finish_result_finished_request;

    struct aws_client_bootstrap mock_client_bootstrap;
    AWS_ZERO_STRUCT(mock_client_bootstrap);

    struct aws_s3_client *mock_client = aws_s3_tester_mock_client_new(&tester);
    mock_client->client_bootstrap = &mock_client_bootstrap;
    mock_client->vtable->get_host_address_count = s_test_update_conns_finish_result_host_address_count;
    mock_client->vtable->create_connection_for_request =
        s_s3_test_meta_request_has_finish_result_client_create_connection_for_request;

    *((uint32_t *)&mock_client->ideal_vip_count) = 1;

    aws_linked_list_init(&mock_client->threaded_data.request_queue);

    /* Verify that the request does not get sent because the meta request has finish-result. */
    {
        struct aws_s3_request *request = aws_s3_request_new(mock_meta_request, 0, 0, 0);
        aws_linked_list_push_back(&mock_client->threaded_data.request_queue, &request->node);
        ++mock_client->threaded_data.request_queue_size;

        aws_s3_client_update_connections_threaded(mock_client);

        /* Request should still have been dequeued, but immediately passed to the meta request finish function. */
        ASSERT_TRUE(mock_client->threaded_data.request_queue_size == 0);
        ASSERT_TRUE(aws_linked_list_empty(&mock_client->threaded_data.request_queue));

        ASSERT_TRUE(test_update_connections_finish_result_user_data.finished_request == request);
        ASSERT_TRUE(test_update_connections_finish_result_user_data.finished_request_call_counter == 1);

        ASSERT_TRUE(test_update_connections_finish_result_user_data.create_connection_request == NULL);
        ASSERT_TRUE(test_update_connections_finish_result_user_data.create_connection_request_call_counter == 0);
    }

    AWS_ZERO_STRUCT(test_update_connections_finish_result_user_data);

    /* Verify that a request with the 'always send' flag still gets sent when the meta request has a finish-result. */
    {
        struct aws_s3_request *request = aws_s3_request_new(mock_meta_request, 0, 0, AWS_S3_REQUEST_FLAG_ALWAYS_SEND);
        aws_linked_list_push_back(&mock_client->threaded_data.request_queue, &request->node);
        ++mock_client->threaded_data.request_queue_size;

        aws_s3_client_update_connections_threaded(mock_client);

        /* Request should have been dequeued, and then sent on a connection. */
        ASSERT_TRUE(mock_client->threaded_data.request_queue_size == 0);
        ASSERT_TRUE(aws_linked_list_empty(&mock_client->threaded_data.request_queue));

        ASSERT_TRUE(test_update_connections_finish_result_user_data.finished_request == NULL);
        ASSERT_TRUE(test_update_connections_finish_result_user_data.finished_request_call_counter == 0);

        ASSERT_TRUE(test_update_connections_finish_result_user_data.create_connection_request == request);
        ASSERT_TRUE(test_update_connections_finish_result_user_data.create_connection_request_call_counter == 1);

        aws_s3_request_release(request);
    }

    aws_s3_meta_request_release(mock_meta_request);

    aws_s3_client_release(mock_client);
    aws_s3_tester_clean_up(&tester);

    return 0;
}

static int s_test_s3_get_object_helper(
    struct aws_allocator *allocator,
    enum aws_s3_client_tls_usage tls_usage,
    uint32_t extra_meta_request_flag,
    struct aws_byte_cursor s3_path) {
    struct aws_s3_tester tester;
    AWS_ZERO_STRUCT(tester);
    ASSERT_SUCCESS(aws_s3_tester_init(allocator, &tester));

    struct aws_s3_client_config client_config = {
        .part_size = 64 * 1024,
    };

    struct aws_tls_connection_options tls_connection_options;
    AWS_ZERO_STRUCT(tls_connection_options);

#ifndef BYO_CRYPTO
    struct aws_tls_ctx_options tls_context_options;
    aws_tls_ctx_options_init_default_client(&tls_context_options, allocator);

    struct aws_tls_ctx *context = aws_tls_client_ctx_new(allocator, &tls_context_options);
    aws_tls_connection_options_init_from_ctx(&tls_connection_options, context);
#endif

    struct aws_string *endpoint =
        aws_s3_tester_build_endpoint_string(allocator, &g_test_bucket_name, &g_test_s3_region);
    struct aws_byte_cursor endpoint_cursor = aws_byte_cursor_from_string(endpoint);

    tls_connection_options.server_name = aws_string_new_from_cursor(allocator, &endpoint_cursor);

    switch (tls_usage) {
        case AWS_S3_TLS_ENABLED:
            client_config.tls_mode = AWS_MR_TLS_ENABLED;
            client_config.tls_connection_options = &tls_connection_options;
            break;
        case AWS_S3_TLS_DISABLED:
            client_config.tls_mode = AWS_MR_TLS_DISABLED;
            break;
        default:
            break;
    }

    ASSERT_SUCCESS(aws_s3_tester_bind_client(
        &tester, &client_config, AWS_S3_TESTER_BIND_CLIENT_REGION | AWS_S3_TESTER_BIND_CLIENT_SIGNING));

    struct aws_s3_client *client = aws_s3_client_new(allocator, &client_config);

    uint32_t flags = AWS_S3_TESTER_SEND_META_REQUEST_EXPECT_SUCCESS | extra_meta_request_flag;
    ASSERT_SUCCESS(aws_s3_tester_send_get_object_meta_request(&tester, client, s3_path, flags, NULL));

    aws_string_destroy(endpoint);

#ifndef BYO_CRYPTO
    aws_tls_ctx_release(context);
    aws_tls_connection_options_clean_up(&tls_connection_options);
    aws_tls_ctx_options_clean_up(&tls_context_options);
#endif

    aws_s3_client_release(client);
    client = NULL;

    aws_s3_tester_clean_up(&tester);

    return AWS_OP_SUCCESS;
}

AWS_TEST_CASE(test_s3_get_object_tls_disabled, s_test_s3_get_object_tls_disabled)
static int s_test_s3_get_object_tls_disabled(struct aws_allocator *allocator, void *ctx) {
    (void)ctx;

    ASSERT_SUCCESS(s_test_s3_get_object_helper(allocator, AWS_S3_TLS_DISABLED, 0, g_s3_path_get_object_test_1MB));

    return 0;
}

AWS_TEST_CASE(test_s3_get_object_tls_enabled, s_test_s3_get_object_tls_enabled)
static int s_test_s3_get_object_tls_enabled(struct aws_allocator *allocator, void *ctx) {
    (void)ctx;

    ASSERT_SUCCESS(s_test_s3_get_object_helper(allocator, AWS_S3_TLS_ENABLED, 0, g_s3_path_get_object_test_1MB));

    return 0;
}

AWS_TEST_CASE(test_s3_get_object_tls_default, s_test_s3_get_object_tls_default)
static int s_test_s3_get_object_tls_default(struct aws_allocator *allocator, void *ctx) {
    (void)ctx;

    ASSERT_SUCCESS(s_test_s3_get_object_helper(allocator, AWS_S3_TLS_DEFAULT, 0, g_s3_path_get_object_test_1MB));

    return 0;
}

AWS_TEST_CASE(test_s3_no_signing, s_test_s3_no_signing)
static int s_test_s3_no_signing(struct aws_allocator *allocator, void *ctx) {
    (void)ctx;

    struct aws_s3_tester tester;
    AWS_ZERO_STRUCT(tester);
    ASSERT_SUCCESS(aws_s3_tester_init(allocator, &tester));

    struct aws_s3_client_config client_config;
    AWS_ZERO_STRUCT(client_config);

    ASSERT_SUCCESS(aws_s3_tester_bind_client(&tester, &client_config, AWS_S3_TESTER_BIND_CLIENT_REGION));

    struct aws_s3_client *client = aws_s3_client_new(allocator, &client_config);

    struct aws_string *host_name =
        aws_s3_tester_build_endpoint_string(allocator, &g_test_public_bucket_name, &g_test_s3_region);

    /* Put together a simple S3 Get Object request. */
    struct aws_http_message *message = aws_s3_test_get_object_request_new(
        allocator, aws_byte_cursor_from_string(host_name), g_s3_path_get_object_test_1MB);

    struct aws_s3_meta_request_options options;
    AWS_ZERO_STRUCT(options);
    options.type = AWS_S3_META_REQUEST_TYPE_GET_OBJECT;
    options.message = message;

    /* Trigger accelerating of our Get Object request. */
    struct aws_s3_meta_request_test_results meta_request_test_results;
    AWS_ZERO_STRUCT(meta_request_test_results);

    ASSERT_SUCCESS(aws_s3_tester_send_meta_request(
        &tester, client, &options, &meta_request_test_results, AWS_S3_TESTER_SEND_META_REQUEST_EXPECT_SUCCESS));
    ASSERT_SUCCESS(aws_s3_tester_validate_get_object_results(&meta_request_test_results, 0));

    aws_s3_meta_request_test_results_clean_up(&meta_request_test_results);

    aws_http_message_release(message);
    aws_string_destroy(host_name);
    aws_s3_client_release(client);
    aws_s3_tester_clean_up(&tester);

    return 0;
}

AWS_TEST_CASE(test_s3_signing_override, s_test_s3_signing_override)
static int s_test_s3_signing_override(struct aws_allocator *allocator, void *ctx) {
    (void)ctx;

    struct aws_s3_tester tester;
    AWS_ZERO_STRUCT(tester);
    ASSERT_SUCCESS(aws_s3_tester_init(allocator, &tester));

    struct aws_s3_client_config client_config;
    AWS_ZERO_STRUCT(client_config);

    ASSERT_SUCCESS(aws_s3_tester_bind_client(&tester, &client_config, AWS_S3_TESTER_BIND_CLIENT_REGION));

    struct aws_s3_client *client = aws_s3_client_new(allocator, &client_config);

    struct aws_string *host_name =
        aws_s3_tester_build_endpoint_string(allocator, &g_test_bucket_name, &g_test_s3_region);

    /* Put together a simple S3 Get Object request. */
    struct aws_http_message *message = aws_s3_test_get_object_request_new(
        allocator, aws_byte_cursor_from_string(host_name), g_s3_path_get_object_test_1MB);

    /* Getting without signing should fail since the client has no signing set up. */
    {
        struct aws_s3_meta_request_options options;
        AWS_ZERO_STRUCT(options);
        options.type = AWS_S3_META_REQUEST_TYPE_GET_OBJECT;
        options.message = message;

        /* Trigger accelerating of our Get Object request.*/
        struct aws_s3_meta_request_test_results meta_request_test_results;
        AWS_ZERO_STRUCT(meta_request_test_results);

        ASSERT_SUCCESS(aws_s3_tester_send_meta_request(&tester, client, &options, &meta_request_test_results, 0));
        ASSERT_TRUE(aws_s3_tester_validate_get_object_results(&meta_request_test_results, 0) != AWS_OP_SUCCESS);

        aws_s3_meta_request_test_results_clean_up(&meta_request_test_results);
    }

    /* Getting with signing should succeed if we set up signing on the meta request. */
    {
        struct aws_s3_meta_request_options options;
        AWS_ZERO_STRUCT(options);
        options.type = AWS_S3_META_REQUEST_TYPE_GET_OBJECT;
        options.message = message;
        options.signing_config = &tester.default_signing_config;

        /* Trigger accelerating of our Get Object request. */
        struct aws_s3_meta_request_test_results meta_request_test_results;
        AWS_ZERO_STRUCT(meta_request_test_results);

        ASSERT_SUCCESS(aws_s3_tester_send_meta_request(
            &tester, client, &options, &meta_request_test_results, AWS_S3_TESTER_SEND_META_REQUEST_EXPECT_SUCCESS));
        ASSERT_SUCCESS(aws_s3_tester_validate_get_object_results(&meta_request_test_results, 0));

        aws_s3_meta_request_test_results_clean_up(&meta_request_test_results);
    }

    aws_http_message_release(message);
    aws_string_destroy(host_name);
    aws_s3_client_release(client);
    aws_s3_tester_clean_up(&tester);

    return 0;
}

AWS_TEST_CASE(test_s3_get_object_less_than_part_size, s_test_s3_get_object_less_than_part_size)
static int s_test_s3_get_object_less_than_part_size(struct aws_allocator *allocator, void *ctx) {
    (void)ctx;

    struct aws_s3_tester tester;
    AWS_ZERO_STRUCT(tester);
    ASSERT_SUCCESS(aws_s3_tester_init(allocator, &tester));

    struct aws_s3_client_config client_config = {
        .part_size = 20 * 1024 * 1024,
    };

    ASSERT_SUCCESS(aws_s3_tester_bind_client(
        &tester, &client_config, AWS_S3_TESTER_BIND_CLIENT_REGION | AWS_S3_TESTER_BIND_CLIENT_SIGNING));

    struct aws_s3_client *client = aws_s3_client_new(allocator, &client_config);

    ASSERT_SUCCESS(aws_s3_tester_send_get_object_meta_request(
        &tester, client, g_s3_path_get_object_test_1MB, AWS_S3_TESTER_SEND_META_REQUEST_EXPECT_SUCCESS, NULL));

    aws_s3_client_release(client);
    client = NULL;

    aws_s3_tester_clean_up(&tester);

    return 0;
}

AWS_TEST_CASE(test_s3_put_object_with_part_remainder, s_test_s3_put_object_with_part_remainder)
static int s_test_s3_put_object_with_part_remainder(struct aws_allocator *allocator, void *ctx) {
    (void)ctx;

    struct aws_s3_tester tester;
    ASSERT_SUCCESS(aws_s3_tester_init(allocator, &tester));

    struct aws_s3_tester_client_options client_options = {
        .part_size = 5 * 1024 * 1024,
    };

    struct aws_s3_client *client = NULL;
    ASSERT_SUCCESS(aws_s3_tester_client_new(&tester, &client_options, &client));

    struct aws_s3_meta_request_test_results meta_request_test_results;
    AWS_ZERO_STRUCT(meta_request_test_results);

    struct aws_s3_tester_meta_request_options options = {
        .allocator = allocator,
        .client = client,
        .meta_request_type = AWS_S3_META_REQUEST_TYPE_PUT_OBJECT,
        .validate_type = AWS_S3_TESTER_VALIDATE_TYPE_EXPECT_SUCCESS,
        .put_options =
            {
                /* Object size meant to be one megabyte larger than the part size of the client. */
                .object_size_mb = 6,
            },
    };

    ASSERT_SUCCESS(aws_s3_tester_send_meta_request_with_options(&tester, &options, &meta_request_test_results));
    aws_s3_meta_request_test_results_clean_up(&meta_request_test_results);

    aws_s3_client_release(client);
    aws_s3_tester_clean_up(&tester);

    return 0;
}

AWS_TEST_CASE(test_s3_get_object_multiple, s_test_s3_get_object_multiple)
static int s_test_s3_get_object_multiple(struct aws_allocator *allocator, void *ctx) {
    (void)ctx;

    const struct aws_byte_cursor test_object_path = AWS_BYTE_CUR_INIT_FROM_STRING_LITERAL("/get_object_test_1MB.txt");

    struct aws_s3_meta_request *meta_requests[4];
    struct aws_s3_meta_request_test_results meta_request_test_results[4];
    size_t num_meta_requests = sizeof(meta_requests) / sizeof(struct aws_s3_meta_request *);

    ASSERT_TRUE(
        num_meta_requests == (sizeof(meta_request_test_results) / sizeof(struct aws_s3_meta_request_test_results)));

    struct aws_s3_tester tester;
    AWS_ZERO_STRUCT(tester);
    ASSERT_SUCCESS(aws_s3_tester_init(allocator, &tester));

    struct aws_s3_client_config client_config = {
        .part_size = 64 * 1024,
    };

    ASSERT_SUCCESS(aws_s3_tester_bind_client(
        &tester, &client_config, AWS_S3_TESTER_BIND_CLIENT_REGION | AWS_S3_TESTER_BIND_CLIENT_SIGNING));

    struct aws_s3_client *client = aws_s3_client_new(allocator, &client_config);

    struct aws_string *host_name =
        aws_s3_tester_build_endpoint_string(allocator, &g_test_bucket_name, &g_test_s3_region);

    for (size_t i = 0; i < num_meta_requests; ++i) {
        /* Put together a simple S3 Get Object request. */
        struct aws_http_message *message =
            aws_s3_test_get_object_request_new(allocator, aws_byte_cursor_from_string(host_name), test_object_path);

        AWS_ZERO_STRUCT(meta_request_test_results[i]);

        struct aws_s3_meta_request_options options;
        AWS_ZERO_STRUCT(options);
        options.type = AWS_S3_META_REQUEST_TYPE_GET_OBJECT;
        options.message = message;

        ASSERT_SUCCESS(aws_s3_tester_bind_meta_request(&tester, &options, &meta_request_test_results[i]));

        /* Trigger accelerating of our Get Object request. */
        meta_requests[i] = aws_s3_client_make_meta_request(client, &options);

        ASSERT_TRUE(meta_requests[i] != NULL);

        aws_http_message_release(message);
    }

    /* Wait for the request to finish. */
    aws_s3_tester_wait_for_meta_request_finish(&tester);

    aws_s3_tester_lock_synced_data(&tester);
    ASSERT_TRUE(tester.synced_data.finish_error_code == AWS_ERROR_SUCCESS);
    aws_s3_tester_unlock_synced_data(&tester);

    for (size_t i = 0; i < num_meta_requests; ++i) {
        aws_s3_meta_request_release(meta_requests[i]);
        meta_requests[i] = NULL;
    }

    aws_s3_tester_wait_for_meta_request_shutdown(&tester);

    for (size_t i = 0; i < num_meta_requests; ++i) {
        aws_s3_tester_validate_get_object_results(&meta_request_test_results[i], 0);
        aws_s3_meta_request_test_results_clean_up(&meta_request_test_results[i]);
    }

    aws_string_destroy(host_name);
    host_name = NULL;

    aws_s3_client_release(client);
    client = NULL;

    aws_s3_tester_clean_up(&tester);

    return 0;
}

AWS_TEST_CASE(test_s3_get_object_empty_object, s_test_s3_get_object_empty_default)
static int s_test_s3_get_object_empty_default(struct aws_allocator *allocator, void *ctx) {
    (void)ctx;

    return (s_test_s3_get_object_helper(
        allocator, AWS_S3_TLS_ENABLED, 0, aws_byte_cursor_from_c_str("/get_object_test_0MB.txt")));
}

AWS_TEST_CASE(test_s3_get_object_sse_kms, s_test_s3_get_object_sse_kms)
static int s_test_s3_get_object_sse_kms(struct aws_allocator *allocator, void *ctx) {
    (void)ctx;

    /* Keep TLS enabled for SSE related download, or it will fail. */
    return s_test_s3_get_object_helper(
        allocator,
        AWS_S3_TLS_ENABLED,
        AWS_S3_TESTER_SEND_META_REQUEST_SSE_KMS,
        aws_byte_cursor_from_c_str("/get_object_test_kms_10MB.txt"));
}

AWS_TEST_CASE(test_s3_get_object_sse_aes256, s_test_s3_get_object_sse_aes256)
static int s_test_s3_get_object_sse_aes256(struct aws_allocator *allocator, void *ctx) {
    (void)ctx;

    /* Keep TLS enabled for SSE related download, or it will fail. */
    return s_test_s3_get_object_helper(
        allocator, AWS_S3_TLS_ENABLED, AWS_S3_TESTER_SEND_META_REQUEST_SSE_AES256, g_pre_existing_object_aes256_10MB);
}

static int s_test_s3_put_object_helper(
    struct aws_allocator *allocator,
    enum aws_s3_client_tls_usage tls_usage,
    uint32_t extra_meta_request_flag) {
    struct aws_s3_tester tester;
    AWS_ZERO_STRUCT(tester);
    ASSERT_SUCCESS(aws_s3_tester_init(allocator, &tester));

    struct aws_tls_connection_options tls_connection_options;
    AWS_ZERO_STRUCT(tls_connection_options);

#ifndef BYO_CRYPTO
    struct aws_tls_ctx_options tls_context_options;
    aws_tls_ctx_options_init_default_client(&tls_context_options, allocator);

    struct aws_tls_ctx *context = aws_tls_client_ctx_new(allocator, &tls_context_options);
    aws_tls_connection_options_init_from_ctx(&tls_connection_options, context);
#endif

    struct aws_string *endpoint =
        aws_s3_tester_build_endpoint_string(allocator, &g_test_bucket_name, &g_test_s3_region);
    struct aws_byte_cursor endpoint_cursor = aws_byte_cursor_from_string(endpoint);

    tls_connection_options.server_name = aws_string_new_from_cursor(allocator, &endpoint_cursor);

    struct aws_s3_client_config client_config = {
        .part_size = 5 * 1024 * 1024,
    };

    switch (tls_usage) {
        case AWS_S3_TLS_ENABLED:
            client_config.tls_mode = AWS_MR_TLS_ENABLED;
            client_config.tls_connection_options = &tls_connection_options;
            break;
        case AWS_S3_TLS_DISABLED:
            client_config.tls_mode = AWS_MR_TLS_DISABLED;
            break;
        default:
            break;
    }

    ASSERT_SUCCESS(aws_s3_tester_bind_client(
        &tester, &client_config, AWS_S3_TESTER_BIND_CLIENT_REGION | AWS_S3_TESTER_BIND_CLIENT_SIGNING));

    struct aws_s3_client *client = aws_s3_client_new(allocator, &client_config);

    ASSERT_SUCCESS(aws_s3_tester_send_put_object_meta_request(
        &tester, client, 10, AWS_S3_TESTER_SEND_META_REQUEST_EXPECT_SUCCESS | extra_meta_request_flag, NULL));

    aws_string_destroy(endpoint);

#ifndef BYO_CRYPTO
    aws_tls_ctx_release(context);
    aws_tls_connection_options_clean_up(&tls_connection_options);
    aws_tls_ctx_options_clean_up(&tls_context_options);
#endif

    aws_s3_client_release(client);
    client = NULL;

    aws_s3_tester_clean_up(&tester);

    return 0;
}

AWS_TEST_CASE(test_s3_put_object_tls_disabled, s_test_s3_put_object_tls_disabled)
static int s_test_s3_put_object_tls_disabled(struct aws_allocator *allocator, void *ctx) {
    (void)ctx;

    ASSERT_SUCCESS(s_test_s3_put_object_helper(allocator, AWS_S3_TLS_DISABLED, 0));

    return 0;
}

AWS_TEST_CASE(test_s3_put_object_tls_enabled, s_test_s3_put_object_tls_enabled)
static int s_test_s3_put_object_tls_enabled(struct aws_allocator *allocator, void *ctx) {
    (void)ctx;

    ASSERT_SUCCESS(s_test_s3_put_object_helper(allocator, AWS_S3_TLS_ENABLED, 0));

    return 0;
}

AWS_TEST_CASE(test_s3_put_object_tls_default, s_test_s3_put_object_tls_default)
static int s_test_s3_put_object_tls_default(struct aws_allocator *allocator, void *ctx) {
    (void)ctx;

    ASSERT_SUCCESS(s_test_s3_put_object_helper(allocator, AWS_S3_TLS_DEFAULT, 0));

    return 0;
}

AWS_TEST_CASE(test_s3_multipart_put_object_with_acl, s_test_s3_multipart_put_object_with_acl)
static int s_test_s3_multipart_put_object_with_acl(struct aws_allocator *allocator, void *ctx) {
    (void)ctx;

    ASSERT_SUCCESS(s_test_s3_put_object_helper(allocator, AWS_S3_TLS_DEFAULT, AWS_S3_TESTER_SEND_META_REQUEST_PUT_ACL));

    return 0;
}

AWS_TEST_CASE(test_s3_put_object_multiple, s_test_s3_put_object_multiple)
static int s_test_s3_put_object_multiple(struct aws_allocator *allocator, void *ctx) {
    (void)ctx;

    struct aws_s3_meta_request *meta_requests[2];
    struct aws_s3_meta_request_test_results meta_request_test_results[2];
    struct aws_http_message *messages[2];
    struct aws_input_stream *input_streams[2];
    struct aws_byte_buf input_stream_buffers[2];
    size_t num_meta_requests = sizeof(meta_requests) / sizeof(struct aws_s3_meta_request *);

    ASSERT_TRUE(
        num_meta_requests == (sizeof(meta_request_test_results) / sizeof(struct aws_s3_meta_request_test_results)));

    struct aws_s3_tester tester;
    AWS_ZERO_STRUCT(tester);
    ASSERT_SUCCESS(aws_s3_tester_init(allocator, &tester));

    struct aws_s3_client_config client_config;
    AWS_ZERO_STRUCT(client_config);

    ASSERT_SUCCESS(aws_s3_tester_bind_client(
        &tester, &client_config, AWS_S3_TESTER_BIND_CLIENT_REGION | AWS_S3_TESTER_BIND_CLIENT_SIGNING));

    struct aws_s3_client *client = aws_s3_client_new(allocator, &client_config);

    struct aws_string *host_name =
        aws_s3_tester_build_endpoint_string(allocator, &g_test_bucket_name, &g_test_s3_region);

    for (size_t i = 0; i < num_meta_requests; ++i) {
        AWS_ZERO_STRUCT(meta_request_test_results[i]);
        char object_path_buffer[128] = "";
        snprintf(object_path_buffer, sizeof(object_path_buffer), "/get_object_test_10MB_%zu.txt", i);
        AWS_ZERO_STRUCT(input_stream_buffers[i]);
        aws_s3_create_test_buffer(allocator, 10 * 1024ULL * 1024ULL, &input_stream_buffers[i]);
        struct aws_byte_cursor test_body_cursor = aws_byte_cursor_from_buf(&input_stream_buffers[i]);
        input_streams[i] = aws_input_stream_new_from_cursor(allocator, &test_body_cursor);
        struct aws_byte_cursor test_object_path = aws_byte_cursor_from_c_str(object_path_buffer);
        messages[i] = aws_s3_test_put_object_request_new(
            allocator,
            aws_byte_cursor_from_string(host_name),
            test_object_path,
            g_test_body_content_type,
            input_streams[i],
            0);
        struct aws_s3_meta_request_options options;
        AWS_ZERO_STRUCT(options);
        options.type = AWS_S3_META_REQUEST_TYPE_PUT_OBJECT;
        options.message = messages[i];

        ASSERT_SUCCESS(aws_s3_tester_bind_meta_request(&tester, &options, &meta_request_test_results[i]));

        /* Trigger accelerating of our Put Object request. */
        meta_requests[i] = aws_s3_client_make_meta_request(client, &options);

        ASSERT_TRUE(meta_requests[i] != NULL);
    }

    /* Wait for the request to finish. */
    aws_s3_tester_wait_for_meta_request_finish(&tester);

    aws_s3_tester_lock_synced_data(&tester);
    ASSERT_TRUE(tester.synced_data.finish_error_code == AWS_ERROR_SUCCESS);
    aws_s3_tester_unlock_synced_data(&tester);

    for (size_t i = 0; i < num_meta_requests; ++i) {
        aws_s3_meta_request_release(meta_requests[i]);
        meta_requests[i] = NULL;
    }

    aws_s3_tester_wait_for_meta_request_shutdown(&tester);

    for (size_t i = 0; i < num_meta_requests; ++i) {
        aws_s3_tester_validate_get_object_results(&meta_request_test_results[i], 0);
        aws_s3_meta_request_test_results_clean_up(&meta_request_test_results[i]);
    }

    for (size_t i = 0; i < num_meta_requests; ++i) {
        aws_http_message_release(messages[i]);
        aws_input_stream_destroy(input_streams[i]);
        aws_byte_buf_clean_up(&input_stream_buffers[i]);
    }

    aws_string_destroy(host_name);
    host_name = NULL;

    aws_s3_client_release(client);
    client = NULL;

    aws_s3_tester_clean_up(&tester);

    return 0;
}

AWS_TEST_CASE(test_s3_put_object_less_than_part_size, s_test_s3_put_object_less_than_part_size)
static int s_test_s3_put_object_less_than_part_size(struct aws_allocator *allocator, void *ctx) {
    (void)ctx;

    struct aws_s3_tester tester;
    ASSERT_SUCCESS(aws_s3_tester_init(allocator, &tester));

    struct aws_s3_client_config client_config = {
        .part_size = 20 * 1024 * 1024,
    };

    ASSERT_SUCCESS(aws_s3_tester_bind_client(
        &tester, &client_config, AWS_S3_TESTER_BIND_CLIENT_REGION | AWS_S3_TESTER_BIND_CLIENT_SIGNING));

    struct aws_s3_client *client = aws_s3_client_new(allocator, &client_config);

    ASSERT_TRUE(client != NULL);

    ASSERT_SUCCESS(aws_s3_tester_send_put_object_meta_request(
        &tester, client, 1, AWS_S3_TESTER_SEND_META_REQUEST_EXPECT_SUCCESS, NULL));

    aws_s3_client_release(client);
    client = NULL;

    aws_s3_tester_clean_up(&tester);

    return 0;
}

AWS_TEST_CASE(test_s3_put_object_empty_object, s_test_s3_put_object_empty_object)
static int s_test_s3_put_object_empty_object(struct aws_allocator *allocator, void *ctx) {
    (void)ctx;

    struct aws_s3_tester tester;
    ASSERT_SUCCESS(aws_s3_tester_init(allocator, &tester));

    struct aws_s3_client_config client_config;
    AWS_ZERO_STRUCT(client_config);

    ASSERT_SUCCESS(aws_s3_tester_bind_client(
        &tester, &client_config, AWS_S3_TESTER_BIND_CLIENT_REGION | AWS_S3_TESTER_BIND_CLIENT_SIGNING));

    struct aws_s3_client *client = aws_s3_client_new(allocator, &client_config);

    ASSERT_TRUE(client != NULL);

    ASSERT_SUCCESS(aws_s3_tester_send_put_object_meta_request(
        &tester, client, 0, AWS_S3_TESTER_SEND_META_REQUEST_EXPECT_SUCCESS, NULL));

    aws_s3_client_release(client);
    client = NULL;

    aws_s3_tester_clean_up(&tester);

    return 0;
}

AWS_TEST_CASE(test_s3_put_object_sse_kms, s_test_s3_put_object_sse_kms)
static int s_test_s3_put_object_sse_kms(struct aws_allocator *allocator, void *ctx) {
    (void)ctx;

    struct aws_s3_tester tester;
    ASSERT_SUCCESS(aws_s3_tester_init(allocator, &tester));

    struct aws_s3_client_config client_config = {
        .part_size = 20 * 1024 * 1024,
    };

    ASSERT_SUCCESS(aws_s3_tester_bind_client(
        &tester, &client_config, AWS_S3_TESTER_BIND_CLIENT_REGION | AWS_S3_TESTER_BIND_CLIENT_SIGNING));

    struct aws_s3_client *client = aws_s3_client_new(allocator, &client_config);

    ASSERT_TRUE(client != NULL);

    ASSERT_SUCCESS(aws_s3_tester_send_put_object_meta_request(
        &tester,
        client,
        10,
        AWS_S3_TESTER_SEND_META_REQUEST_EXPECT_SUCCESS | AWS_S3_TESTER_SEND_META_REQUEST_SSE_KMS,
        NULL));

    aws_s3_client_release(client);
    client = NULL;

    aws_s3_tester_clean_up(&tester);

    return 0;
}

AWS_TEST_CASE(test_s3_put_object_sse_kms_multipart, s_test_s3_put_object_sse_kms_multipart)
static int s_test_s3_put_object_sse_kms_multipart(struct aws_allocator *allocator, void *ctx) {
    (void)ctx;

    struct aws_s3_tester tester;
    ASSERT_SUCCESS(aws_s3_tester_init(allocator, &tester));

    struct aws_s3_client_config client_config = {
        .part_size = 5 * 1024 * 1024,
    };

    ASSERT_SUCCESS(aws_s3_tester_bind_client(
        &tester, &client_config, AWS_S3_TESTER_BIND_CLIENT_REGION | AWS_S3_TESTER_BIND_CLIENT_SIGNING));

    struct aws_s3_client *client = aws_s3_client_new(allocator, &client_config);

    ASSERT_TRUE(client != NULL);

    ASSERT_SUCCESS(aws_s3_tester_send_put_object_meta_request(
        &tester,
        client,
        10,
        AWS_S3_TESTER_SEND_META_REQUEST_EXPECT_SUCCESS | AWS_S3_TESTER_SEND_META_REQUEST_SSE_KMS,
        NULL));

    aws_s3_client_release(client);
    client = NULL;

    aws_s3_tester_clean_up(&tester);

    return 0;
}

AWS_TEST_CASE(test_s3_put_object_sse_aes256, s_test_s3_put_object_sse_aes256)
static int s_test_s3_put_object_sse_aes256(struct aws_allocator *allocator, void *ctx) {
    (void)ctx;

    struct aws_s3_tester tester;
    ASSERT_SUCCESS(aws_s3_tester_init(allocator, &tester));

    struct aws_s3_client_config client_config = {
        .part_size = 20 * 1024 * 1024,
    };

    ASSERT_SUCCESS(aws_s3_tester_bind_client(
        &tester, &client_config, AWS_S3_TESTER_BIND_CLIENT_REGION | AWS_S3_TESTER_BIND_CLIENT_SIGNING));

    struct aws_s3_client *client = aws_s3_client_new(allocator, &client_config);

    ASSERT_TRUE(client != NULL);

    ASSERT_SUCCESS(aws_s3_tester_send_put_object_meta_request(
        &tester,
        client,
        10,
        AWS_S3_TESTER_SEND_META_REQUEST_EXPECT_SUCCESS | AWS_S3_TESTER_SEND_META_REQUEST_SSE_AES256,
        NULL));

    aws_s3_client_release(client);
    client = NULL;

    aws_s3_tester_clean_up(&tester);

    return 0;
}

AWS_TEST_CASE(test_s3_put_object_sse_aes256_multipart, s_test_s3_put_object_sse_aes256_multipart)
static int s_test_s3_put_object_sse_aes256_multipart(struct aws_allocator *allocator, void *ctx) {
    (void)ctx;

    struct aws_s3_tester tester;
    ASSERT_SUCCESS(aws_s3_tester_init(allocator, &tester));

    struct aws_s3_client_config client_config = {
        .part_size = 5 * 1024 * 1024,
    };

    ASSERT_SUCCESS(aws_s3_tester_bind_client(
        &tester, &client_config, AWS_S3_TESTER_BIND_CLIENT_REGION | AWS_S3_TESTER_BIND_CLIENT_SIGNING));

    struct aws_s3_client *client = aws_s3_client_new(allocator, &client_config);

    ASSERT_TRUE(client != NULL);

    ASSERT_SUCCESS(aws_s3_tester_send_put_object_meta_request(
        &tester,
        client,
        10,
        AWS_S3_TESTER_SEND_META_REQUEST_EXPECT_SUCCESS | AWS_S3_TESTER_SEND_META_REQUEST_SSE_AES256,
        NULL));

    aws_s3_client_release(client);
    client = NULL;

    aws_s3_tester_clean_up(&tester);

    return 0;
}

static int s_test_s3_put_object_content_md5_helper(
    struct aws_allocator *allocator,
    bool multipart_upload,
    uint32_t flags,
    enum aws_s3_meta_request_compute_content_md5 compute_content_md5) {
    struct aws_s3_tester tester;
    ASSERT_SUCCESS(aws_s3_tester_init(allocator, &tester));

    size_t part_size = 5 * 1024 * 1024;
    if (!multipart_upload) {
        /* content_length < part_size */
        part_size = 15 * 1024 * 1024;
    }

    struct aws_s3_client_config client_config = {
        .part_size = part_size,
    };

    client_config.compute_content_md5 = compute_content_md5;

    ASSERT_SUCCESS(aws_s3_tester_bind_client(
        &tester, &client_config, AWS_S3_TESTER_BIND_CLIENT_REGION | AWS_S3_TESTER_BIND_CLIENT_SIGNING));

    struct aws_s3_client *client = aws_s3_client_new(allocator, &client_config);

    ASSERT_TRUE(client != NULL);

    ASSERT_SUCCESS(aws_s3_tester_send_put_object_meta_request(&tester, client, 10, flags, NULL));

    aws_s3_client_release(client);
    client = NULL;

    aws_s3_tester_clean_up(&tester);

    return 0;
}

AWS_TEST_CASE(
    test_s3_put_object_singlepart_no_content_md5_enabled,
    s_test_s3_put_object_singlepart_no_content_md5_enabled)
static int s_test_s3_put_object_singlepart_no_content_md5_enabled(struct aws_allocator *allocator, void *ctx) {
    (void)ctx;

    uint32_t flags = AWS_S3_TESTER_SEND_META_REQUEST_EXPECT_SUCCESS;
    ASSERT_SUCCESS(s_test_s3_put_object_content_md5_helper(allocator, false, flags, AWS_MR_CONTENT_MD5_ENABLED));

    return 0;
}

AWS_TEST_CASE(
    test_s3_put_object_singlepart_no_content_md5_disabled,
    s_test_s3_put_object_singlepart_no_content_md5_disabled)
static int s_test_s3_put_object_singlepart_no_content_md5_disabled(struct aws_allocator *allocator, void *ctx) {
    (void)ctx;

    uint32_t flags = AWS_S3_TESTER_SEND_META_REQUEST_EXPECT_SUCCESS;
    ASSERT_SUCCESS(s_test_s3_put_object_content_md5_helper(allocator, false, flags, AWS_MR_CONTENT_MD5_DISABLED));

    return 0;
}

AWS_TEST_CASE(
    test_s3_put_object_singlepart_correct_content_md5_enabled,
    s_test_s3_put_object_singlepart_correct_content_md5_enabled)
static int s_test_s3_put_object_singlepart_correct_content_md5_enabled(struct aws_allocator *allocator, void *ctx) {
    (void)ctx;

    uint32_t flags =
        AWS_S3_TESTER_SEND_META_REQUEST_WITH_CORRECT_CONTENT_MD5 | AWS_S3_TESTER_SEND_META_REQUEST_EXPECT_SUCCESS;
    ASSERT_SUCCESS(s_test_s3_put_object_content_md5_helper(allocator, false, flags, AWS_MR_CONTENT_MD5_ENABLED));

    return 0;
}

AWS_TEST_CASE(
    test_s3_put_object_singlepart_correct_content_md5_disabled,
    s_test_s3_put_object_singlepart_correct_content_md5_disabled)
static int s_test_s3_put_object_singlepart_correct_content_md5_disabled(struct aws_allocator *allocator, void *ctx) {
    (void)ctx;

    uint32_t flags =
        AWS_S3_TESTER_SEND_META_REQUEST_WITH_CORRECT_CONTENT_MD5 | AWS_S3_TESTER_SEND_META_REQUEST_EXPECT_SUCCESS;
    ASSERT_SUCCESS(s_test_s3_put_object_content_md5_helper(allocator, false, flags, AWS_MR_CONTENT_MD5_DISABLED));

    return 0;
}

AWS_TEST_CASE(
    test_s3_put_object_singlepart_incorrect_content_md5_enabled,
    s_test_s3_put_object_singlepart_incorrect_content_md5_enabled)
static int s_test_s3_put_object_singlepart_incorrect_content_md5_enabled(struct aws_allocator *allocator, void *ctx) {
    (void)ctx;

    uint32_t flags = AWS_S3_TESTER_SEND_META_REQUEST_WITH_INCORRECT_CONTENT_MD5;
    ASSERT_SUCCESS(s_test_s3_put_object_content_md5_helper(allocator, false, flags, AWS_MR_CONTENT_MD5_ENABLED));

    return 0;
}

AWS_TEST_CASE(
    test_s3_put_object_singlepart_incorrect_content_md5_disabled,
    s_test_s3_put_object_singlepart_incorrect_content_md5_disabled)
static int s_test_s3_put_object_singlepart_incorrect_content_md5_disabled(struct aws_allocator *allocator, void *ctx) {
    (void)ctx;

    uint32_t flags = AWS_S3_TESTER_SEND_META_REQUEST_WITH_INCORRECT_CONTENT_MD5;
    ASSERT_SUCCESS(s_test_s3_put_object_content_md5_helper(allocator, false, flags, AWS_MR_CONTENT_MD5_DISABLED));

    return 0;
}

AWS_TEST_CASE(
    test_s3_put_object_multipart_no_content_md5_enabled,
    s_test_s3_put_object_multipart_no_content_md5_enabled)
static int s_test_s3_put_object_multipart_no_content_md5_enabled(struct aws_allocator *allocator, void *ctx) {
    (void)ctx;

    uint32_t flags = AWS_S3_TESTER_SEND_META_REQUEST_EXPECT_SUCCESS;
    ASSERT_SUCCESS(s_test_s3_put_object_content_md5_helper(allocator, true, flags, AWS_MR_CONTENT_MD5_ENABLED));

    return 0;
}

AWS_TEST_CASE(
    test_s3_put_object_multipart_no_content_md5_disabled,
    s_test_s3_put_object_multipart_no_content_md5_disabled)
static int s_test_s3_put_object_multipart_no_content_md5_disabled(struct aws_allocator *allocator, void *ctx) {
    (void)ctx;

    uint32_t flags = AWS_S3_TESTER_SEND_META_REQUEST_EXPECT_SUCCESS;
    ASSERT_SUCCESS(s_test_s3_put_object_content_md5_helper(allocator, true, flags, AWS_MR_CONTENT_MD5_DISABLED));

    return 0;
}

AWS_TEST_CASE(
    test_s3_put_object_multipart_correct_content_md5_enabled,
    s_test_s3_put_object_multipart_correct_content_md5_enabled)
static int s_test_s3_put_object_multipart_correct_content_md5_enabled(struct aws_allocator *allocator, void *ctx) {
    (void)ctx;

    uint32_t flags =
        AWS_S3_TESTER_SEND_META_REQUEST_WITH_CORRECT_CONTENT_MD5 | AWS_S3_TESTER_SEND_META_REQUEST_EXPECT_SUCCESS;
    ASSERT_SUCCESS(s_test_s3_put_object_content_md5_helper(allocator, true, flags, AWS_MR_CONTENT_MD5_ENABLED));

    return 0;
}

AWS_TEST_CASE(
    test_s3_put_object_multipart_correct_content_md5_disabled,
    s_test_s3_put_object_multipart_correct_content_md5_disabled)
static int s_test_s3_put_object_multipart_correct_content_md5_disabled(struct aws_allocator *allocator, void *ctx) {
    (void)ctx;

    uint32_t flags =
        AWS_S3_TESTER_SEND_META_REQUEST_WITH_CORRECT_CONTENT_MD5 | AWS_S3_TESTER_SEND_META_REQUEST_EXPECT_SUCCESS;
    ASSERT_SUCCESS(s_test_s3_put_object_content_md5_helper(allocator, true, flags, AWS_MR_CONTENT_MD5_DISABLED));

    return 0;
}

AWS_TEST_CASE(
    test_s3_put_object_multipart_incorrect_content_md5_enabled,
    s_test_s3_put_object_multipart_incorrect_content_md5_enabled)
static int s_test_s3_put_object_multipart_incorrect_content_md5_enabled(struct aws_allocator *allocator, void *ctx) {
    (void)ctx;

    uint32_t flags =
        AWS_S3_TESTER_SEND_META_REQUEST_WITH_INCORRECT_CONTENT_MD5 | AWS_S3_TESTER_SEND_META_REQUEST_EXPECT_SUCCESS;
    ASSERT_SUCCESS(s_test_s3_put_object_content_md5_helper(allocator, true, flags, AWS_MR_CONTENT_MD5_ENABLED));

    return 0;
}

AWS_TEST_CASE(
    test_s3_put_object_multipart_incorrect_content_md5_disabled,
    s_test_s3_put_object_multipart_incorrect_content_md5_disabled)
static int s_test_s3_put_object_multipart_incorrect_content_md5_disabled(struct aws_allocator *allocator, void *ctx) {
    (void)ctx;

    uint32_t flags =
        AWS_S3_TESTER_SEND_META_REQUEST_WITH_INCORRECT_CONTENT_MD5 | AWS_S3_TESTER_SEND_META_REQUEST_EXPECT_SUCCESS;
    ASSERT_SUCCESS(s_test_s3_put_object_content_md5_helper(allocator, true, flags, AWS_MR_CONTENT_MD5_DISABLED));

    return 0;
}

static int s_test_s3_upload_part_message_helper(struct aws_allocator *allocator, bool should_compute_content_md5) {

    aws_s3_library_init(allocator);

    struct aws_byte_buf test_buffer;
    aws_s3_create_test_buffer(allocator, 19 /* size of "This is an S3 test." */, &test_buffer);
    /* base64 encoded md5 of "This is an S3 test." */
    struct aws_byte_cursor expected_content_md5 = aws_byte_cursor_from_c_str("+y3U+EY5uFXhVVmRoiJWyA==");

    struct aws_byte_cursor test_body_cursor = aws_byte_cursor_from_buf(&test_buffer);
    struct aws_input_stream *input_stream = aws_input_stream_new_from_cursor(allocator, &test_body_cursor);

    struct aws_byte_cursor host_name = aws_byte_cursor_from_c_str("dummy_host");

    struct aws_byte_cursor test_object_path = aws_byte_cursor_from_c_str("dummy_key");

    /* Put together a simple S3 Put Object request. */
    struct aws_http_message *base_message = aws_s3_test_put_object_request_new(
        allocator, host_name, test_object_path, g_test_body_content_type, input_stream, AWS_S3_TESTER_SSE_NONE);

    uint32_t part_number = 1;
    struct aws_string *upload_id = aws_string_new_from_c_str(allocator, "dummy_upload_id");

    struct aws_http_message *new_message = aws_s3_upload_part_message_new(
        allocator, base_message, &test_buffer, part_number, upload_id, should_compute_content_md5);

    struct aws_http_headers *new_headers = aws_http_message_get_headers(new_message);
    if (should_compute_content_md5) {
        ASSERT_TRUE(aws_http_headers_has(new_headers, g_content_md5_header_name));
        struct aws_byte_cursor content_md5;
        aws_http_headers_get(new_headers, g_content_md5_header_name, &content_md5);
        ASSERT_BIN_ARRAYS_EQUALS(expected_content_md5.ptr, expected_content_md5.len, content_md5.ptr, content_md5.len);
    } else {
        ASSERT_FALSE(aws_http_headers_has(new_headers, g_content_md5_header_name));
    }

    struct aws_input_stream *new_body_stream = aws_http_message_get_body_stream(new_message);
    aws_input_stream_destroy(new_body_stream);
    new_body_stream = NULL;

    aws_http_message_release(new_message);
    new_message = NULL;

    aws_http_message_release(base_message);
    base_message = NULL;

    aws_string_destroy(upload_id);
    upload_id = NULL;

    aws_input_stream_destroy(input_stream);
    input_stream = NULL;

    aws_byte_buf_clean_up(&test_buffer);

    aws_s3_library_clean_up();

    return 0;
}

AWS_TEST_CASE(test_s3_upload_part_message_with_content_md5, s_test_s3_upload_part_message_with_content_md5)
static int s_test_s3_upload_part_message_with_content_md5(struct aws_allocator *allocator, void *ctx) {
    (void)ctx;

    ASSERT_SUCCESS(s_test_s3_upload_part_message_helper(allocator, true));

    return 0;
}

AWS_TEST_CASE(test_s3_upload_part_message_without_content_md5, s_test_s3_upload_part_message_without_content_md5)
static int s_test_s3_upload_part_message_without_content_md5(struct aws_allocator *allocator, void *ctx) {
    (void)ctx;

    ASSERT_SUCCESS(s_test_s3_upload_part_message_helper(allocator, false));

    return 0;
}

AWS_TEST_CASE(
    test_s3_create_multipart_upload_message_with_content_md5,
    s_test_s3_create_multipart_upload_message_with_content_md5)
static int s_test_s3_create_multipart_upload_message_with_content_md5(struct aws_allocator *allocator, void *ctx) {
    (void)ctx;

    struct aws_byte_buf test_buffer;
    aws_s3_create_test_buffer(allocator, 19 /* size of "This is an S3 test." */, &test_buffer);

    struct aws_byte_cursor test_body_cursor = aws_byte_cursor_from_buf(&test_buffer);
    struct aws_input_stream *input_stream = aws_input_stream_new_from_cursor(allocator, &test_body_cursor);

    struct aws_byte_cursor host_name = aws_byte_cursor_from_c_str("dummy_host");

    struct aws_byte_cursor test_object_path = aws_byte_cursor_from_c_str("dummy_key");

    /* Put together a simple S3 Put Object request. */
    struct aws_http_message *base_message = aws_s3_test_put_object_request_new(
        allocator, host_name, test_object_path, g_test_body_content_type, input_stream, AWS_S3_TESTER_SSE_NONE);

    struct aws_http_header content_md5_header = {
        .name = g_content_md5_header_name,
        .value = AWS_BYTE_CUR_INIT_FROM_STRING_LITERAL("dummy_content_md5"),
    };
    ASSERT_SUCCESS(aws_http_message_add_header(base_message, content_md5_header));

    struct aws_http_headers *base_headers = aws_http_message_get_headers(base_message);
    ASSERT_TRUE(aws_http_headers_has(base_headers, g_content_md5_header_name));

    struct aws_http_message *new_message = aws_s3_create_multipart_upload_message_new(allocator, base_message);

    struct aws_http_headers *new_headers = aws_http_message_get_headers(new_message);
    ASSERT_FALSE(aws_http_headers_has(new_headers, g_content_md5_header_name));

    aws_http_message_release(new_message);
    new_message = NULL;

    aws_http_message_release(base_message);
    base_message = NULL;

    aws_input_stream_destroy(input_stream);
    input_stream = NULL;

    aws_byte_buf_clean_up(&test_buffer);

    return 0;
}

AWS_TEST_CASE(
    test_s3_complete_multipart_message_with_content_md5,
    s_test_s3_complete_multipart_message_with_content_md5)
static int s_test_s3_complete_multipart_message_with_content_md5(struct aws_allocator *allocator, void *ctx) {
    (void)ctx;

    struct aws_byte_buf test_buffer;
    aws_s3_create_test_buffer(allocator, 19 /* size of "This is an S3 test." */, &test_buffer);

    struct aws_byte_cursor test_body_cursor = aws_byte_cursor_from_buf(&test_buffer);
    struct aws_input_stream *input_stream = aws_input_stream_new_from_cursor(allocator, &test_body_cursor);

    struct aws_byte_cursor host_name = aws_byte_cursor_from_c_str("dummy_host");

    struct aws_byte_cursor test_object_path = aws_byte_cursor_from_c_str("dummy_key");

    /* Put together a simple S3 Put Object request. */
    struct aws_http_message *base_message = aws_s3_test_put_object_request_new(
        allocator, host_name, test_object_path, g_test_body_content_type, input_stream, AWS_S3_TESTER_SSE_NONE);

    struct aws_http_header content_md5_header = {
        .name = g_content_md5_header_name,
        .value = AWS_BYTE_CUR_INIT_FROM_STRING_LITERAL("dummy_content_md5"),
    };
    ASSERT_SUCCESS(aws_http_message_add_header(base_message, content_md5_header));

    struct aws_http_headers *base_headers = aws_http_message_get_headers(base_message);
    ASSERT_TRUE(aws_http_headers_has(base_headers, g_content_md5_header_name));

    struct aws_byte_buf body_buffer;
    aws_byte_buf_init(&body_buffer, allocator, 512);

    struct aws_string *upload_id = aws_string_new_from_c_str(allocator, "dummy_upload_id");

    struct aws_array_list etags;
    ASSERT_SUCCESS(aws_array_list_init_dynamic(&etags, allocator, 0, sizeof(struct aws_string)));

    struct aws_http_message *new_message =
        aws_s3_complete_multipart_message_new(allocator, base_message, &body_buffer, upload_id, &etags);

    struct aws_http_headers *new_headers = aws_http_message_get_headers(new_message);
    ASSERT_FALSE(aws_http_headers_has(new_headers, g_content_md5_header_name));

    struct aws_input_stream *new_body_stream = aws_http_message_get_body_stream(new_message);
    aws_input_stream_destroy(new_body_stream);
    new_body_stream = NULL;

    aws_http_message_release(new_message);
    new_message = NULL;

    aws_http_message_release(base_message);
    base_message = NULL;

    aws_array_list_clean_up(&etags);

    aws_string_destroy(upload_id);
    upload_id = NULL;

    aws_byte_buf_clean_up(&body_buffer);

    aws_input_stream_destroy(input_stream);
    input_stream = NULL;

    aws_byte_buf_clean_up(&test_buffer);

    return 0;
}

AWS_TEST_CASE(test_s3_put_object_double_slashes, s_test_s3_put_object_double_slashes)
static int s_test_s3_put_object_double_slashes(struct aws_allocator *allocator, void *ctx) {
    (void)ctx;

    struct aws_s3_meta_request_test_results meta_request_test_results;
    AWS_ZERO_STRUCT(meta_request_test_results);

    struct aws_s3_tester_meta_request_options options = {
        .allocator = allocator,
        .meta_request_type = AWS_S3_META_REQUEST_TYPE_PUT_OBJECT,
        .put_options =
            {
                .object_size_mb = 1,
                .object_path_override = aws_byte_cursor_from_c_str("/prefix//test.txt"),
            },
    };

    ASSERT_SUCCESS(aws_s3_tester_send_meta_request_with_options(NULL, &options, &meta_request_test_results));

    aws_s3_meta_request_test_results_clean_up(&meta_request_test_results);

    return 0;
}

AWS_TEST_CASE(test_s3_meta_request_default, s_test_s3_meta_request_default)
static int s_test_s3_meta_request_default(struct aws_allocator *allocator, void *ctx) {
    (void)ctx;

    struct aws_s3_tester tester;
    AWS_ZERO_STRUCT(tester);
    ASSERT_SUCCESS(aws_s3_tester_init(allocator, &tester));

    struct aws_s3_client_config client_config;
    AWS_ZERO_STRUCT(client_config);

    ASSERT_SUCCESS(aws_s3_tester_bind_client(
        &tester, &client_config, AWS_S3_TESTER_BIND_CLIENT_REGION | AWS_S3_TESTER_BIND_CLIENT_SIGNING));

    struct aws_s3_client *client = aws_s3_client_new(allocator, &client_config);

    const struct aws_byte_cursor test_object_path = AWS_BYTE_CUR_INIT_FROM_STRING_LITERAL("/get_object_test_1MB.txt");

    struct aws_string *host_name =
        aws_s3_tester_build_endpoint_string(allocator, &g_test_bucket_name, &g_test_s3_region);

    /* Put together a simple S3 Get Object request. */
    struct aws_http_message *message =
        aws_s3_test_get_object_request_new(allocator, aws_byte_cursor_from_string(host_name), test_object_path);

    struct aws_s3_meta_request_options options;
    AWS_ZERO_STRUCT(options);

    /* Pass the request through as a default request so that it goes through as-is. */
    options.type = AWS_S3_META_REQUEST_TYPE_DEFAULT;
    options.message = message;

    struct aws_s3_meta_request_test_results meta_request_test_results;
    AWS_ZERO_STRUCT(meta_request_test_results);

    ASSERT_SUCCESS(aws_s3_tester_bind_meta_request(&tester, &options, &meta_request_test_results));

    struct aws_s3_meta_request *meta_request = aws_s3_client_make_meta_request(client, &options);

    ASSERT_TRUE(meta_request != NULL);

    /* Wait for the request to finish. */
    aws_s3_tester_wait_for_meta_request_finish(&tester);

    aws_s3_tester_lock_synced_data(&tester);

    ASSERT_TRUE(tester.synced_data.finish_error_code == AWS_ERROR_SUCCESS);

    aws_s3_tester_unlock_synced_data(&tester);

    ASSERT_SUCCESS(aws_s3_tester_validate_get_object_results(&meta_request_test_results, 0));

    aws_s3_meta_request_release(meta_request);
    meta_request = NULL;

    aws_s3_tester_wait_for_meta_request_shutdown(&tester);

    aws_s3_meta_request_test_results_clean_up(&meta_request_test_results);

    aws_http_message_release(message);
    message = NULL;

    aws_string_destroy(host_name);
    host_name = NULL;

    aws_s3_client_release(client);
    client = NULL;

    aws_s3_tester_clean_up(&tester);

    return 0;
}

AWS_TEST_CASE(test_s3_error_missing_file, s_test_s3_error_missing_file)
static int s_test_s3_error_missing_file(struct aws_allocator *allocator, void *ctx) {
    (void)ctx;

    const struct aws_byte_cursor test_object_path =
        AWS_BYTE_CUR_INIT_FROM_STRING_LITERAL("/non-existing-file12345.txt");

    struct aws_s3_tester tester;
    AWS_ZERO_STRUCT(tester);
    ASSERT_SUCCESS(aws_s3_tester_init(allocator, &tester));

    struct aws_s3_client_config client_config = {
        .part_size = 64 * 1024,
    };

    ASSERT_SUCCESS(aws_s3_tester_bind_client(
        &tester, &client_config, AWS_S3_TESTER_BIND_CLIENT_REGION | AWS_S3_TESTER_BIND_CLIENT_SIGNING));

    struct aws_s3_client *client = aws_s3_client_new(allocator, &client_config);

    struct aws_string *host_name =
        aws_s3_tester_build_endpoint_string(allocator, &g_test_bucket_name, &g_test_s3_region);

    /* Put together a simple S3 Get Object request. */
    struct aws_http_message *message =
        aws_s3_test_get_object_request_new(allocator, aws_byte_cursor_from_string(host_name), test_object_path);

    struct aws_s3_meta_request_options options;
    AWS_ZERO_STRUCT(options);
    options.type = AWS_S3_META_REQUEST_TYPE_GET_OBJECT;
    options.message = message;

    /* Trigger accelerating of our Get Object request. */
    struct aws_s3_meta_request_test_results meta_request_test_results;
    AWS_ZERO_STRUCT(meta_request_test_results);

    ASSERT_SUCCESS(aws_s3_tester_bind_meta_request(&tester, &options, &meta_request_test_results));

    struct aws_s3_meta_request *meta_request = aws_s3_client_make_meta_request(client, &options);

    ASSERT_TRUE(meta_request != NULL);

    /* Wait for the request to finish. */
    aws_s3_tester_wait_for_meta_request_finish(&tester);

    aws_s3_tester_lock_synced_data(&tester);
    ASSERT_TRUE(tester.synced_data.finish_error_code != AWS_ERROR_SUCCESS);
    aws_s3_tester_unlock_synced_data(&tester);

    ASSERT_TRUE(meta_request_test_results.finished_response_status == 404);
    ASSERT_TRUE(meta_request_test_results.finished_error_code != AWS_ERROR_SUCCESS);

    ASSERT_TRUE(meta_request_test_results.error_response_headers != NULL);
    ASSERT_TRUE(meta_request_test_results.error_response_body.len > 0);

    aws_s3_meta_request_release(meta_request);
    meta_request = NULL;

    aws_s3_tester_wait_for_meta_request_shutdown(&tester);
    aws_s3_meta_request_test_results_clean_up(&meta_request_test_results);

    aws_http_message_release(message);
    message = NULL;

    aws_string_destroy(host_name);
    host_name = NULL;

    aws_s3_client_release(client);
    client = NULL;

    aws_s3_tester_clean_up(&tester);

    return 0;
}

static void s_test_s3_existing_host_entry_address_resolved_callback(
    struct aws_host_resolver *resolver,
    const struct aws_string *host_name,
    int err_code,
    const struct aws_array_list *host_addresses,
    void *user_data) {
    (void)resolver;
    (void)host_name;
    (void)err_code;
    (void)host_addresses;

    struct aws_s3_tester *tester = user_data;
    AWS_ASSERT(tester);
    aws_s3_tester_notify_signal(tester);
}

AWS_TEST_CASE(test_s3_existing_host_entry, s_test_s3_existing_host_entry)
static int s_test_s3_existing_host_entry(struct aws_allocator *allocator, void *ctx) {
    (void)ctx;

    struct aws_s3_tester tester;
    AWS_ZERO_STRUCT(tester);
    ASSERT_SUCCESS(aws_s3_tester_init(allocator, &tester));

    struct aws_s3_client_config client_config;
    AWS_ZERO_STRUCT(client_config);

    ASSERT_SUCCESS(aws_s3_tester_bind_client(
        &tester, &client_config, AWS_S3_TESTER_BIND_CLIENT_REGION | AWS_S3_TESTER_BIND_CLIENT_SIGNING));

    struct aws_s3_client *client = aws_s3_client_new(allocator, &client_config);

    struct aws_string *host_name =
        aws_s3_tester_build_endpoint_string(allocator, &g_test_public_bucket_name, &g_test_s3_region);

    {
        struct aws_host_resolution_config host_resolver_config;
        AWS_ZERO_STRUCT(host_resolver_config);
        host_resolver_config.impl = aws_default_dns_resolve;
        host_resolver_config.max_ttl = 30;
        host_resolver_config.impl_data = NULL;

        ASSERT_SUCCESS(aws_host_resolver_resolve_host(
            client_config.client_bootstrap->host_resolver,
            host_name,
            s_test_s3_existing_host_entry_address_resolved_callback,
            &host_resolver_config,
            &tester));

        aws_s3_tester_wait_for_signal(&tester);
    }

    /* Put together a simple S3 Get Object request. */
    struct aws_http_message *message = aws_s3_test_get_object_request_new(
        allocator, aws_byte_cursor_from_string(host_name), g_s3_path_get_object_test_1MB);

    struct aws_s3_meta_request_options options;
    AWS_ZERO_STRUCT(options);
    options.type = AWS_S3_META_REQUEST_TYPE_GET_OBJECT;
    options.message = message;

    /* Trigger accelerating of our Get Object request. */
    struct aws_s3_meta_request_test_results meta_request_test_results;
    AWS_ZERO_STRUCT(meta_request_test_results);

    ASSERT_SUCCESS(aws_s3_tester_send_meta_request(
        &tester, client, &options, &meta_request_test_results, AWS_S3_TESTER_SEND_META_REQUEST_EXPECT_SUCCESS));
    ASSERT_SUCCESS(aws_s3_tester_validate_get_object_results(&meta_request_test_results, 0));

    aws_s3_meta_request_test_results_clean_up(&meta_request_test_results);

    aws_http_message_release(message);
    aws_string_destroy(host_name);
    aws_s3_client_release(client);
    aws_s3_tester_clean_up(&tester);

    return 0;
}

AWS_TEST_CASE(test_s3_bad_endpoint, s_test_s3_bad_endpoint)
static int s_test_s3_bad_endpoint(struct aws_allocator *allocator, void *ctx) {
    (void)ctx;

    struct aws_s3_tester tester;
    AWS_ZERO_STRUCT(tester);
    ASSERT_SUCCESS(aws_s3_tester_init(allocator, &tester));

    struct aws_s3_client_config client_config;
    AWS_ZERO_STRUCT(client_config);

    ASSERT_SUCCESS(aws_s3_tester_bind_client(
        &tester, &client_config, AWS_S3_TESTER_BIND_CLIENT_REGION | AWS_S3_TESTER_BIND_CLIENT_SIGNING));

    struct aws_s3_client *client = aws_s3_client_new(allocator, &client_config);

    struct aws_byte_cursor test_key = AWS_BYTE_CUR_INIT_FROM_STRING_LITERAL("test_key");

    AWS_STATIC_STRING_FROM_LITERAL(invalid_host_name, "invalid_host_name");

    /* Construct a message that points to an invalid host name. Key can be anything. */
    struct aws_http_message *message =
        aws_s3_test_get_object_request_new(allocator, aws_byte_cursor_from_string(invalid_host_name), test_key);

    struct aws_s3_meta_request_options options;
    AWS_ZERO_STRUCT(options);
    options.type = AWS_S3_META_REQUEST_TYPE_GET_OBJECT;
    options.message = message;

    struct aws_s3_meta_request_test_results meta_request_test_results;
    AWS_ZERO_STRUCT(meta_request_test_results);

    ASSERT_SUCCESS(aws_s3_tester_send_meta_request(&tester, client, &options, &meta_request_test_results, 0));

    ASSERT_TRUE(meta_request_test_results.finished_error_code == AWS_IO_DNS_INVALID_NAME);

    aws_s3_meta_request_test_results_clean_up(&meta_request_test_results);

    aws_http_message_release(message);

    aws_s3_client_release(client);
    client = NULL;

    aws_s3_tester_clean_up(&tester);

    return 0;
}

static int s_s3_test_headers_callback_raise_error(
    struct aws_s3_meta_request *meta_request,
    const struct aws_http_headers *headers,
    int response_status,
    void *user_data) {
    (void)meta_request;
    (void)headers;
    (void)response_status;
    (void)user_data;
    aws_raise_error(AWS_ERROR_UNKNOWN);
    return AWS_OP_ERR;
}

static int s_s3_test_body_callback_raise_error(
    struct aws_s3_meta_request *meta_request,
    const struct aws_byte_cursor *body,
    uint64_t range_start,
    void *user_data) {
    (void)meta_request;
    (void)body;
    (void)range_start;
    (void)user_data;
    aws_raise_error(AWS_ERROR_UNKNOWN);
    return AWS_OP_ERR;
}

AWS_TEST_CASE(test_s3_put_object_fail_headers_callback, s_test_s3_put_object_fail_headers_callback)
static int s_test_s3_put_object_fail_headers_callback(struct aws_allocator *allocator, void *ctx) {
    (void)ctx;

    struct aws_s3_meta_request_test_results meta_request_test_results;
    AWS_ZERO_STRUCT(meta_request_test_results);

    struct aws_s3_tester_meta_request_options options = {
        .allocator = allocator,
        .meta_request_type = AWS_S3_META_REQUEST_TYPE_PUT_OBJECT,
        .headers_callback = s_s3_test_headers_callback_raise_error,
        .validate_type = AWS_S3_TESTER_VALIDATE_TYPE_EXPECT_FAILURE,
        .put_options =
            {
                .ensure_multipart = true,
            },
    };

    ASSERT_SUCCESS(aws_s3_tester_send_meta_request_with_options(NULL, &options, &meta_request_test_results));
    ASSERT_TRUE(meta_request_test_results.finished_error_code == AWS_ERROR_UNKNOWN);

    aws_s3_meta_request_test_results_clean_up(&meta_request_test_results);

    return 0;
}

AWS_TEST_CASE(test_s3_put_object_fail_body_callback, s_test_s3_put_object_fail_body_callback)
static int s_test_s3_put_object_fail_body_callback(struct aws_allocator *allocator, void *ctx) {
    (void)ctx;

    struct aws_s3_tester_meta_request_options options = {
        .allocator = allocator,
        .meta_request_type = AWS_S3_META_REQUEST_TYPE_PUT_OBJECT,
        .body_callback = s_s3_test_body_callback_raise_error,

        /* Put object currently never invokes the body callback, which means it should not fail. */
        .validate_type = AWS_S3_TESTER_VALIDATE_TYPE_EXPECT_SUCCESS,

        .put_options =
            {
                .ensure_multipart = true,
            },
    };

    ASSERT_SUCCESS(aws_s3_tester_send_meta_request_with_options(NULL, &options, NULL));

    return 0;
}

AWS_TEST_CASE(test_s3_get_object_fail_headers_callback, s_test_s3_get_object_fail_headers_callback)
static int s_test_s3_get_object_fail_headers_callback(struct aws_allocator *allocator, void *ctx) {
    (void)ctx;

    struct aws_s3_meta_request_test_results meta_request_test_results;
    AWS_ZERO_STRUCT(meta_request_test_results);

    struct aws_s3_tester_meta_request_options options = {
        .allocator = allocator,
        .meta_request_type = AWS_S3_META_REQUEST_TYPE_GET_OBJECT,
        .headers_callback = s_s3_test_headers_callback_raise_error,
        .validate_type = AWS_S3_TESTER_VALIDATE_TYPE_EXPECT_FAILURE,
        .get_options =
            {
                .object_path = g_s3_path_get_object_test_1MB,
            },
    };

    ASSERT_SUCCESS(aws_s3_tester_send_meta_request_with_options(NULL, &options, &meta_request_test_results));
    ASSERT_TRUE(meta_request_test_results.finished_error_code == AWS_ERROR_UNKNOWN);

    aws_s3_meta_request_test_results_clean_up(&meta_request_test_results);

    return 0;
}

AWS_TEST_CASE(test_s3_get_object_fail_body_callback, s_test_s3_get_object_fail_body_callback)
static int s_test_s3_get_object_fail_body_callback(struct aws_allocator *allocator, void *ctx) {
    (void)ctx;

    struct aws_s3_meta_request_test_results meta_request_test_results;
    AWS_ZERO_STRUCT(meta_request_test_results);

    struct aws_s3_tester_meta_request_options options = {
        .allocator = allocator,
        .meta_request_type = AWS_S3_META_REQUEST_TYPE_GET_OBJECT,
        .body_callback = s_s3_test_body_callback_raise_error,
        .validate_type = AWS_S3_TESTER_VALIDATE_TYPE_EXPECT_FAILURE,
        .get_options =
            {
                .object_path = g_s3_path_get_object_test_1MB,
            },
    };

    ASSERT_SUCCESS(aws_s3_tester_send_meta_request_with_options(NULL, &options, &meta_request_test_results));
    ASSERT_TRUE(meta_request_test_results.finished_error_code == AWS_ERROR_UNKNOWN);

    aws_s3_meta_request_test_results_clean_up(&meta_request_test_results);

    return 0;
}

AWS_TEST_CASE(test_s3_default_fail_headers_callback, s_test_s3_default_fail_headers_callback)
static int s_test_s3_default_fail_headers_callback(struct aws_allocator *allocator, void *ctx) {
    (void)ctx;

    struct aws_s3_meta_request_test_results meta_request_test_results;
    AWS_ZERO_STRUCT(meta_request_test_results);

    struct aws_s3_tester_meta_request_options options = {
        .allocator = allocator,
        .meta_request_type = AWS_S3_META_REQUEST_TYPE_DEFAULT,
        .headers_callback = s_s3_test_headers_callback_raise_error,
        .validate_type = AWS_S3_TESTER_VALIDATE_TYPE_EXPECT_FAILURE,
        .default_type_options =
            {
                .mode = AWS_S3_TESTER_DEFAULT_TYPE_MODE_GET,
            },
        .get_options =
            {
                .object_path = g_s3_path_get_object_test_1MB,
            },
    };

    ASSERT_SUCCESS(aws_s3_tester_send_meta_request_with_options(NULL, &options, &meta_request_test_results));
    ASSERT_TRUE(meta_request_test_results.finished_error_code == AWS_ERROR_UNKNOWN);

    aws_s3_meta_request_test_results_clean_up(&meta_request_test_results);

    return 0;
}

static struct aws_atomic_var s_test_headers_callback_invoked;

static int s_s3_test_headers_callback_check_returns_success(
    struct aws_s3_meta_request *meta_request,
    const struct aws_http_headers *headers,
    int response_status,
    void *user_data) {
    (void)meta_request;
    (void)headers;
    (void)response_status;
    (void)user_data;

    /* increments counter to check if callback was invoked exactly once */
    aws_atomic_fetch_add(&s_test_headers_callback_invoked, 1);

    return AWS_OP_SUCCESS;
}

static int s_s3_test_headers_callback_check_returns_error(
    struct aws_s3_meta_request *meta_request,
    const struct aws_http_headers *headers,
    int response_status,
    void *user_data) {
    (void)meta_request;
    (void)headers;
    (void)response_status;
    (void)user_data;

    /* increments counter to check if callback was invoked exactly once */
    aws_atomic_fetch_add(&s_test_headers_callback_invoked, 1);

    aws_raise_error(AWS_ERROR_UNKNOWN);
    return AWS_OP_ERR;
}

AWS_TEST_CASE(test_s3_default_invoke_headers_callback_on_error, s_test_s3_default_invoke_headers_callback_on_error)
static int s_test_s3_default_invoke_headers_callback_on_error(struct aws_allocator *allocator, void *ctx) {
    (void)ctx;

    struct aws_s3_meta_request_test_results meta_request_test_results;
    AWS_ZERO_STRUCT(meta_request_test_results);
    aws_atomic_init_int(&s_test_headers_callback_invoked, 0);

    struct aws_byte_cursor invalid_path = AWS_BYTE_CUR_INIT_FROM_STRING_LITERAL("___INVALID_PATH___");

    struct aws_s3_tester_meta_request_options options = {
        .allocator = allocator,
        .meta_request_type = AWS_S3_META_REQUEST_TYPE_DEFAULT,
        .headers_callback = s_s3_test_headers_callback_check_returns_success,
        .validate_type = AWS_S3_TESTER_VALIDATE_TYPE_EXPECT_FAILURE,
        .default_type_options =
            {
                .mode = AWS_S3_TESTER_DEFAULT_TYPE_MODE_GET,
            },
        .get_options =
            {
                .object_path = invalid_path,
            },
    };

    ASSERT_SUCCESS(aws_s3_tester_send_meta_request_with_options(NULL, &options, &meta_request_test_results));
    ASSERT_INT_EQUALS(aws_atomic_load_int(&s_test_headers_callback_invoked), 1);
    ASSERT_TRUE(meta_request_test_results.finished_error_code == AWS_ERROR_S3_INVALID_RESPONSE_STATUS);

    aws_s3_meta_request_test_results_clean_up(&meta_request_test_results);

    return 0;
}

AWS_TEST_CASE(
    test_s3_default_invoke_headers_callback_cancels_on_error,
    s_test_s3_default_invoke_headers_callback_cancels_on_error)
static int s_test_s3_default_invoke_headers_callback_cancels_on_error(struct aws_allocator *allocator, void *ctx) {
    (void)ctx;

    struct aws_s3_meta_request_test_results meta_request_test_results;
    AWS_ZERO_STRUCT(meta_request_test_results);
    aws_atomic_init_int(&s_test_headers_callback_invoked, 0);

    struct aws_byte_cursor invalid_path = AWS_BYTE_CUR_INIT_FROM_STRING_LITERAL("___INVALID_PATH___");

    struct aws_s3_tester_meta_request_options options = {
        .allocator = allocator,
        .meta_request_type = AWS_S3_META_REQUEST_TYPE_DEFAULT,
        .headers_callback = s_s3_test_headers_callback_check_returns_error,
        .validate_type = AWS_S3_TESTER_VALIDATE_TYPE_EXPECT_FAILURE,
        .default_type_options =
            {
                .mode = AWS_S3_TESTER_DEFAULT_TYPE_MODE_GET,
            },
        .get_options =
            {
                .object_path = invalid_path,
            },
    };

    ASSERT_SUCCESS(aws_s3_tester_send_meta_request_with_options(NULL, &options, &meta_request_test_results));
    ASSERT_INT_EQUALS(aws_atomic_load_int(&s_test_headers_callback_invoked), 1);
    ASSERT_TRUE(meta_request_test_results.finished_error_code == AWS_ERROR_UNKNOWN);

    aws_s3_meta_request_test_results_clean_up(&meta_request_test_results);

    return 0;
}

AWS_TEST_CASE(
    test_s3_get_object_invoke_headers_callback_on_error,
    s_test_s3_get_object_invoke_headers_callback_on_error)
static int s_test_s3_get_object_invoke_headers_callback_on_error(struct aws_allocator *allocator, void *ctx) {
    (void)ctx;

    struct aws_s3_meta_request_test_results meta_request_test_results;
    AWS_ZERO_STRUCT(meta_request_test_results);
    aws_atomic_init_int(&s_test_headers_callback_invoked, 0);

    struct aws_byte_cursor invalid_path = AWS_BYTE_CUR_INIT_FROM_STRING_LITERAL("___INVALID_PATH___");

    struct aws_s3_tester_meta_request_options options = {
        .allocator = allocator,
        .meta_request_type = AWS_S3_META_REQUEST_TYPE_GET_OBJECT,
        .headers_callback = s_s3_test_headers_callback_check_returns_success,
        .validate_type = AWS_S3_TESTER_VALIDATE_TYPE_EXPECT_FAILURE,
        .get_options =
            {
                .object_path = invalid_path,
            },
    };

    ASSERT_SUCCESS(aws_s3_tester_send_meta_request_with_options(NULL, &options, &meta_request_test_results));
    ASSERT_INT_EQUALS(aws_atomic_load_int(&s_test_headers_callback_invoked), 1);
    ASSERT_TRUE(meta_request_test_results.finished_error_code == AWS_ERROR_S3_INVALID_RESPONSE_STATUS);

    aws_s3_meta_request_test_results_clean_up(&meta_request_test_results);

    return 0;
}

AWS_TEST_CASE(
    test_s3_put_object_invoke_headers_callback_on_error,
    s_test_s3_put_object_invoke_headers_callback_on_error)
static int s_test_s3_put_object_invoke_headers_callback_on_error(struct aws_allocator *allocator, void *ctx) {
    (void)ctx;

    struct aws_s3_meta_request_test_results meta_request_test_results;
    AWS_ZERO_STRUCT(meta_request_test_results);
    aws_atomic_init_int(&s_test_headers_callback_invoked, 0);

    struct aws_s3_tester_meta_request_options options = {
        .allocator = allocator,
        .meta_request_type = AWS_S3_META_REQUEST_TYPE_PUT_OBJECT,
        .headers_callback = s_s3_test_headers_callback_check_returns_success,
        .validate_type = AWS_S3_TESTER_VALIDATE_TYPE_EXPECT_FAILURE,
        .put_options =
            {
                .object_size_mb = 10,
                .invalid_request = true,
            },
    };

    ASSERT_SUCCESS(aws_s3_tester_send_meta_request_with_options(NULL, &options, &meta_request_test_results));
    ASSERT_INT_EQUALS(aws_atomic_load_int(&s_test_headers_callback_invoked), 1);
    ASSERT_UINT_EQUALS(meta_request_test_results.finished_error_code, AWS_ERROR_S3_INVALID_RESPONSE_STATUS);

    aws_s3_meta_request_test_results_clean_up(&meta_request_test_results);

    return 0;
}

AWS_TEST_CASE(
    test_s3_put_object_invoke_headers_callback_on_error_with_user_cancellation,
    s_test_s3_put_object_invoke_headers_callback_on_error_with_user_cancellation)
static int s_test_s3_put_object_invoke_headers_callback_on_error_with_user_cancellation(
    struct aws_allocator *allocator,
    void *ctx) {
    (void)ctx;

    struct aws_s3_meta_request_test_results meta_request_test_results;
    AWS_ZERO_STRUCT(meta_request_test_results);
    aws_atomic_init_int(&s_test_headers_callback_invoked, 0);

    struct aws_s3_tester_meta_request_options options = {
        .allocator = allocator,
        .meta_request_type = AWS_S3_META_REQUEST_TYPE_PUT_OBJECT,
        .headers_callback = s_s3_test_headers_callback_check_returns_error,
        .validate_type = AWS_S3_TESTER_VALIDATE_TYPE_EXPECT_FAILURE,
        .put_options =
            {
                .ensure_multipart = true,
            },
    };

    ASSERT_SUCCESS(aws_s3_tester_send_meta_request_with_options(NULL, &options, &meta_request_test_results));
    ASSERT_INT_EQUALS(aws_atomic_load_int(&s_test_headers_callback_invoked), 1);
    ASSERT_UINT_EQUALS(meta_request_test_results.finished_error_code, AWS_ERROR_UNKNOWN);

    aws_s3_meta_request_test_results_clean_up(&meta_request_test_results);

    return 0;
}

AWS_TEST_CASE(test_s3_default_fail_body_callback, s_test_s3_default_fail_body_callback)
static int s_test_s3_default_fail_body_callback(struct aws_allocator *allocator, void *ctx) {
    (void)ctx;

    struct aws_s3_meta_request_test_results meta_request_test_results;
    AWS_ZERO_STRUCT(meta_request_test_results);

    struct aws_s3_tester_meta_request_options options = {
        .allocator = allocator,
        .meta_request_type = AWS_S3_META_REQUEST_TYPE_DEFAULT,
        .body_callback = s_s3_test_body_callback_raise_error,
        .validate_type = AWS_S3_TESTER_VALIDATE_TYPE_EXPECT_FAILURE,
        .default_type_options =
            {
                .mode = AWS_S3_TESTER_DEFAULT_TYPE_MODE_GET,
            },
        .get_options =
            {
                .object_path = g_s3_path_get_object_test_1MB,
            },
    };

    ASSERT_SUCCESS(aws_s3_tester_send_meta_request_with_options(NULL, &options, &meta_request_test_results));
    ASSERT_TRUE(meta_request_test_results.finished_error_code == AWS_ERROR_UNKNOWN);

    aws_s3_meta_request_test_results_clean_up(&meta_request_test_results);

    return 0;
}

AWS_TEST_CASE(test_s3_put_fail_object_invalid_request, s_test_s3_put_fail_object_invalid_request)
static int s_test_s3_put_fail_object_invalid_request(struct aws_allocator *allocator, void *ctx) {
    (void)ctx;

    struct aws_s3_meta_request_test_results meta_request_test_results;
    AWS_ZERO_STRUCT(meta_request_test_results);

    struct aws_s3_tester_meta_request_options options = {
        .allocator = allocator,
        .meta_request_type = AWS_S3_META_REQUEST_TYPE_PUT_OBJECT,
        .validate_type = AWS_S3_TESTER_VALIDATE_TYPE_EXPECT_FAILURE,
        .put_options =
            {
                .object_size_mb = 1,
                .invalid_request = true,
            },
    };

    ASSERT_SUCCESS(aws_s3_tester_send_meta_request_with_options(NULL, &options, &meta_request_test_results));
    ASSERT_UINT_EQUALS(meta_request_test_results.finished_error_code, AWS_ERROR_S3_INVALID_RESPONSE_STATUS);

    aws_s3_meta_request_test_results_clean_up(&meta_request_test_results);

    return 0;
}

AWS_TEST_CASE(
    test_s3_put_single_part_fail_object_inputstream_fail_reading,
    s_test_s3_put_single_part_fail_object_inputstream_fail_reading)
static int s_test_s3_put_single_part_fail_object_inputstream_fail_reading(struct aws_allocator *allocator, void *ctx) {
    (void)ctx;

    struct aws_s3_meta_request_test_results meta_request_test_results;
    AWS_ZERO_STRUCT(meta_request_test_results);

    struct aws_s3_tester_meta_request_options options = {
        .allocator = allocator,
        .meta_request_type = AWS_S3_META_REQUEST_TYPE_PUT_OBJECT,
        .validate_type = AWS_S3_TESTER_VALIDATE_TYPE_EXPECT_FAILURE,
        .put_options =
            {
                .ensure_multipart = true,
                .invalid_input_stream = true,
                .content_length = 10,
            },
    };

    ASSERT_SUCCESS(aws_s3_tester_send_meta_request_with_options(NULL, &options, &meta_request_test_results));

    ASSERT_TRUE(meta_request_test_results.finished_error_code != AWS_ERROR_SUCCESS);

    aws_s3_meta_request_test_results_clean_up(&meta_request_test_results);

    return 0;
}

AWS_TEST_CASE(test_s3_put_fail_object_inputstream_fail_reading, s_test_s3_put_fail_object_inputstream_fail_reading)
static int s_test_s3_put_fail_object_inputstream_fail_reading(struct aws_allocator *allocator, void *ctx) {
    (void)ctx;

    struct aws_s3_meta_request_test_results meta_request_test_results;
    AWS_ZERO_STRUCT(meta_request_test_results);

    struct aws_s3_tester_meta_request_options options = {
        .allocator = allocator,
        .meta_request_type = AWS_S3_META_REQUEST_TYPE_PUT_OBJECT,
        .validate_type = AWS_S3_TESTER_VALIDATE_TYPE_EXPECT_FAILURE,
        .put_options =
            {
                .ensure_multipart = true,
                .invalid_input_stream = true,
                .content_length = 10 * 1024 * 1024,
            },
    };

    ASSERT_SUCCESS(aws_s3_tester_send_meta_request_with_options(NULL, &options, &meta_request_test_results));

    ASSERT_UINT_EQUALS(meta_request_test_results.finished_error_code, AWS_IO_STREAM_READ_FAILED);

    aws_s3_meta_request_test_results_clean_up(&meta_request_test_results);

    return 0;
}

AWS_TEST_CASE(test_s3_put_object_clamp_part_size, s_test_s3_put_object_clamp_part_size)
static int s_test_s3_put_object_clamp_part_size(struct aws_allocator *allocator, void *ctx) {
    (void)ctx;

    struct aws_s3_tester tester;
    ASSERT_SUCCESS(aws_s3_tester_init(allocator, &tester));

    struct aws_s3_client_config client_config = {
        .part_size = 64 * 1024,
        .max_part_size = 64 * 1024,
    };

    ASSERT_TRUE(client_config.part_size < g_s3_min_upload_part_size);
    ASSERT_TRUE(client_config.max_part_size < g_s3_min_upload_part_size);

    ASSERT_SUCCESS(aws_s3_tester_bind_client(
        &tester, &client_config, AWS_S3_TESTER_BIND_CLIENT_REGION | AWS_S3_TESTER_BIND_CLIENT_SIGNING));

    struct aws_s3_client *client = aws_s3_client_new(allocator, &client_config);

    ASSERT_TRUE(client != NULL);

    struct aws_s3_meta_request_test_results test_results;
    AWS_ZERO_STRUCT(test_results);

    /* Upload should now succeed even when specifying a smaller than allowed part size. */
    ASSERT_SUCCESS(aws_s3_tester_send_put_object_meta_request(
        &tester, client, 10, AWS_S3_TESTER_SEND_META_REQUEST_EXPECT_SUCCESS, &test_results));

    ASSERT_TRUE(test_results.part_size == g_s3_min_upload_part_size);

    aws_s3_meta_request_test_results_clean_up(&test_results);

    aws_s3_client_release(client);
    client = NULL;

    aws_s3_tester_clean_up(&tester);

    return 0;
}

static int s_get_expected_user_agent(struct aws_allocator *allocator, struct aws_byte_buf *dest) {
    AWS_ASSERT(allocator);
    AWS_ASSERT(dest);

    const struct aws_byte_cursor forward_slash = AWS_BYTE_CUR_INIT_FROM_STRING_LITERAL("/");

    ASSERT_SUCCESS(aws_byte_buf_init(dest, allocator, 32));
    ASSERT_SUCCESS(aws_byte_buf_append_dynamic(dest, &g_user_agent_header_product_name));
    ASSERT_SUCCESS(aws_byte_buf_append_dynamic(dest, &forward_slash));
    ASSERT_SUCCESS(aws_byte_buf_append_dynamic(dest, &g_s3_client_version));

    return AWS_OP_SUCCESS;
}

AWS_TEST_CASE(test_add_user_agent_header, s_test_add_user_agent_header)
static int s_test_add_user_agent_header(struct aws_allocator *allocator, void *ctx) {
    (void)ctx;

    struct aws_s3_tester tester;
    AWS_ZERO_STRUCT(tester);
    ASSERT_SUCCESS(aws_s3_tester_init(allocator, &tester));

    const struct aws_byte_cursor forward_slash = AWS_BYTE_CUR_INIT_FROM_STRING_LITERAL("/");
    const struct aws_byte_cursor single_space = AWS_BYTE_CUR_INIT_FROM_STRING_LITERAL(" ");

    struct aws_byte_buf expected_user_agent_value_buf;
    s_get_expected_user_agent(allocator, &expected_user_agent_value_buf);

    struct aws_byte_cursor expected_user_agent_value = aws_byte_cursor_from_buf(&expected_user_agent_value_buf);

    {
        struct aws_byte_cursor user_agent_value;
        AWS_ZERO_STRUCT(user_agent_value);

        struct aws_http_message *message = aws_http_message_new_request(allocator);

        aws_s3_add_user_agent_header(allocator, message);

        struct aws_http_headers *headers = aws_http_message_get_headers(message);

        ASSERT_TRUE(headers != NULL);
        ASSERT_SUCCESS(aws_http_headers_get(headers, g_user_agent_header_name, &user_agent_value));
        ASSERT_TRUE(aws_byte_cursor_eq(&user_agent_value, &expected_user_agent_value));

        aws_http_message_release(message);
    }

    {
        const struct aws_byte_cursor dummy_agent_header_value =
            AWS_BYTE_CUR_INIT_FROM_STRING_LITERAL("dummy_user_agent_product/dummy_user_agent_value");

        struct aws_byte_buf total_expected_user_agent_value_buf;
        aws_byte_buf_init(&total_expected_user_agent_value_buf, allocator, 64);
        aws_byte_buf_append_dynamic(&total_expected_user_agent_value_buf, &dummy_agent_header_value);
        aws_byte_buf_append_dynamic(&total_expected_user_agent_value_buf, &single_space);

        aws_byte_buf_append_dynamic(&total_expected_user_agent_value_buf, &g_user_agent_header_product_name);
        aws_byte_buf_append_dynamic(&total_expected_user_agent_value_buf, &forward_slash);
        aws_byte_buf_append_dynamic(&total_expected_user_agent_value_buf, &g_s3_client_version);

        struct aws_byte_cursor total_expected_user_agent_value =
            aws_byte_cursor_from_buf(&total_expected_user_agent_value_buf);

        struct aws_http_message *message = aws_http_message_new_request(allocator);
        struct aws_http_headers *headers = aws_http_message_get_headers(message);
        ASSERT_TRUE(headers != NULL);

        ASSERT_SUCCESS(aws_http_headers_add(headers, g_user_agent_header_name, dummy_agent_header_value));

        aws_s3_add_user_agent_header(allocator, message);

        {
            struct aws_byte_cursor user_agent_value;
            AWS_ZERO_STRUCT(user_agent_value);
            ASSERT_SUCCESS(aws_http_headers_get(headers, g_user_agent_header_name, &user_agent_value));
            ASSERT_TRUE(aws_byte_cursor_eq(&user_agent_value, &total_expected_user_agent_value));
        }

        aws_byte_buf_clean_up(&total_expected_user_agent_value_buf);
        aws_http_message_release(message);
    }

    aws_byte_buf_clean_up(&expected_user_agent_value_buf);
    aws_s3_tester_clean_up(&tester);

    return 0;
}

static void s_s3_test_user_agent_meta_request_finished_request(
    struct aws_s3_meta_request *meta_request,
    struct aws_s3_request *request,
    int error_code) {

    AWS_ASSERT(meta_request != NULL);

    struct aws_s3_meta_request_test_results *results = meta_request->user_data;
    AWS_ASSERT(results != NULL);

    struct aws_s3_tester *tester = results->tester;
    AWS_ASSERT(tester != NULL);

    struct aws_byte_buf expected_user_agent_value_buf;
    s_get_expected_user_agent(meta_request->allocator, &expected_user_agent_value_buf);

    struct aws_byte_cursor expected_user_agent_value = aws_byte_cursor_from_buf(&expected_user_agent_value_buf);

    struct aws_http_message *message = request->send_data.message;
    struct aws_http_headers *headers = aws_http_message_get_headers(message);

    struct aws_byte_cursor user_agent_value;
    AWS_ZERO_STRUCT(user_agent_value);

    AWS_FATAL_ASSERT(aws_http_headers_get(headers, g_user_agent_header_name, &user_agent_value) == AWS_OP_SUCCESS);
    AWS_FATAL_ASSERT(aws_byte_cursor_eq(&user_agent_value, &expected_user_agent_value));
    aws_byte_buf_clean_up(&expected_user_agent_value_buf);

    struct aws_s3_meta_request_vtable *original_meta_request_vtable =
        aws_s3_tester_get_meta_request_vtable_patch(tester, 0)->original_vtable;

    original_meta_request_vtable->finished_request(meta_request, request, error_code);
}

static struct aws_s3_meta_request *s_s3_meta_request_factory_override_finished_request(
    struct aws_s3_client *client,
    const struct aws_s3_meta_request_options *options) {
    AWS_ASSERT(client != NULL);

    struct aws_s3_tester *tester = client->shutdown_callback_user_data;
    AWS_ASSERT(tester != NULL);

    struct aws_s3_client_vtable *original_client_vtable =
        aws_s3_tester_get_client_vtable_patch(tester, 0)->original_vtable;

    struct aws_s3_meta_request *meta_request = original_client_vtable->meta_request_factory(client, options);

    struct aws_s3_meta_request_vtable *patched_meta_request_vtable =
        aws_s3_tester_patch_meta_request_vtable(tester, meta_request, NULL);
    patched_meta_request_vtable->finished_request = s_s3_test_user_agent_meta_request_finished_request;

    return meta_request;
}

int s_s3_test_sending_user_agent_create_client(struct aws_s3_tester *tester, struct aws_s3_client **client) {
    AWS_ASSERT(tester);

    struct aws_s3_tester_client_options client_options;
    AWS_ZERO_STRUCT(client_options);

    ASSERT_SUCCESS(aws_s3_tester_client_new(tester, &client_options, client));

    struct aws_s3_client_vtable *patched_client_vtable = aws_s3_tester_patch_client_vtable(tester, *client, NULL);
    patched_client_vtable->meta_request_factory = s_s3_meta_request_factory_override_finished_request;

    return AWS_OP_SUCCESS;
}

AWS_TEST_CASE(test_s3_auto_ranged_get_sending_user_agent, s_test_s3_auto_ranged_get_sending_user_agent)
static int s_test_s3_auto_ranged_get_sending_user_agent(struct aws_allocator *allocator, void *ctx) {
    (void)ctx;

    struct aws_s3_tester tester;
    ASSERT_SUCCESS(aws_s3_tester_init(allocator, &tester));

    struct aws_s3_client *client = NULL;
    ASSERT_SUCCESS(s_s3_test_sending_user_agent_create_client(&tester, &client));

    {
        struct aws_s3_tester_meta_request_options options = {
            .allocator = allocator,
            .client = client,
            .meta_request_type = AWS_S3_META_REQUEST_TYPE_GET_OBJECT,
            .validate_type = AWS_S3_TESTER_VALIDATE_TYPE_EXPECT_SUCCESS,
            .get_options =
                {
                    .object_path = g_s3_path_get_object_test_1MB,
                },
        };

        ASSERT_SUCCESS(aws_s3_tester_send_meta_request_with_options(&tester, &options, NULL));
    }

    aws_s3_client_release(client);
    aws_s3_tester_clean_up(&tester);

    return 0;
}

AWS_TEST_CASE(test_s3_auto_ranged_put_sending_user_agent, s_test_s3_auto_ranged_put_sending_user_agent)
static int s_test_s3_auto_ranged_put_sending_user_agent(struct aws_allocator *allocator, void *ctx) {
    (void)ctx;

    struct aws_s3_tester tester;
    ASSERT_SUCCESS(aws_s3_tester_init(allocator, &tester));

    struct aws_s3_client *client = NULL;
    ASSERT_SUCCESS(s_s3_test_sending_user_agent_create_client(&tester, &client));

    {
        struct aws_s3_tester_meta_request_options options = {
            .allocator = allocator,
            .client = client,
            .meta_request_type = AWS_S3_META_REQUEST_TYPE_PUT_OBJECT,
            .validate_type = AWS_S3_TESTER_VALIDATE_TYPE_EXPECT_SUCCESS,
            .put_options =
                {
                    .ensure_multipart = true,
                },
        };

        ASSERT_SUCCESS(aws_s3_tester_send_meta_request_with_options(&tester, &options, NULL));
    }

    aws_s3_client_release(client);
    aws_s3_tester_clean_up(&tester);

    return 0;
}

AWS_TEST_CASE(test_s3_default_sending_meta_request_user_agent, s_test_s3_default_sending_meta_request_user_agent)
static int s_test_s3_default_sending_meta_request_user_agent(struct aws_allocator *allocator, void *ctx) {
    (void)ctx;

    struct aws_s3_tester tester;
    ASSERT_SUCCESS(aws_s3_tester_init(allocator, &tester));

    struct aws_s3_client *client = NULL;
    ASSERT_SUCCESS(s_s3_test_sending_user_agent_create_client(&tester, &client));

    {
        struct aws_s3_tester_meta_request_options options = {
            .allocator = allocator,
            .client = client,
            .meta_request_type = AWS_S3_META_REQUEST_TYPE_DEFAULT,
            .validate_type = AWS_S3_TESTER_VALIDATE_TYPE_EXPECT_SUCCESS,
            .default_type_options =
                {
                    .mode = AWS_S3_TESTER_DEFAULT_TYPE_MODE_GET,
                },
            .get_options =
                {
                    .object_path = g_s3_path_get_object_test_1MB,
                },
        };

        ASSERT_SUCCESS(aws_s3_tester_send_meta_request_with_options(&tester, &options, NULL));
    }

    aws_s3_client_release(client);
    aws_s3_tester_clean_up(&tester);

    return 0;
}

struct range_requests_test_user_data {
    struct aws_http_headers *headers;
    struct aws_byte_buf *body_buffer;
};

static int s_range_requests_headers_callback(
    struct aws_s3_meta_request *meta_request,
    const struct aws_http_headers *headers,
    int response_status,
    void *user_data) {
    (void)meta_request;
    (void)response_status;

    struct aws_s3_meta_request_test_results *test_results = user_data;
    struct range_requests_test_user_data *test_user_data = test_results->tester->user_data;

    if (test_user_data != NULL) {
        copy_http_headers(headers, test_user_data->headers);
    }

    return AWS_OP_SUCCESS;
}

static int s_range_requests_receive_body_callback(
    struct aws_s3_meta_request *meta_request,
    const struct aws_byte_cursor *body,
    uint64_t range_start,
    void *user_data) {

    (void)meta_request;
    (void)range_start;

    struct aws_s3_meta_request_test_results *test_results = user_data;
    struct range_requests_test_user_data *test_user_data = test_results->tester->user_data;

    aws_byte_buf_append_dynamic(test_user_data->body_buffer, body);

    return AWS_OP_SUCCESS;
}

AWS_TEST_CASE(test_s3_range_requests, s_test_s3_range_requests)
static int s_test_s3_range_requests(struct aws_allocator *allocator, void *ctx) {
    (void)ctx;

    struct aws_s3_tester tester;
    ASSERT_SUCCESS(aws_s3_tester_init(allocator, &tester));

    const struct aws_byte_cursor object_names[] = {
        g_pre_existing_object_1MB,
        g_pre_existing_object_kms_10MB,
        g_pre_existing_object_aes256_10MB,
    };

    enum aws_s3_tester_sse_type object_sse_types[] = {
        AWS_S3_TESTER_SSE_NONE,
        AWS_S3_TESTER_SSE_KMS,
        AWS_S3_TESTER_SSE_AES256,
    };

    const struct aws_byte_cursor ranges[] = {
        // No range at all.
        {0, NULL},

        // First 8K.  8K < client's 16K part size.
        AWS_BYTE_CUR_INIT_FROM_STRING_LITERAL("bytes=0-8191"),

        // First 0.5 MB.  0.5 MB < 1 MB test file.
        AWS_BYTE_CUR_INIT_FROM_STRING_LITERAL("bytes=0-524287"),

        // 0.5 MB - 2 MB range.  This overlaps and goes beyond the 1 MB test file size.
        AWS_BYTE_CUR_INIT_FROM_STRING_LITERAL("bytes=524288-2097151"),

        // Get everything after the first 0.5 MB
        AWS_BYTE_CUR_INIT_FROM_STRING_LITERAL("bytes=524288-"),

        // Last 0.5 MB
        AWS_BYTE_CUR_INIT_FROM_STRING_LITERAL("bytes=-524288"),

        // Everything after first 8K
        AWS_BYTE_CUR_INIT_FROM_STRING_LITERAL("bytes=8192-"),

        // Last 8K
        AWS_BYTE_CUR_INIT_FROM_STRING_LITERAL("bytes=-8192"),
    };

    /* List of headers that should have matching values between the auto_ranged_get and default (which sends the HTTP
     * request as-is to S3) meta request.*/
    const struct aws_byte_cursor headers_that_should_match[] = {
        AWS_BYTE_CUR_INIT_FROM_STRING_LITERAL("ETag"),
        AWS_BYTE_CUR_INIT_FROM_STRING_LITERAL("Accept-Ranges"),
        AWS_BYTE_CUR_INIT_FROM_STRING_LITERAL("Content-Range"),
        AWS_BYTE_CUR_INIT_FROM_STRING_LITERAL("Content-Type"),
        AWS_BYTE_CUR_INIT_FROM_STRING_LITERAL("Content-Length"),
        AWS_BYTE_CUR_INIT_FROM_STRING_LITERAL("Server"),
        AWS_BYTE_CUR_INIT_FROM_STRING_LITERAL("x-amz-server-side-encryption"),
        AWS_BYTE_CUR_INIT_FROM_STRING_LITERAL("x-amz-server-side-encryption-aws-kms-key"),
    };

    /* List of headers that are okay to be in the auto_ranged_get response and not in the default response, or vice
     * versa.*/
    const struct aws_byte_cursor headers_to_ignore[] = {
        AWS_BYTE_CUR_INIT_FROM_STRING_LITERAL("Connection"),
    };

    struct aws_s3_tester_client_options client_options = {
        .part_size = 16 * 1024,
    };

    struct aws_s3_client *client = NULL;
    ASSERT_SUCCESS(aws_s3_tester_client_new(&tester, &client_options, &client));

    const size_t num_object_names = sizeof(object_names) / sizeof(object_names[0]);
    const size_t num_ranges = sizeof(ranges) / sizeof(ranges[0]);

    for (size_t object_name_index = 0; object_name_index < num_object_names; ++object_name_index) {
        for (size_t range_index = 0; range_index < num_ranges; ++range_index) {

            AWS_LOGF_INFO(
                AWS_LS_S3_GENERAL, "Testing object name %d and range %d", (int)object_name_index, (int)range_index);

            struct aws_byte_buf range_get_buffer;
            aws_byte_buf_init(&range_get_buffer, allocator, 256);
            struct aws_http_headers *range_get_headers = aws_http_headers_new(allocator);

            struct aws_byte_buf verify_range_get_buffer;
            aws_byte_buf_init(&verify_range_get_buffer, allocator, 256);
            struct aws_http_headers *verify_range_get_headers = aws_http_headers_new(allocator);

            struct aws_s3_tester_meta_request_options options = {
                .allocator = allocator,
                .client = client,
                .meta_request_type = AWS_S3_META_REQUEST_TYPE_GET_OBJECT,
                .validate_type = AWS_S3_TESTER_VALIDATE_TYPE_EXPECT_SUCCESS,
                .headers_callback = s_range_requests_headers_callback,
                .body_callback = s_range_requests_receive_body_callback,
                .get_options =
                    {
                        .object_path = object_names[object_name_index],
                        .object_range = ranges[range_index],
                    },
                .sse_type = object_sse_types[object_name_index],
            };

            {
                struct range_requests_test_user_data test_user_data = {
                    .headers = range_get_headers,
                    .body_buffer = &range_get_buffer,
                };

                tester.user_data = &test_user_data;

                ASSERT_SUCCESS(aws_s3_tester_send_meta_request_with_options(&tester, &options, NULL));
            }

            /* Send a default meta request (which just pushes the request directly to S3) with the same options to
             * verify the format of each request. */
            struct aws_s3_tester_meta_request_options verify_options = {
                .allocator = allocator,
                .client = client,
                .meta_request_type = AWS_S3_META_REQUEST_TYPE_DEFAULT,
                .validate_type = AWS_S3_TESTER_VALIDATE_TYPE_EXPECT_SUCCESS,
                .headers_callback = s_range_requests_headers_callback,
                .body_callback = s_range_requests_receive_body_callback,
                .default_type_options =
                    {
                        .mode = AWS_S3_TESTER_DEFAULT_TYPE_MODE_GET,
                    },
                .get_options =
                    {
                        .object_path = object_names[object_name_index],
                        .object_range = ranges[range_index],
                    },
                .sse_type = object_sse_types[object_name_index],
            };

            {
                struct range_requests_test_user_data test_user_data = {
                    .headers = verify_range_get_headers,
                    .body_buffer = &verify_range_get_buffer,
                };

                tester.user_data = &test_user_data;

                ASSERT_SUCCESS(aws_s3_tester_send_meta_request_with_options(&tester, &verify_options, NULL));
            }

            /* Compare headers. */
            for (size_t i = 0; i < aws_http_headers_count(verify_range_get_headers); ++i) {
                struct aws_http_header verify_header;
                ASSERT_SUCCESS(aws_http_headers_get_index(verify_range_get_headers, i, &verify_header));

                bool ignore_header = false;

                for (size_t j = 0; j < sizeof(headers_to_ignore) / sizeof(headers_to_ignore[0]); ++j) {
                    if (aws_byte_cursor_eq_ignore_case(&headers_to_ignore[j], &verify_header.name)) {
                        ignore_header = true;
                        break;
                    }
                }

                if (ignore_header) {
                    aws_http_headers_erase(range_get_headers, verify_header.name);
                    continue;
                }

                AWS_LOGF_INFO(
                    AWS_LS_S3_GENERAL,
                    "%d,%d Checking for header " PRInSTR,
                    (int)object_name_index,
                    (int)range_index,
                    AWS_BYTE_CURSOR_PRI(verify_header.name));

                struct aws_byte_cursor header_value;
                ASSERT_SUCCESS(aws_http_headers_get(range_get_headers, verify_header.name, &header_value));

                for (size_t j = 0; j < sizeof(headers_that_should_match) / sizeof(headers_that_should_match[0]); ++j) {
                    if (!aws_byte_cursor_eq_ignore_case(&headers_that_should_match[j], &verify_header.name)) {
                        continue;
                    }

                    AWS_LOGF_INFO(
                        AWS_LS_S3_GENERAL,
                        "%d,%d Header Contents " PRInSTR " vs " PRInSTR,
                        (int)object_name_index,
                        (int)range_index,
                        AWS_BYTE_CURSOR_PRI(verify_header.value),
                        AWS_BYTE_CURSOR_PRI(header_value));

                    ASSERT_TRUE(aws_byte_cursor_eq(&verify_header.value, &header_value));
                }

                aws_http_headers_erase(range_get_headers, verify_header.name);
            }

            for (size_t i = 0; i < aws_http_headers_count(range_get_headers); ++i) {
                struct aws_http_header header;

                ASSERT_SUCCESS(aws_http_headers_get_index(range_get_headers, i, &header));

                AWS_LOGF_INFO(AWS_LS_S3_GENERAL, "Left over header: " PRInSTR, AWS_BYTE_CURSOR_PRI(header.name));
            }

            ASSERT_TRUE(aws_http_headers_count(range_get_headers) == 0);

            /* Compare Body Contents */
            ASSERT_TRUE(aws_byte_buf_eq(&range_get_buffer, &verify_range_get_buffer));

            aws_http_headers_release(range_get_headers);
            aws_byte_buf_clean_up(&range_get_buffer);

            aws_http_headers_release(verify_range_get_headers);
            aws_byte_buf_clean_up(&verify_range_get_buffer);
        }
    }

    aws_s3_client_release(client);
    aws_s3_tester_clean_up(&tester);

    return 0;
}

AWS_TEST_CASE(test_s3_not_satisfiable_range, s_test_s3_not_satisfiable_range)
static int s_test_s3_not_satisfiable_range(struct aws_allocator *allocator, void *ctx) {
    (void)ctx;

    struct aws_s3_tester tester;
    ASSERT_SUCCESS(aws_s3_tester_init(allocator, &tester));

    struct aws_s3_tester_client_options client_options = {
        .part_size = 16 * 1024,
    };

    struct aws_s3_client *client = NULL;
    ASSERT_SUCCESS(aws_s3_tester_client_new(&tester, &client_options, &client));

    struct aws_s3_tester_meta_request_options options = {
        .allocator = allocator,
        .client = client,
        .meta_request_type = AWS_S3_META_REQUEST_TYPE_GET_OBJECT,
        .validate_type = AWS_S3_TESTER_VALIDATE_TYPE_EXPECT_FAILURE,
        .headers_callback = s_range_requests_headers_callback,
        .body_callback = s_range_requests_receive_body_callback,
        .get_options =
            {
                .object_path = g_pre_existing_object_1MB,
                .object_range = AWS_BYTE_CUR_INIT_FROM_STRING_LITERAL("bytes=2097151-"),
            },
    };

    struct aws_s3_meta_request_test_results results;
    AWS_ZERO_STRUCT(results);

    ASSERT_SUCCESS(aws_s3_tester_send_meta_request_with_options(&tester, &options, &results));

    ASSERT_TRUE(results.finished_response_status == AWS_HTTP_STATUS_CODE_416_REQUESTED_RANGE_NOT_SATISFIABLE);

    aws_s3_meta_request_test_results_clean_up(&results);

    aws_s3_client_release(client);
    aws_s3_tester_clean_up(&tester);

    return 0;
}

static const struct aws_byte_cursor g_x_amz_copy_source_name =
    AWS_BYTE_CUR_INIT_FROM_STRING_LITERAL("x-amz-copy-source");

struct aws_http_message *copy_object_request_new(
    struct aws_allocator *allocator,
    struct aws_byte_cursor x_amz_source,
    struct aws_byte_cursor endpoint,
    struct aws_byte_cursor destination_key) {

    AWS_PRECONDITION(allocator);

    struct aws_http_message *message = aws_http_message_new_request(allocator);

    if (message == NULL) {
        return NULL;
    }

    /* the URI path is / followed by the key */
    char destination_path[1024];
    snprintf(destination_path, sizeof(destination_path), "/%.*s", (int)destination_key.len, destination_key.ptr);

    if (aws_http_message_set_request_path(message, aws_byte_cursor_from_c_str(destination_path))) {
        goto error_clean_up_message;
    }

    struct aws_http_header host_header = {.name = g_host_header_name, .value = endpoint};
    if (aws_http_message_add_header(message, host_header)) {
        goto error_clean_up_message;
    }

    struct aws_byte_buf copy_source_value_encoded;
    aws_byte_buf_init(&copy_source_value_encoded, allocator, 1024);
    aws_byte_buf_append_encoding_uri_param(&copy_source_value_encoded, &x_amz_source);

    struct aws_http_header copy_source_header = {
        .name = g_x_amz_copy_source_name,
        .value = aws_byte_cursor_from_buf(&copy_source_value_encoded),
    };

    if (aws_http_message_add_header(message, copy_source_header)) {
        goto error_clean_up_message;
    }

    if (aws_http_message_set_request_method(message, aws_http_method_put)) {
        goto error_clean_up_message;
    }

    aws_byte_buf_clean_up(&copy_source_value_encoded);
    return message;

error_clean_up_message:

    aws_byte_buf_clean_up(&copy_source_value_encoded);
    if (message != NULL) {
        aws_http_message_release(message);
        message = NULL;
    }

    return NULL;
}

struct copy_object_test_data {
    struct aws_mutex mutex;
    struct aws_condition_variable c_var;
    bool execution_completed;
    bool headers_callback_was_invoked;
    int meta_request_error_code;
    int response_status_code;
};

static void s_copy_object_meta_request_finish(
    struct aws_s3_meta_request *meta_request,
    const struct aws_s3_meta_request_result *meta_request_result,
    void *user_data) {

    (void)meta_request;

    struct copy_object_test_data *test_data = user_data;

    /* if error response body is available, dump it to test result to help investigation of failed tests */
    if (meta_request_result->error_response_body != NULL && meta_request_result->error_response_body->len > 0) {
        AWS_LOGF_ERROR(
            AWS_LS_S3_GENERAL,
            "Response error body: %.*s",
            (int)meta_request_result->error_response_body->len,
            meta_request_result->error_response_body->buffer);
    }

    aws_mutex_lock(&test_data->mutex);
    test_data->meta_request_error_code = meta_request_result->error_code;
    test_data->response_status_code = meta_request_result->response_status;
    test_data->execution_completed = true;
    aws_mutex_unlock(&test_data->mutex);
    aws_condition_variable_notify_one(&test_data->c_var);
}

static int s_copy_object_meta_request_headers_callback(
    struct aws_s3_meta_request *meta_request,
    const struct aws_http_headers *headers,
    int response_status,
    void *user_data) {

    (void)meta_request;
    (void)headers;
    (void)response_status;

    struct copy_object_test_data *test_data = user_data;

    aws_mutex_lock(&test_data->mutex);
    test_data->headers_callback_was_invoked = true;
    aws_mutex_unlock(&test_data->mutex);

    return AWS_OP_SUCCESS;
}

static bool s_copy_test_completion_predicate(void *arg) {
    struct copy_object_test_data *test_data = arg;
    return test_data->execution_completed;
}

static int s_test_s3_copy_object_from_x_amz_copy_source(
    struct aws_allocator *allocator,
    struct aws_byte_cursor x_amz_copy_source,
    struct aws_byte_cursor destination_key,
    int expected_error_code,
    int expected_response_status) {

    struct aws_s3_tester tester;
    AWS_ZERO_STRUCT(tester);
    ASSERT_SUCCESS(aws_s3_tester_init(allocator, &tester));

    struct aws_s3_client_config client_config;
    AWS_ZERO_STRUCT(client_config);

    ASSERT_SUCCESS(aws_s3_tester_bind_client(
        &tester, &client_config, AWS_S3_TESTER_BIND_CLIENT_REGION | AWS_S3_TESTER_BIND_CLIENT_SIGNING));

    struct aws_s3_client *client = aws_s3_client_new(allocator, &client_config);

    struct aws_byte_cursor destination_bucket = g_test_bucket_name;

    char endpoint[1024];
    snprintf(
        endpoint,
        sizeof(endpoint),
        "%.*s.s3.%s.amazonaws.com",
        (int)destination_bucket.len,
        destination_bucket.ptr,
        g_test_s3_region.ptr);

    /* creates a CopyObject request */
    struct aws_http_message *message =
        copy_object_request_new(allocator, x_amz_copy_source, aws_byte_cursor_from_c_str(endpoint), destination_key);

    struct copy_object_test_data test_data;
    AWS_ZERO_STRUCT(test_data);

    test_data.c_var = (struct aws_condition_variable)AWS_CONDITION_VARIABLE_INIT;
    aws_mutex_init(&test_data.mutex);

    struct aws_s3_meta_request_options meta_request_options = {
        .user_data = &test_data,
        .body_callback = NULL,
        .signing_config = client_config.signing_config,
        .finish_callback = s_copy_object_meta_request_finish,
        .headers_callback = s_copy_object_meta_request_headers_callback,
        .message = message,
        .shutdown_callback = NULL,
        .type = AWS_S3_META_REQUEST_TYPE_COPY_OBJECT,
    };

    struct aws_s3_meta_request *meta_request = aws_s3_client_make_meta_request(client, &meta_request_options);
    ASSERT_NOT_NULL(meta_request);

    /* wait completion of the meta request */
    aws_mutex_lock(&test_data.mutex);
    aws_condition_variable_wait_pred(&test_data.c_var, &test_data.mutex, s_copy_test_completion_predicate, &test_data);
    aws_mutex_unlock(&test_data.mutex);

    /* assert error_code and response_status_code */
    ASSERT_INT_EQUALS(expected_error_code, test_data.meta_request_error_code);
    ASSERT_INT_EQUALS(expected_response_status, test_data.response_status_code);

    /* assert headers callback was invoked */
    ASSERT_TRUE(test_data.headers_callback_was_invoked);

    aws_s3_meta_request_release(meta_request);
    aws_mutex_clean_up(&test_data.mutex);
    aws_http_message_destroy(message);
    aws_s3_client_release(client);
    client = NULL;

    aws_s3_tester_clean_up(&tester);

    return 0;
}

static int s_test_s3_copy_object_helper(
    struct aws_allocator *allocator,
    struct aws_byte_cursor source_key,
    struct aws_byte_cursor destination_key,
    int expected_error_code,
    int expected_response_status) {

    struct aws_byte_cursor source_bucket = g_test_bucket_name;

    char copy_source_value[1024];
    snprintf(
        copy_source_value,
        sizeof(copy_source_value),
        "%.*s/%.*s",
        (int)source_bucket.len,
        source_bucket.ptr,
        (int)source_key.len,
        source_key.ptr);

    struct aws_byte_cursor x_amz_copy_source = aws_byte_cursor_from_c_str(copy_source_value);

    return s_test_s3_copy_object_from_x_amz_copy_source(
        allocator, x_amz_copy_source, destination_key, expected_error_code, expected_response_status);
}

AWS_TEST_CASE(test_s3_copy_small_object, s_test_s3_copy_small_object)
static int s_test_s3_copy_small_object(struct aws_allocator *allocator, void *ctx) {
    (void)ctx;

    struct aws_byte_cursor source_key = AWS_BYTE_CUR_INIT_FROM_STRING_LITERAL("pre-existing_object_1MB.txt");
    struct aws_byte_cursor destination_key = AWS_BYTE_CUR_INIT_FROM_STRING_LITERAL("copies/get_object_test_1MB.txt");
    return s_test_s3_copy_object_helper(
        allocator, source_key, destination_key, AWS_ERROR_SUCCESS, AWS_HTTP_STATUS_CODE_200_OK);
}

AWS_TEST_CASE(test_s3_multipart_copy_large_object, s_test_s3_multipart_copy_large_object)
static int s_test_s3_multipart_copy_large_object(struct aws_allocator *allocator, void *ctx) {
    (void)ctx;

    struct aws_byte_cursor source_key = AWS_BYTE_CUR_INIT_FROM_STRING_LITERAL("put_object_test_5GB_1.txt");
    struct aws_byte_cursor destination_key = AWS_BYTE_CUR_INIT_FROM_STRING_LITERAL("copies/put_object_test_5GB_1.txt");
    return s_test_s3_copy_object_helper(
        allocator, source_key, destination_key, AWS_ERROR_SUCCESS, AWS_HTTP_STATUS_CODE_200_OK);
}

AWS_TEST_CASE(test_s3_copy_object_invalid_source_key, s_test_s3_copy_object_invalid_source_key)
static int s_test_s3_copy_object_invalid_source_key(struct aws_allocator *allocator, void *ctx) {
    (void)ctx;

    struct aws_byte_cursor source_key = AWS_BYTE_CUR_INIT_FROM_STRING_LITERAL("__INVALID__");
    struct aws_byte_cursor destination_key = AWS_BYTE_CUR_INIT_FROM_STRING_LITERAL("copies/__INVALID__");
    return s_test_s3_copy_object_helper(
        allocator,
        source_key,
        destination_key,
        AWS_ERROR_S3_INVALID_RESPONSE_STATUS,
        AWS_HTTP_STATUS_CODE_404_NOT_FOUND);
}

<<<<<<< HEAD
struct aws_http_message *put_object_request_new(
    struct aws_allocator *allocator,
    struct aws_byte_cursor bucket,
    struct aws_byte_cursor key,
    struct aws_byte_cursor endpoint,
    struct aws_input_stream *body_stream) {

    AWS_PRECONDITION(allocator);

    struct aws_http_message *message = aws_http_message_new_request(allocator);

    if (message == NULL) {
        return NULL;
    }

    /* the URI path is / followed by the key */
    char destination_path[1024];
    snprintf(destination_path, sizeof(destination_path), "/%.*s", (int)key.len, key.ptr);

    if (aws_http_message_set_request_path(message, aws_byte_cursor_from_c_str(destination_path))) {
        goto error_clean_up_message;
    }

    struct aws_http_header host_header = {.name = g_host_header_name, .value = endpoint};
    if (aws_http_message_add_header(message, host_header)) {
        goto error_clean_up_message;
    }

    char content_length_c_str[1024];
    int64_t content_length = 0;
    aws_input_stream_get_length(body_stream, &content_length);
    snprintf(content_length_c_str, sizeof(content_length_c_str), "%" PRIu64, content_length);
    struct aws_http_header content_length_header = {
        .name = g_content_length_header_name,
        .value = aws_byte_cursor_from_c_str(content_length_c_str)
    };
    if (aws_http_message_add_header(message, content_length_header)) {
        goto error_clean_up_message;
    }

    if (aws_http_message_set_request_method(message, aws_http_method_put)) {
        goto error_clean_up_message;
    }

    aws_http_message_set_body_stream(message, body_stream);

    return message;

error_clean_up_message:

    if (message != NULL) {
        aws_http_message_release(message);
        message = NULL;
    }

    return NULL;
}

struct put_object_pause_resume_test_data {
    struct aws_mutex mutex;
    struct aws_condition_variable c_var;

    /* execution of the test meta request completed */
    bool execution_completed;

    /* accumulator of amount of bytes uploaded */
    struct aws_atomic_var total_bytes_uploaded;

    /* the offset where upload should be paused */
    struct aws_atomic_var request_pause_offset;

    /* the meta request that will be paused */
    struct aws_atomic_var pause_meta_request_ptr;

    struct aws_atomic_var pause_requested;

    struct aws_atomic_var pause_result;

    /* the persistable state of the paused request */
    struct aws_atomic_var persistable_state_ptr;

    int meta_request_error_code;
    int response_status_code;
};

static void s_put_pause_resume_meta_request_finish(
    struct aws_s3_meta_request *meta_request,
    const struct aws_s3_meta_request_result *meta_request_result,
    void *user_data) {

    (void)meta_request;

    struct put_object_pause_resume_test_data *test_data = user_data;

    /* if error response body is available, dump it to test result to help investigation of failed tests */
    if (meta_request_result->error_response_body != NULL && meta_request_result->error_response_body->len > 0) {
        AWS_LOGF_ERROR(
            AWS_LS_S3_GENERAL,
            "Response error body: %.*s",
            (int)meta_request_result->error_response_body->len,
            meta_request_result->error_response_body->buffer);
    }

    aws_mutex_lock(&test_data->mutex);
    test_data->meta_request_error_code = meta_request_result->error_code;
    test_data->response_status_code = meta_request_result->response_status;
    test_data->execution_completed = true;
    aws_mutex_unlock(&test_data->mutex);
    aws_condition_variable_notify_one(&test_data->c_var);
}

static bool s_put_pause_resume_test_completion_predicate(void *arg) {
    struct put_object_pause_resume_test_data *test_data = arg;
    return test_data->execution_completed;
}

static int s_test_s3_put_pause_helper(
    struct aws_allocator *allocator,
    void *ctx,
    struct put_object_pause_resume_test_data *test_data,
    struct aws_byte_cursor destination_key,
    struct aws_input_stream *upload_body_stream,
    int expected_error_code,
    int expected_response_status) {

    (void)ctx;

    struct aws_s3_tester tester;
    AWS_ZERO_STRUCT(tester);
    ASSERT_SUCCESS(aws_s3_tester_init(allocator, &tester));

    struct aws_s3_client_config client_config;
    AWS_ZERO_STRUCT(client_config);

    ASSERT_SUCCESS(aws_s3_tester_bind_client(
        &tester, &client_config, AWS_S3_TESTER_BIND_CLIENT_REGION | AWS_S3_TESTER_BIND_CLIENT_SIGNING));

    struct aws_s3_client *client = aws_s3_client_new(allocator, &client_config);

    struct aws_byte_cursor destination_bucket = g_test_bucket_name;

    char endpoint[1024];
    snprintf(
        endpoint,
        sizeof(endpoint),
        "%.*s.s3.%s.amazonaws.com",
        (int)destination_bucket.len,
        destination_bucket.ptr,
        g_test_s3_region.ptr);

    /* creates a PutObject request */
    struct aws_http_message *message = put_object_request_new(
        allocator, destination_bucket, destination_key, aws_byte_cursor_from_c_str(endpoint), upload_body_stream);

    test_data->c_var = (struct aws_condition_variable)AWS_CONDITION_VARIABLE_INIT;
    aws_mutex_init(&test_data->mutex);

    struct aws_s3_meta_request_options meta_request_options = {
        .user_data = test_data,
        .body_callback = NULL,
        .signing_config = client_config.signing_config,
        .finish_callback = s_put_pause_resume_meta_request_finish,
        .headers_callback = NULL,
        .message = message,
        .shutdown_callback = NULL,
        .type = AWS_S3_META_REQUEST_TYPE_PUT_OBJECT,
    };

    struct aws_s3_meta_request *meta_request = aws_s3_client_make_meta_request(client, &meta_request_options);
    ASSERT_NOT_NULL(meta_request);

    aws_atomic_store_ptr(&test_data->pause_meta_request_ptr, meta_request);

    /* wait completion of the meta request */
    aws_mutex_lock(&test_data->mutex);
    aws_condition_variable_wait_pred(
        &test_data->c_var, &test_data->mutex, s_put_pause_resume_test_completion_predicate, test_data);
    aws_mutex_unlock(&test_data->mutex);

    /* assert error_code and response_status_code */
    ASSERT_INT_EQUALS(expected_error_code, test_data->meta_request_error_code);
    ASSERT_INT_EQUALS(expected_response_status, test_data->response_status_code);

    aws_s3_meta_request_release(meta_request);
    aws_mutex_clean_up(&test_data->mutex);
    aws_http_message_destroy(message);
    aws_s3_client_release(client);
    client = NULL;

    aws_s3_tester_clean_up(&tester);

    return 0;
}

static void s_s3_put_pause_resume_stream_on_read(
    struct aws_input_stream *stream,
    struct aws_byte_buf *dest,
    void *user_data) {
    AWS_ASSERT(stream);
    AWS_ASSERT(dest);
    AWS_ASSERT(user_data);

    struct put_object_pause_resume_test_data *test_data = user_data;

    aws_atomic_fetch_add(&test_data->total_bytes_uploaded, dest->capacity);

    size_t total_bytes_uploaded = aws_atomic_load_int(&test_data->total_bytes_uploaded);
    size_t offset_to_pause = aws_atomic_load_int(&test_data->request_pause_offset);

    if (total_bytes_uploaded >= offset_to_pause) {
        /* offset of the upload at which we should pause was reached. let's pause the upload */

        size_t expected = false;
        bool request_pause = aws_atomic_compare_exchange_int(&test_data->pause_requested, &expected, true);
        if (!request_pause) {
            /* if the meta request has already been paused previously, do nothing. */
            return;
        }

        uint64_t one_sec_in_nanos = aws_timestamp_convert(1, AWS_TIMESTAMP_SECS, AWS_TIMESTAMP_NANOS, NULL);
        aws_thread_current_sleep(3 * one_sec_in_nanos);

        struct aws_s3_meta_request *meta_request = aws_atomic_load_ptr(&test_data->pause_meta_request_ptr);
        struct aws_s3_meta_request_persistable_state *persistable_state = NULL;
        int pause_result = aws_s3_meta_request_pause(meta_request, &persistable_state);
        aws_atomic_store_int(&test_data->pause_result, pause_result);
        aws_atomic_store_ptr(&test_data->persistable_state_ptr, persistable_state);
    }
}

AWS_TEST_CASE(test_s3_put_pause_resume, s_test_s3_put_pause_resume)
static int s_test_s3_put_pause_resume(struct aws_allocator *allocator, void *ctx) {

    struct aws_byte_cursor destination_key = AWS_BYTE_CUR_INIT_FROM_STRING_LITERAL("upload/test_pause_resume.txt");

    struct put_object_pause_resume_test_data test_data;
    AWS_ZERO_STRUCT(test_data);

    /* initialize the atomic members */
    aws_atomic_init_int(&test_data.total_bytes_uploaded, 0);
    aws_atomic_init_int(&test_data.request_pause_offset, 0);
    aws_atomic_init_ptr(&test_data.pause_meta_request_ptr, NULL);
    aws_atomic_init_int(&test_data.pause_requested, false);
    aws_atomic_init_int(&test_data.pause_result, 0);
    aws_atomic_init_ptr(&test_data.persistable_state_ptr, NULL);

    printf("*** pause resume test\n");

    /* total length of the object to simulate for upload */
    const int objectLength = 128 * 1024 * 1024;

    /* offset of the upload where pause should be requested by test client */
    aws_atomic_store_int(&test_data.request_pause_offset, objectLength / 3);

    /* stream used to initiate upload */
    struct aws_input_stream *initial_upload_stream = aws_s3_test_input_stream_new(allocator, objectLength);
    aws_s3_test_input_stream_set_read_callback(initial_upload_stream, s_s3_put_pause_resume_stream_on_read, &test_data);

    /* starts the upload request that will be paused by s_s3_put_pause_resume_stream_on_read() */
    int result = s_test_s3_put_pause_helper(
        allocator,
        ctx,
        &test_data,
        destination_key,
        initial_upload_stream,
        AWS_ERROR_SUCCESS,
        AWS_HTTP_STATUS_CODE_200_OK);

    ASSERT_INT_EQUALS(AWS_ERROR_SUCCESS, result);

    aws_input_stream_destroy(initial_upload_stream);

    /* new stream used to resume upload. it begins at the offset specified in the persistable state */
    struct aws_input_stream *resume_upload_stream = aws_s3_test_input_stream_new(allocator, objectLength);
    struct aws_s3_meta_request_persistable_state *persistable_state =
        aws_atomic_load_ptr(&test_data.persistable_state_ptr);

    /* todo: remove debugging code below */
    for (size_t i = 0; i < aws_array_list_length(&persistable_state->etag_list); i++) {
        struct aws_string *etag = NULL;
        aws_array_list_get_at(&persistable_state->etag_list, &etag, i);
        printf("%.*s\n", (int)etag->len, etag->bytes);
    }

    aws_input_stream_seek(resume_upload_stream, persistable_state->total_bytes_transferred, AWS_SSB_BEGIN);

    aws_s3_meta_request_persistable_state_destroy(persistable_state);
    aws_input_stream_destroy(resume_upload_stream);

    return AWS_ERROR_SUCCESS;
=======
/**
 * Test a bypass Copy Object meta request using a slash prefix in the x_amz_copy_source header.
 * S3 supports both bucket/key and /bucket/key
 * This test validates the fix for the bug described in https://sim.amazon.com/issues/AWSCRT-730
 */
AWS_TEST_CASE(test_s3_copy_source_prefixed_by_slash, s_test_s3_copy_source_prefixed_by_slash)
static int s_test_s3_copy_source_prefixed_by_slash(struct aws_allocator *allocator, void *ctx) {
    (void)ctx;

    struct aws_byte_cursor source_key = AWS_BYTE_CUR_INIT_FROM_STRING_LITERAL("pre-existing_object_1MB.txt");
    struct aws_byte_cursor destination_key = AWS_BYTE_CUR_INIT_FROM_STRING_LITERAL("copies/get_object_test_1MB.txt");

    struct aws_byte_cursor source_bucket = g_test_bucket_name;

    char copy_source_value[1024];
    snprintf(
        copy_source_value,
        sizeof(copy_source_value),
        "/%.*s/%.*s",
        (int)source_bucket.len,
        source_bucket.ptr,
        (int)source_key.len,
        source_key.ptr);

    struct aws_byte_cursor x_amz_copy_source = aws_byte_cursor_from_c_str(copy_source_value);

    return s_test_s3_copy_object_from_x_amz_copy_source(
        allocator, x_amz_copy_source, destination_key, AWS_ERROR_SUCCESS, AWS_HTTP_STATUS_CODE_200_OK);
}

/**
 * Test multipart Copy Object meta request using a slash prefix in the x_amz_copy_source header.
 * S3 supports both bucket/key and /bucket/key
 * This test validates the fix for the bug described in https://sim.amazon.com/issues/AWSCRT-730
 */
AWS_TEST_CASE(test_s3_copy_source_prefixed_by_slash_multipart, s_test_s3_copy_source_prefixed_by_slash_multipart)
static int s_test_s3_copy_source_prefixed_by_slash_multipart(struct aws_allocator *allocator, void *ctx) {
    (void)ctx;

    struct aws_byte_cursor source_key = AWS_BYTE_CUR_INIT_FROM_STRING_LITERAL("put_object_test_5GB_1.txt");
    struct aws_byte_cursor destination_key = AWS_BYTE_CUR_INIT_FROM_STRING_LITERAL("copies/put_object_test_5GB_1.txt");

    struct aws_byte_cursor source_bucket = g_test_bucket_name;

    char copy_source_value[1024];
    snprintf(
        copy_source_value,
        sizeof(copy_source_value),
        "/%.*s/%.*s",
        (int)source_bucket.len,
        source_bucket.ptr,
        (int)source_key.len,
        source_key.ptr);

    struct aws_byte_cursor x_amz_copy_source = aws_byte_cursor_from_c_str(copy_source_value);

    return s_test_s3_copy_object_from_x_amz_copy_source(
        allocator, x_amz_copy_source, destination_key, AWS_ERROR_SUCCESS, AWS_HTTP_STATUS_CODE_200_OK);
>>>>>>> 8af54898
}<|MERGE_RESOLUTION|>--- conflicted
+++ resolved
@@ -3689,7 +3689,66 @@
         AWS_HTTP_STATUS_CODE_404_NOT_FOUND);
 }
 
-<<<<<<< HEAD
+/**
+ * Test a bypass Copy Object meta request using a slash prefix in the x_amz_copy_source header.
+ * S3 supports both bucket/key and /bucket/key
+ * This test validates the fix for the bug described in https://sim.amazon.com/issues/AWSCRT-730
+ */
+AWS_TEST_CASE(test_s3_copy_source_prefixed_by_slash, s_test_s3_copy_source_prefixed_by_slash)
+static int s_test_s3_copy_source_prefixed_by_slash(struct aws_allocator *allocator, void *ctx) {
+    (void)ctx;
+
+    struct aws_byte_cursor source_key = AWS_BYTE_CUR_INIT_FROM_STRING_LITERAL("pre-existing_object_1MB.txt");
+    struct aws_byte_cursor destination_key = AWS_BYTE_CUR_INIT_FROM_STRING_LITERAL("copies/get_object_test_1MB.txt");
+
+    struct aws_byte_cursor source_bucket = g_test_bucket_name;
+
+    char copy_source_value[1024];
+    snprintf(
+        copy_source_value,
+        sizeof(copy_source_value),
+        "/%.*s/%.*s",
+        (int)source_bucket.len,
+        source_bucket.ptr,
+        (int)source_key.len,
+        source_key.ptr);
+
+    struct aws_byte_cursor x_amz_copy_source = aws_byte_cursor_from_c_str(copy_source_value);
+
+    return s_test_s3_copy_object_from_x_amz_copy_source(
+        allocator, x_amz_copy_source, destination_key, AWS_ERROR_SUCCESS, AWS_HTTP_STATUS_CODE_200_OK);
+}
+
+/**
+ * Test multipart Copy Object meta request using a slash prefix in the x_amz_copy_source header.
+ * S3 supports both bucket/key and /bucket/key
+ * This test validates the fix for the bug described in https://sim.amazon.com/issues/AWSCRT-730
+ */
+AWS_TEST_CASE(test_s3_copy_source_prefixed_by_slash_multipart, s_test_s3_copy_source_prefixed_by_slash_multipart)
+static int s_test_s3_copy_source_prefixed_by_slash_multipart(struct aws_allocator *allocator, void *ctx) {
+    (void)ctx;
+
+    struct aws_byte_cursor source_key = AWS_BYTE_CUR_INIT_FROM_STRING_LITERAL("put_object_test_5GB_1.txt");
+    struct aws_byte_cursor destination_key = AWS_BYTE_CUR_INIT_FROM_STRING_LITERAL("copies/put_object_test_5GB_1.txt");
+
+    struct aws_byte_cursor source_bucket = g_test_bucket_name;
+
+    char copy_source_value[1024];
+    snprintf(
+        copy_source_value,
+        sizeof(copy_source_value),
+        "/%.*s/%.*s",
+        (int)source_bucket.len,
+        source_bucket.ptr,
+        (int)source_key.len,
+        source_key.ptr);
+
+    struct aws_byte_cursor x_amz_copy_source = aws_byte_cursor_from_c_str(copy_source_value);
+
+    return s_test_s3_copy_object_from_x_amz_copy_source(
+        allocator, x_amz_copy_source, destination_key, AWS_ERROR_SUCCESS, AWS_HTTP_STATUS_CODE_200_OK);
+}
+
 struct aws_http_message *put_object_request_new(
     struct aws_allocator *allocator,
     struct aws_byte_cursor bucket,
@@ -3722,10 +3781,10 @@
     int64_t content_length = 0;
     aws_input_stream_get_length(body_stream, &content_length);
     snprintf(content_length_c_str, sizeof(content_length_c_str), "%" PRIu64, content_length);
+
     struct aws_http_header content_length_header = {
-        .name = g_content_length_header_name,
-        .value = aws_byte_cursor_from_c_str(content_length_c_str)
-    };
+        .name = g_content_length_header_name, .value = aws_byte_cursor_from_c_str(content_length_c_str)};
+
     if (aws_http_message_add_header(message, content_length_header)) {
         goto error_clean_up_message;
     }
@@ -3980,64 +4039,4 @@
     aws_input_stream_destroy(resume_upload_stream);
 
     return AWS_ERROR_SUCCESS;
-=======
-/**
- * Test a bypass Copy Object meta request using a slash prefix in the x_amz_copy_source header.
- * S3 supports both bucket/key and /bucket/key
- * This test validates the fix for the bug described in https://sim.amazon.com/issues/AWSCRT-730
- */
-AWS_TEST_CASE(test_s3_copy_source_prefixed_by_slash, s_test_s3_copy_source_prefixed_by_slash)
-static int s_test_s3_copy_source_prefixed_by_slash(struct aws_allocator *allocator, void *ctx) {
-    (void)ctx;
-
-    struct aws_byte_cursor source_key = AWS_BYTE_CUR_INIT_FROM_STRING_LITERAL("pre-existing_object_1MB.txt");
-    struct aws_byte_cursor destination_key = AWS_BYTE_CUR_INIT_FROM_STRING_LITERAL("copies/get_object_test_1MB.txt");
-
-    struct aws_byte_cursor source_bucket = g_test_bucket_name;
-
-    char copy_source_value[1024];
-    snprintf(
-        copy_source_value,
-        sizeof(copy_source_value),
-        "/%.*s/%.*s",
-        (int)source_bucket.len,
-        source_bucket.ptr,
-        (int)source_key.len,
-        source_key.ptr);
-
-    struct aws_byte_cursor x_amz_copy_source = aws_byte_cursor_from_c_str(copy_source_value);
-
-    return s_test_s3_copy_object_from_x_amz_copy_source(
-        allocator, x_amz_copy_source, destination_key, AWS_ERROR_SUCCESS, AWS_HTTP_STATUS_CODE_200_OK);
-}
-
-/**
- * Test multipart Copy Object meta request using a slash prefix in the x_amz_copy_source header.
- * S3 supports both bucket/key and /bucket/key
- * This test validates the fix for the bug described in https://sim.amazon.com/issues/AWSCRT-730
- */
-AWS_TEST_CASE(test_s3_copy_source_prefixed_by_slash_multipart, s_test_s3_copy_source_prefixed_by_slash_multipart)
-static int s_test_s3_copy_source_prefixed_by_slash_multipart(struct aws_allocator *allocator, void *ctx) {
-    (void)ctx;
-
-    struct aws_byte_cursor source_key = AWS_BYTE_CUR_INIT_FROM_STRING_LITERAL("put_object_test_5GB_1.txt");
-    struct aws_byte_cursor destination_key = AWS_BYTE_CUR_INIT_FROM_STRING_LITERAL("copies/put_object_test_5GB_1.txt");
-
-    struct aws_byte_cursor source_bucket = g_test_bucket_name;
-
-    char copy_source_value[1024];
-    snprintf(
-        copy_source_value,
-        sizeof(copy_source_value),
-        "/%.*s/%.*s",
-        (int)source_bucket.len,
-        source_bucket.ptr,
-        (int)source_key.len,
-        source_key.ptr);
-
-    struct aws_byte_cursor x_amz_copy_source = aws_byte_cursor_from_c_str(copy_source_value);
-
-    return s_test_s3_copy_object_from_x_amz_copy_source(
-        allocator, x_amz_copy_source, destination_key, AWS_ERROR_SUCCESS, AWS_HTTP_STATUS_CODE_200_OK);
->>>>>>> 8af54898
 }