/**
 * Copyright Amazon.com, Inc. or its affiliates. All Rights Reserved.
 * SPDX-License-Identifier: Apache-2.0.
 */

#include "aws/s3/private/s3_client_impl.h"
#include "aws/s3/private/s3_meta_request_impl.h"
#include "aws/s3/private/s3_util.h"
#include "s3_tester.h"
#include <aws/common/byte_buf.h>
#include <aws/common/clock.h>
#include <aws/common/common.h>
#include <aws/common/environment.h>
#include <aws/common/ref_count.h>
#include <aws/http/request_response.h>
#include <aws/io/channel_bootstrap.h>
#include <aws/io/host_resolver.h>
#include <aws/io/stream.h>
#include <aws/io/tls_channel_handler.h>
#include <aws/testing/aws_test_harness.h>
#include <inttypes.h>

AWS_TEST_CASE(test_s3_client_create_destroy, s_test_s3_client_create_destroy)
static int s_test_s3_client_create_destroy(struct aws_allocator *allocator, void *ctx) {
    (void)ctx;

    struct aws_s3_tester tester;
    AWS_ZERO_STRUCT(tester);
    ASSERT_SUCCESS(aws_s3_tester_init(allocator, &tester));

    struct aws_s3_client_config client_config;
    AWS_ZERO_STRUCT(client_config);

    ASSERT_SUCCESS(aws_s3_tester_bind_client(
        &tester, &client_config, AWS_S3_TESTER_BIND_CLIENT_REGION | AWS_S3_TESTER_BIND_CLIENT_SIGNING));

    struct aws_s3_client *client = aws_s3_client_new(allocator, &client_config);

    ASSERT_TRUE(client != NULL);

    aws_s3_client_release(client);
    client = NULL;

    aws_s3_tester_clean_up(&tester);

    return 0;
}

AWS_TEST_CASE(test_s3_request_create_destroy, s_test_s3_request_create_destroy)
static int s_test_s3_request_create_destroy(struct aws_allocator *allocator, void *ctx) {
    (void)ctx;

    const int request_tag = 1234;
    const uint32_t part_number = 5678;

    struct aws_s3_tester tester;
    AWS_ZERO_STRUCT(tester);
    ASSERT_SUCCESS(aws_s3_tester_init(allocator, &tester));

    struct aws_s3_meta_request *meta_request = aws_s3_tester_mock_meta_request_new(&tester);
    ASSERT_TRUE(meta_request != NULL);

    struct aws_http_message *request_message = aws_s3_tester_dummy_http_request_new(&tester);
    ASSERT_TRUE(request_message != NULL);

    struct aws_s3_request *request =
        aws_s3_request_new(meta_request, request_tag, part_number, AWS_S3_REQUEST_DESC_RECORD_RESPONSE_HEADERS);

    ASSERT_TRUE(request != NULL);

    ASSERT_TRUE(request->meta_request == meta_request);
    ASSERT_TRUE(request->part_number == part_number);
    ASSERT_TRUE(request->request_tag == request_tag);
    ASSERT_TRUE(request->record_response_headers == true);

    aws_s3_request_setup_send_data(request, request_message);

    ASSERT_TRUE(request->send_data.message != NULL);
    ASSERT_TRUE(request->send_data.response_headers == NULL);

    request->send_data.response_headers = aws_http_headers_new(allocator);
    ASSERT_TRUE(request->send_data.response_headers != NULL);

    aws_s3_request_clean_up_send_data(request);

    ASSERT_TRUE(request->send_data.message == NULL);
    ASSERT_TRUE(request->send_data.response_headers == NULL);
    ASSERT_TRUE(request->send_data.response_status == 0);

    aws_s3_request_release(request);
    aws_http_message_release(request_message);
    aws_s3_meta_request_release(meta_request);

    aws_s3_tester_clean_up(&tester);

    return 0;
}

enum aws_s3_client_tls_usage {
    AWS_S3_TLS_DEFAULT,
    AWS_S3_TLS_ENABLED,
    AWS_S3_TLS_DISABLED,
};

static int s_test_s3_get_object_helper(
    struct aws_allocator *allocator,
    enum aws_s3_client_tls_usage tls_usage,
    enum aws_s3_tester_sse_type sse_type,
    struct aws_byte_cursor s3_path) {
    struct aws_s3_tester tester;
    AWS_ZERO_STRUCT(tester);
    ASSERT_SUCCESS(aws_s3_tester_init(allocator, &tester));

    struct aws_s3_client_config client_config = {
        .part_size = 64 * 1024,
    };

    struct aws_tls_ctx_options tls_context_options;
    aws_tls_ctx_options_init_default_client(&tls_context_options, allocator);
    struct aws_tls_ctx *context = aws_tls_client_ctx_new(allocator, &tls_context_options);

    struct aws_tls_connection_options tls_connection_options;
    aws_tls_connection_options_init_from_ctx(&tls_connection_options, context);

    struct aws_string *endpoint =
        aws_s3_tester_build_endpoint_string(allocator, &g_test_bucket_name, &g_test_s3_region);
    struct aws_byte_cursor endpoint_cursor = aws_byte_cursor_from_string(endpoint);

    tls_connection_options.server_name = aws_string_new_from_cursor(allocator, &endpoint_cursor);

    switch (tls_usage) {
        case AWS_S3_TLS_ENABLED:
            client_config.tls_mode = AWS_MR_TLS_ENABLED;
            client_config.tls_connection_options = &tls_connection_options;
            break;
        case AWS_S3_TLS_DISABLED:
            client_config.tls_mode = AWS_MR_TLS_DISABLED;
            break;
        default:
            break;
    }

    ASSERT_SUCCESS(aws_s3_tester_bind_client(
        &tester, &client_config, AWS_S3_TESTER_BIND_CLIENT_REGION | AWS_S3_TESTER_BIND_CLIENT_SIGNING));

    struct aws_s3_client *client = aws_s3_client_new(allocator, &client_config);

    ASSERT_SUCCESS(aws_s3_tester_send_get_object_meta_request(
<<<<<<< HEAD
        &tester, client, g_s3_path_get_object_test_1MB, AWS_S3_TESTER_SEND_META_REQUEST_EXPECT_SUCCESS, NULL));
=======
        &tester, client, s3_path, AWS_S3_TESTER_SEND_META_REQUEST_EXPECT_SUCCESS, sse_type));
>>>>>>> 2807e748

    aws_string_destroy(endpoint);
    aws_tls_ctx_release(context);
    aws_tls_connection_options_clean_up(&tls_connection_options);
    aws_tls_ctx_options_clean_up(&tls_context_options);

    aws_s3_client_release(client);
    client = NULL;

    aws_s3_tester_clean_up(&tester);

    return AWS_OP_SUCCESS;
}

AWS_TEST_CASE(test_s3_get_object_tls_disabled, s_test_s3_get_object_tls_disabled)
static int s_test_s3_get_object_tls_disabled(struct aws_allocator *allocator, void *ctx) {
    (void)ctx;

    ASSERT_SUCCESS(s_test_s3_get_object_helper(
        allocator, AWS_S3_TLS_DISABLED, AWS_S3_TESTER_SSE_NONE, g_s3_path_get_object_test_1MB));

    return 0;
}

AWS_TEST_CASE(test_s3_get_object_tls_enabled, s_test_s3_get_object_tls_enabled)
static int s_test_s3_get_object_tls_enabled(struct aws_allocator *allocator, void *ctx) {
    (void)ctx;

    ASSERT_SUCCESS(s_test_s3_get_object_helper(
        allocator, AWS_S3_TLS_ENABLED, AWS_S3_TESTER_SSE_NONE, g_s3_path_get_object_test_1MB));

    return 0;
}

AWS_TEST_CASE(test_s3_get_object_tls_default, s_test_s3_get_object_tls_default)
static int s_test_s3_get_object_tls_default(struct aws_allocator *allocator, void *ctx) {
    (void)ctx;

    ASSERT_SUCCESS(s_test_s3_get_object_helper(
        allocator, AWS_S3_TLS_ENABLED, AWS_S3_TESTER_SSE_NONE, g_s3_path_get_object_test_1MB));

    return 0;
}

AWS_TEST_CASE(test_s3_no_signing, s_test_s3_no_signing)
static int s_test_s3_no_signing(struct aws_allocator *allocator, void *ctx) {
    (void)ctx;

    struct aws_s3_tester tester;
    AWS_ZERO_STRUCT(tester);
    ASSERT_SUCCESS(aws_s3_tester_init(allocator, &tester));

    struct aws_s3_client_config client_config;
    AWS_ZERO_STRUCT(client_config);

    ASSERT_SUCCESS(aws_s3_tester_bind_client(&tester, &client_config, AWS_S3_TESTER_BIND_CLIENT_REGION));

    struct aws_s3_client *client = aws_s3_client_new(allocator, &client_config);

    struct aws_string *host_name =
        aws_s3_tester_build_endpoint_string(allocator, &g_test_public_bucket_name, &g_test_s3_region);

    /* Put together a simple S3 Get Object request. */
    struct aws_http_message *message = aws_s3_test_get_object_request_new(
        allocator, aws_byte_cursor_from_string(host_name), g_s3_path_get_object_test_1MB);

    struct aws_s3_meta_request_options options;
    AWS_ZERO_STRUCT(options);
    options.type = AWS_S3_META_REQUEST_TYPE_GET_OBJECT;
    options.message = message;

    /* Trigger accelerating of our Get Object request. */
    struct aws_s3_meta_request_test_results meta_request_test_results;

    ASSERT_SUCCESS(aws_s3_tester_send_meta_request(
        &tester, client, &options, &meta_request_test_results, AWS_S3_TESTER_SEND_META_REQUEST_EXPECT_SUCCESS));
    ASSERT_SUCCESS(aws_s3_tester_validate_get_object_results(&meta_request_test_results, AWS_S3_TESTER_SSE_NONE));

    aws_s3_meta_request_test_results_clean_up(&meta_request_test_results);

    aws_http_message_release(message);
    aws_string_destroy(host_name);
    aws_s3_client_release(client);
    aws_s3_tester_clean_up(&tester);

    return 0;
}

AWS_TEST_CASE(test_s3_signing_override, s_test_s3_signing_override)
static int s_test_s3_signing_override(struct aws_allocator *allocator, void *ctx) {
    (void)ctx;

    struct aws_s3_tester tester;
    AWS_ZERO_STRUCT(tester);
    ASSERT_SUCCESS(aws_s3_tester_init(allocator, &tester));

    struct aws_s3_client_config client_config;
    AWS_ZERO_STRUCT(client_config);

    ASSERT_SUCCESS(aws_s3_tester_bind_client(&tester, &client_config, AWS_S3_TESTER_BIND_CLIENT_REGION));

    struct aws_s3_client *client = aws_s3_client_new(allocator, &client_config);

    struct aws_string *host_name =
        aws_s3_tester_build_endpoint_string(allocator, &g_test_bucket_name, &g_test_s3_region);

    /* Put together a simple S3 Get Object request. */
    struct aws_http_message *message = aws_s3_test_get_object_request_new(
        allocator, aws_byte_cursor_from_string(host_name), g_s3_path_get_object_test_1MB);

    /* Getting without signing should fail since the client has no signing set up. */
    {
        struct aws_s3_meta_request_options options;
        AWS_ZERO_STRUCT(options);
        options.type = AWS_S3_META_REQUEST_TYPE_GET_OBJECT;
        options.message = message;

        /* Trigger accelerating of our Get Object request.*/
        struct aws_s3_meta_request_test_results meta_request_test_results;

        ASSERT_SUCCESS(aws_s3_tester_send_meta_request(&tester, client, &options, &meta_request_test_results, 0));
        ASSERT_TRUE(
            aws_s3_tester_validate_get_object_results(&meta_request_test_results, AWS_S3_TESTER_SSE_NONE) !=
            AWS_OP_SUCCESS);

        aws_s3_meta_request_test_results_clean_up(&meta_request_test_results);
    }

    /* Getting with signing should succeed if we set up signing on the meta request. */
    {
        struct aws_s3_meta_request_options options;
        AWS_ZERO_STRUCT(options);
        options.type = AWS_S3_META_REQUEST_TYPE_GET_OBJECT;
        options.message = message;
        options.signing_config = &tester.default_signing_config;

        /* Trigger accelerating of our Get Object request. */
        struct aws_s3_meta_request_test_results meta_request_test_results;

        ASSERT_SUCCESS(aws_s3_tester_send_meta_request(
            &tester, client, &options, &meta_request_test_results, AWS_S3_TESTER_SEND_META_REQUEST_EXPECT_SUCCESS));
        ASSERT_SUCCESS(aws_s3_tester_validate_get_object_results(&meta_request_test_results, AWS_S3_TESTER_SSE_NONE));

        aws_s3_meta_request_test_results_clean_up(&meta_request_test_results);
    }

    aws_http_message_release(message);
    aws_string_destroy(host_name);
    aws_s3_client_release(client);
    aws_s3_tester_clean_up(&tester);

    return 0;
}

AWS_TEST_CASE(test_s3_get_object_less_than_part_size, s_test_s3_get_object_less_than_part_size)
static int s_test_s3_get_object_less_than_part_size(struct aws_allocator *allocator, void *ctx) {
    (void)ctx;

    struct aws_s3_tester tester;
    AWS_ZERO_STRUCT(tester);
    ASSERT_SUCCESS(aws_s3_tester_init(allocator, &tester));

    struct aws_s3_client_config client_config = {
        .part_size = 20 * 1024 * 1024,
    };

    ASSERT_SUCCESS(aws_s3_tester_bind_client(
        &tester, &client_config, AWS_S3_TESTER_BIND_CLIENT_REGION | AWS_S3_TESTER_BIND_CLIENT_SIGNING));

    struct aws_s3_client *client = aws_s3_client_new(allocator, &client_config);

    ASSERT_SUCCESS(aws_s3_tester_send_get_object_meta_request(
<<<<<<< HEAD
        &tester, client, g_s3_path_get_object_test_1MB, AWS_S3_TESTER_SEND_META_REQUEST_EXPECT_SUCCESS, NULL));
=======
        &tester,
        client,
        g_s3_path_get_object_test_1MB,
        AWS_S3_TESTER_SEND_META_REQUEST_EXPECT_SUCCESS,
        AWS_S3_TESTER_SSE_NONE));
>>>>>>> 2807e748

    aws_s3_client_release(client);
    client = NULL;

    aws_s3_tester_clean_up(&tester);

    return 0;
}

AWS_TEST_CASE(test_s3_get_object_multiple, s_test_s3_get_object_multiple)
static int s_test_s3_get_object_multiple(struct aws_allocator *allocator, void *ctx) {
    (void)ctx;

    const struct aws_byte_cursor test_object_path = AWS_BYTE_CUR_INIT_FROM_STRING_LITERAL("/get_object_test_1MB.txt");

    struct aws_s3_meta_request *meta_requests[4];
    struct aws_s3_meta_request_test_results meta_request_test_resultss[4];
    size_t num_meta_requests = sizeof(meta_requests) / sizeof(struct aws_s3_meta_request *);

    ASSERT_TRUE(
        num_meta_requests == (sizeof(meta_request_test_resultss) / sizeof(struct aws_s3_meta_request_test_results)));

    struct aws_s3_tester tester;
    AWS_ZERO_STRUCT(tester);
    ASSERT_SUCCESS(aws_s3_tester_init(allocator, &tester));

    struct aws_s3_client_config client_config = {
        .part_size = 64 * 1024,
    };

    ASSERT_SUCCESS(aws_s3_tester_bind_client(
        &tester, &client_config, AWS_S3_TESTER_BIND_CLIENT_REGION | AWS_S3_TESTER_BIND_CLIENT_SIGNING));

    struct aws_s3_client *client = aws_s3_client_new(allocator, &client_config);

    struct aws_string *host_name =
        aws_s3_tester_build_endpoint_string(allocator, &g_test_bucket_name, &g_test_s3_region);

    /* Put together a simple S3 Get Object request. */
    struct aws_http_message *message =
        aws_s3_test_get_object_request_new(allocator, aws_byte_cursor_from_string(host_name), test_object_path);

    for (size_t i = 0; i < num_meta_requests; ++i) {
        struct aws_s3_meta_request_options options;
        AWS_ZERO_STRUCT(options);
        options.type = AWS_S3_META_REQUEST_TYPE_GET_OBJECT;
        options.message = message;

        ASSERT_SUCCESS(aws_s3_tester_bind_meta_request(&tester, &options, &meta_request_test_resultss[i]));

        /* Trigger accelerating of our Get Object request. */
        meta_requests[i] = aws_s3_client_make_meta_request(client, &options);

        ASSERT_TRUE(meta_requests[i] != NULL);
    }

    /* Wait for the request to finish. */
    aws_s3_tester_wait_for_meta_request_finish(&tester);

    aws_s3_tester_lock_synced_data(&tester);
    ASSERT_TRUE(tester.synced_data.finish_error_code == AWS_ERROR_SUCCESS);
    aws_s3_tester_unlock_synced_data(&tester);

    for (size_t i = 0; i < num_meta_requests; ++i) {
        aws_s3_meta_request_release(meta_requests[i]);
        meta_requests[i] = NULL;
    }

    aws_s3_tester_wait_for_meta_request_shutdown(&tester);

    for (size_t i = 0; i < num_meta_requests; ++i) {
        aws_s3_tester_validate_get_object_results(&meta_request_test_resultss[i], AWS_S3_TESTER_SSE_NONE);
        aws_s3_meta_request_test_results_clean_up(&meta_request_test_resultss[i]);
    }

    aws_http_message_release(message);
    message = NULL;

    aws_string_destroy(host_name);
    host_name = NULL;

    aws_s3_client_release(client);
    client = NULL;

    aws_s3_tester_clean_up(&tester);

    return 0;
}

AWS_TEST_CASE(test_s3_get_object_sse_kms, s_test_s3_get_object_sse_kms)
static int s_test_s3_get_object_sse_kms(struct aws_allocator *allocator, void *ctx) {
    (void)ctx;

    /* Keep TLS enabled for SSE related download, or it will fail. */
    return s_test_s3_get_object_helper(
        allocator,
        AWS_S3_TLS_ENABLED,
        AWS_S3_TESTER_SSE_KMS,
        aws_byte_cursor_from_c_str("/get_object_test_kms_10MB.txt"));
}

AWS_TEST_CASE(test_s3_get_object_sse_aes256, s_test_s3_get_object_sse_aes256)
static int s_test_s3_get_object_sse_aes256(struct aws_allocator *allocator, void *ctx) {
    (void)ctx;

    /* Keep TLS enabled for SSE related download, or it will fail. */
    return s_test_s3_get_object_helper(
        allocator,
        AWS_S3_TLS_ENABLED,
        AWS_S3_TESTER_SSE_AES256,
        aws_byte_cursor_from_c_str("/get_object_test_aes256_10MB.txt"));
}

static int s_test_s3_put_object_helper(struct aws_allocator *allocator, enum aws_s3_client_tls_usage tls_usage) {
    struct aws_s3_tester tester;
    AWS_ZERO_STRUCT(tester);
    ASSERT_SUCCESS(aws_s3_tester_init(allocator, &tester));

    struct aws_tls_ctx_options tls_context_options;
    aws_tls_ctx_options_init_default_client(&tls_context_options, allocator);
    struct aws_tls_ctx *context = aws_tls_client_ctx_new(allocator, &tls_context_options);

    struct aws_tls_connection_options tls_connection_options;
    aws_tls_connection_options_init_from_ctx(&tls_connection_options, context);

    struct aws_string *endpoint =
        aws_s3_tester_build_endpoint_string(allocator, &g_test_bucket_name, &g_test_s3_region);
    struct aws_byte_cursor endpoint_cursor = aws_byte_cursor_from_string(endpoint);

    tls_connection_options.server_name = aws_string_new_from_cursor(allocator, &endpoint_cursor);

    struct aws_s3_client_config client_config = {
        .part_size = 5 * 1024 * 1024,
    };

    switch (tls_usage) {
        case AWS_S3_TLS_ENABLED:
            client_config.tls_mode = AWS_MR_TLS_ENABLED;
            client_config.tls_connection_options = &tls_connection_options;
            break;
        case AWS_S3_TLS_DISABLED:
            client_config.tls_mode = AWS_MR_TLS_DISABLED;
            break;
        default:
            break;
    }

    ASSERT_SUCCESS(aws_s3_tester_bind_client(
        &tester, &client_config, AWS_S3_TESTER_BIND_CLIENT_REGION | AWS_S3_TESTER_BIND_CLIENT_SIGNING));

    struct aws_s3_client *client = aws_s3_client_new(allocator, &client_config);

    ASSERT_SUCCESS(aws_s3_tester_send_put_object_meta_request(
<<<<<<< HEAD
        &tester, client, 10, AWS_S3_TESTER_SEND_META_REQUEST_EXPECT_SUCCESS, NULL));
=======
        &tester, client, 10, AWS_S3_TESTER_SEND_META_REQUEST_EXPECT_SUCCESS, AWS_S3_TESTER_SSE_NONE));
>>>>>>> 2807e748

    aws_string_destroy(endpoint);
    aws_tls_ctx_release(context);
    aws_tls_connection_options_clean_up(&tls_connection_options);
    aws_tls_ctx_options_clean_up(&tls_context_options);

    aws_s3_client_release(client);
    client = NULL;

    aws_s3_tester_clean_up(&tester);

    return 0;
}

AWS_TEST_CASE(test_s3_put_object_tls_disabled, s_test_s3_put_object_tls_disabled)
static int s_test_s3_put_object_tls_disabled(struct aws_allocator *allocator, void *ctx) {
    (void)ctx;

    ASSERT_SUCCESS(s_test_s3_put_object_helper(allocator, AWS_S3_TLS_DISABLED));

    return 0;
}

AWS_TEST_CASE(test_s3_put_object_tls_enabled, s_test_s3_put_object_tls_enabled)
static int s_test_s3_put_object_tls_enabled(struct aws_allocator *allocator, void *ctx) {
    (void)ctx;

    ASSERT_SUCCESS(s_test_s3_put_object_helper(allocator, AWS_S3_TLS_ENABLED));

    return 0;
}

AWS_TEST_CASE(test_s3_put_object_tls_default, s_test_s3_put_object_tls_default)
static int s_test_s3_put_object_tls_default(struct aws_allocator *allocator, void *ctx) {
    (void)ctx;

    ASSERT_SUCCESS(s_test_s3_put_object_helper(allocator, AWS_S3_TLS_DEFAULT));

    return 0;
}

AWS_TEST_CASE(test_s3_put_object_less_than_part_size, s_test_s3_put_object_less_than_part_size)
static int s_test_s3_put_object_less_than_part_size(struct aws_allocator *allocator, void *ctx) {
    (void)ctx;

    struct aws_s3_tester tester;
    ASSERT_SUCCESS(aws_s3_tester_init(allocator, &tester));

    struct aws_s3_client_config client_config = {
        .part_size = 20 * 1024 * 1024,
    };

    ASSERT_SUCCESS(aws_s3_tester_bind_client(
        &tester, &client_config, AWS_S3_TESTER_BIND_CLIENT_REGION | AWS_S3_TESTER_BIND_CLIENT_SIGNING));

    struct aws_s3_client *client = aws_s3_client_new(allocator, &client_config);

    ASSERT_TRUE(client != NULL);

    ASSERT_SUCCESS(aws_s3_tester_send_put_object_meta_request(
<<<<<<< HEAD
        &tester, client, 10, AWS_S3_TESTER_SEND_META_REQUEST_EXPECT_SUCCESS, NULL));
=======
        &tester, client, 10, AWS_S3_TESTER_SEND_META_REQUEST_EXPECT_SUCCESS, AWS_S3_TESTER_SSE_NONE));

    aws_s3_client_release(client);
    client = NULL;

    aws_s3_tester_clean_up(&tester);

    return 0;
}

AWS_TEST_CASE(test_s3_put_object_sse_kms, s_test_s3_put_object_sse_kms)
static int s_test_s3_put_object_sse_kms(struct aws_allocator *allocator, void *ctx) {
    (void)ctx;

    struct aws_s3_tester tester;
    ASSERT_SUCCESS(aws_s3_tester_init(allocator, &tester));

    struct aws_s3_client_config client_config = {
        .part_size = 20 * 1024 * 1024,
    };

    ASSERT_SUCCESS(aws_s3_tester_bind_client(
        &tester, &client_config, AWS_S3_TESTER_BIND_CLIENT_REGION | AWS_S3_TESTER_BIND_CLIENT_SIGNING));

    struct aws_s3_client *client = aws_s3_client_new(allocator, &client_config);

    ASSERT_TRUE(client != NULL);

    ASSERT_SUCCESS(aws_s3_tester_send_put_object_meta_request(
        &tester, client, 10, AWS_S3_TESTER_SEND_META_REQUEST_EXPECT_SUCCESS, AWS_S3_TESTER_SSE_KMS));

    aws_s3_client_release(client);
    client = NULL;

    aws_s3_tester_clean_up(&tester);

    return 0;
}

AWS_TEST_CASE(test_s3_put_object_sse_kms_multipart, s_test_s3_put_object_sse_kms_multipart)
static int s_test_s3_put_object_sse_kms_multipart(struct aws_allocator *allocator, void *ctx) {
    (void)ctx;

    struct aws_s3_tester tester;
    ASSERT_SUCCESS(aws_s3_tester_init(allocator, &tester));

    struct aws_s3_client_config client_config = {
        .part_size = 5 * 1024 * 1024,
    };

    ASSERT_SUCCESS(aws_s3_tester_bind_client(
        &tester, &client_config, AWS_S3_TESTER_BIND_CLIENT_REGION | AWS_S3_TESTER_BIND_CLIENT_SIGNING));

    struct aws_s3_client *client = aws_s3_client_new(allocator, &client_config);

    ASSERT_TRUE(client != NULL);

    ASSERT_SUCCESS(aws_s3_tester_send_put_object_meta_request(
        &tester, client, 10, AWS_S3_TESTER_SEND_META_REQUEST_EXPECT_SUCCESS, AWS_S3_TESTER_SSE_KMS));

    aws_s3_client_release(client);
    client = NULL;

    aws_s3_tester_clean_up(&tester);

    return 0;
}

AWS_TEST_CASE(test_s3_put_object_sse_aes256, s_test_s3_put_object_sse_aes256)
static int s_test_s3_put_object_sse_aes256(struct aws_allocator *allocator, void *ctx) {
    (void)ctx;

    struct aws_s3_tester tester;
    ASSERT_SUCCESS(aws_s3_tester_init(allocator, &tester));

    struct aws_s3_client_config client_config = {
        .part_size = 20 * 1024 * 1024,
    };

    ASSERT_SUCCESS(aws_s3_tester_bind_client(
        &tester, &client_config, AWS_S3_TESTER_BIND_CLIENT_REGION | AWS_S3_TESTER_BIND_CLIENT_SIGNING));

    struct aws_s3_client *client = aws_s3_client_new(allocator, &client_config);

    ASSERT_TRUE(client != NULL);

    ASSERT_SUCCESS(aws_s3_tester_send_put_object_meta_request(
        &tester, client, 10, AWS_S3_TESTER_SEND_META_REQUEST_EXPECT_SUCCESS, AWS_S3_TESTER_SSE_AES256));

    aws_s3_client_release(client);
    client = NULL;

    aws_s3_tester_clean_up(&tester);

    return 0;
}

AWS_TEST_CASE(test_s3_put_object_sse_aes256_multipart, s_test_s3_put_object_sse_aes256_multipart)
static int s_test_s3_put_object_sse_aes256_multipart(struct aws_allocator *allocator, void *ctx) {
    (void)ctx;

    struct aws_s3_tester tester;
    ASSERT_SUCCESS(aws_s3_tester_init(allocator, &tester));

    struct aws_s3_client_config client_config = {
        .part_size = 5 * 1024 * 1024,
    };

    ASSERT_SUCCESS(aws_s3_tester_bind_client(
        &tester, &client_config, AWS_S3_TESTER_BIND_CLIENT_REGION | AWS_S3_TESTER_BIND_CLIENT_SIGNING));

    struct aws_s3_client *client = aws_s3_client_new(allocator, &client_config);

    ASSERT_TRUE(client != NULL);

    ASSERT_SUCCESS(aws_s3_tester_send_put_object_meta_request(
        &tester, client, 10, AWS_S3_TESTER_SEND_META_REQUEST_EXPECT_SUCCESS, AWS_S3_TESTER_SSE_AES256));
>>>>>>> 2807e748

    aws_s3_client_release(client);
    client = NULL;

    aws_s3_tester_clean_up(&tester);

    return 0;
}

AWS_TEST_CASE(test_s3_meta_request_default, s_test_s3_meta_request_default)
static int s_test_s3_meta_request_default(struct aws_allocator *allocator, void *ctx) {
    (void)ctx;

    struct aws_s3_tester tester;
    AWS_ZERO_STRUCT(tester);
    ASSERT_SUCCESS(aws_s3_tester_init(allocator, &tester));

    struct aws_s3_client_config client_config;
    AWS_ZERO_STRUCT(client_config);

    ASSERT_SUCCESS(aws_s3_tester_bind_client(
        &tester, &client_config, AWS_S3_TESTER_BIND_CLIENT_REGION | AWS_S3_TESTER_BIND_CLIENT_SIGNING));

    struct aws_s3_client *client = aws_s3_client_new(allocator, &client_config);

    const struct aws_byte_cursor test_object_path = AWS_BYTE_CUR_INIT_FROM_STRING_LITERAL("/get_object_test_1MB.txt");

    struct aws_string *host_name =
        aws_s3_tester_build_endpoint_string(allocator, &g_test_bucket_name, &g_test_s3_region);

    /* Put together a simple S3 Get Object request. */
    struct aws_http_message *message =
        aws_s3_test_get_object_request_new(allocator, aws_byte_cursor_from_string(host_name), test_object_path);

    struct aws_s3_meta_request_options options;
    AWS_ZERO_STRUCT(options);

    /* Pass the request through as a default request so that it goes through as-is. */
    options.type = AWS_S3_META_REQUEST_TYPE_DEFAULT;
    options.message = message;

    struct aws_s3_meta_request_test_results meta_request_test_results;

    ASSERT_SUCCESS(aws_s3_tester_bind_meta_request(&tester, &options, &meta_request_test_results));

    struct aws_s3_meta_request *meta_request = aws_s3_client_make_meta_request(client, &options);

    ASSERT_TRUE(meta_request != NULL);

    /* Wait for the request to finish. */
    aws_s3_tester_wait_for_meta_request_finish(&tester);

    aws_s3_tester_lock_synced_data(&tester);

    ASSERT_TRUE(tester.synced_data.finish_error_code == AWS_ERROR_SUCCESS);

    aws_s3_tester_unlock_synced_data(&tester);

    ASSERT_SUCCESS(aws_s3_tester_validate_get_object_results(&meta_request_test_results, AWS_S3_TESTER_SSE_NONE));

    aws_s3_meta_request_release(meta_request);
    meta_request = NULL;

    aws_s3_tester_wait_for_meta_request_shutdown(&tester);

    aws_s3_meta_request_test_results_clean_up(&meta_request_test_results);

    aws_http_message_release(message);
    message = NULL;

    aws_string_destroy(host_name);
    host_name = NULL;

    aws_s3_client_release(client);
    client = NULL;

    aws_s3_tester_clean_up(&tester);

    return 0;
}

AWS_TEST_CASE(test_s3_error_response, s_test_s3_error_response)
static int s_test_s3_error_response(struct aws_allocator *allocator, void *ctx) {
    (void)ctx;

    const struct aws_byte_cursor test_object_path =
        AWS_BYTE_CUR_INIT_FROM_STRING_LITERAL("/non-existing-file12345.txt");

    struct aws_s3_tester tester;
    AWS_ZERO_STRUCT(tester);
    ASSERT_SUCCESS(aws_s3_tester_init(allocator, &tester));

    struct aws_s3_client_config client_config = {
        .part_size = 64 * 1024,
    };

    ASSERT_SUCCESS(aws_s3_tester_bind_client(
        &tester, &client_config, AWS_S3_TESTER_BIND_CLIENT_REGION | AWS_S3_TESTER_BIND_CLIENT_SIGNING));

    struct aws_s3_client *client = aws_s3_client_new(allocator, &client_config);

    struct aws_string *host_name =
        aws_s3_tester_build_endpoint_string(allocator, &g_test_bucket_name, &g_test_s3_region);

    /* Put together a simple S3 Get Object request. */
    struct aws_http_message *message =
        aws_s3_test_get_object_request_new(allocator, aws_byte_cursor_from_string(host_name), test_object_path);

    struct aws_s3_meta_request_options options;
    AWS_ZERO_STRUCT(options);
    options.type = AWS_S3_META_REQUEST_TYPE_GET_OBJECT;
    options.message = message;

    /* Trigger accelerating of our Get Object request. */
    struct aws_s3_meta_request_test_results meta_request_test_results;

    ASSERT_SUCCESS(aws_s3_tester_bind_meta_request(&tester, &options, &meta_request_test_results));

    struct aws_s3_meta_request *meta_request = aws_s3_client_make_meta_request(client, &options);

    ASSERT_TRUE(meta_request != NULL);

    /* Wait for the request to finish. */
    aws_s3_tester_wait_for_meta_request_finish(&tester);

    aws_s3_tester_lock_synced_data(&tester);
    ASSERT_TRUE(tester.synced_data.finish_error_code != AWS_ERROR_SUCCESS);
    aws_s3_tester_unlock_synced_data(&tester);

    ASSERT_TRUE(meta_request_test_results.finished_response_status == 404);
    ASSERT_TRUE(meta_request_test_results.finished_error_code != AWS_ERROR_SUCCESS);

    ASSERT_TRUE(meta_request_test_results.error_response_headers != NULL);
    ASSERT_TRUE(meta_request_test_results.error_response_body.len > 0);

    aws_s3_meta_request_release(meta_request);
    meta_request = NULL;

    aws_s3_tester_wait_for_meta_request_shutdown(&tester);
    aws_s3_meta_request_test_results_clean_up(&meta_request_test_results);

    aws_http_message_release(message);
    message = NULL;

    aws_string_destroy(host_name);
    host_name = NULL;

    aws_s3_client_release(client);
    client = NULL;

    aws_s3_tester_clean_up(&tester);

    return 0;
}

static void s_test_s3_existing_host_entry_address_resolved_callback(
    struct aws_host_resolver *resolver,
    const struct aws_string *host_name,
    int err_code,
    const struct aws_array_list *host_addresses,
    void *user_data) {
    (void)resolver;
    (void)host_name;
    (void)err_code;
    (void)host_addresses;

    struct aws_s3_tester *tester = user_data;
    AWS_ASSERT(tester);
    aws_s3_tester_notify_signal(tester);
}

AWS_TEST_CASE(test_s3_existing_host_entry, s_test_s3_existing_host_entry)
static int s_test_s3_existing_host_entry(struct aws_allocator *allocator, void *ctx) {
    (void)ctx;

    struct aws_s3_tester tester;
    AWS_ZERO_STRUCT(tester);
    ASSERT_SUCCESS(aws_s3_tester_init(allocator, &tester));

    struct aws_s3_client_config client_config;
    AWS_ZERO_STRUCT(client_config);

    ASSERT_SUCCESS(aws_s3_tester_bind_client(
        &tester, &client_config, AWS_S3_TESTER_BIND_CLIENT_REGION | AWS_S3_TESTER_BIND_CLIENT_SIGNING));

    struct aws_s3_client *client = aws_s3_client_new(allocator, &client_config);

    struct aws_string *host_name =
        aws_s3_tester_build_endpoint_string(allocator, &g_test_public_bucket_name, &g_test_s3_region);

    {
        struct aws_host_resolution_config host_resolver_config;
        AWS_ZERO_STRUCT(host_resolver_config);
        host_resolver_config.impl = aws_default_dns_resolve;
        host_resolver_config.max_ttl = 30;
        host_resolver_config.impl_data = NULL;

        ASSERT_SUCCESS(aws_host_resolver_resolve_host(
            client_config.client_bootstrap->host_resolver,
            host_name,
            s_test_s3_existing_host_entry_address_resolved_callback,
            &host_resolver_config,
            &tester));

        aws_s3_tester_wait_for_signal(&tester);
    }

    /* Put together a simple S3 Get Object request. */
    struct aws_http_message *message = aws_s3_test_get_object_request_new(
        allocator, aws_byte_cursor_from_string(host_name), g_s3_path_get_object_test_1MB);

    struct aws_s3_meta_request_options options;
    AWS_ZERO_STRUCT(options);
    options.type = AWS_S3_META_REQUEST_TYPE_GET_OBJECT;
    options.message = message;

    /* Trigger accelerating of our Get Object request. */
    struct aws_s3_meta_request_test_results meta_request_test_results;

    ASSERT_SUCCESS(aws_s3_tester_send_meta_request(
        &tester, client, &options, &meta_request_test_results, AWS_S3_TESTER_SEND_META_REQUEST_EXPECT_SUCCESS));
    ASSERT_SUCCESS(aws_s3_tester_validate_get_object_results(&meta_request_test_results, AWS_S3_TESTER_SSE_NONE));

    aws_s3_meta_request_test_results_clean_up(&meta_request_test_results);

    aws_http_message_release(message);
    aws_string_destroy(host_name);
    aws_s3_client_release(client);
    aws_s3_tester_clean_up(&tester);

    return 0;
}<|MERGE_RESOLUTION|>--- conflicted
+++ resolved
@@ -146,11 +146,12 @@
     struct aws_s3_client *client = aws_s3_client_new(allocator, &client_config);
 
     ASSERT_SUCCESS(aws_s3_tester_send_get_object_meta_request(
-<<<<<<< HEAD
-        &tester, client, g_s3_path_get_object_test_1MB, AWS_S3_TESTER_SEND_META_REQUEST_EXPECT_SUCCESS, NULL));
-=======
-        &tester, client, s3_path, AWS_S3_TESTER_SEND_META_REQUEST_EXPECT_SUCCESS, sse_type));
->>>>>>> 2807e748
+        &tester,
+        client,
+        g_s3_path_get_object_test_1MB,
+        AWS_S3_TESTER_SEND_META_REQUEST_EXPECT_SUCCESS,
+        NULL,
+        sse_type));
 
     aws_string_destroy(endpoint);
     aws_tls_ctx_release(context);
@@ -227,7 +228,7 @@
 
     ASSERT_SUCCESS(aws_s3_tester_send_meta_request(
         &tester, client, &options, &meta_request_test_results, AWS_S3_TESTER_SEND_META_REQUEST_EXPECT_SUCCESS));
-    ASSERT_SUCCESS(aws_s3_tester_validate_get_object_results(&meta_request_test_results, AWS_S3_TESTER_SSE_NONE));
+    ASSERT_SUCCESS(aws_s3_tester_validate_get_object_results(&meta_request_test_results));
 
     aws_s3_meta_request_test_results_clean_up(&meta_request_test_results);
 
@@ -272,9 +273,7 @@
         struct aws_s3_meta_request_test_results meta_request_test_results;
 
         ASSERT_SUCCESS(aws_s3_tester_send_meta_request(&tester, client, &options, &meta_request_test_results, 0));
-        ASSERT_TRUE(
-            aws_s3_tester_validate_get_object_results(&meta_request_test_results, AWS_S3_TESTER_SSE_NONE) !=
-            AWS_OP_SUCCESS);
+        ASSERT_TRUE(aws_s3_tester_validate_get_object_results(&meta_request_test_results) != AWS_OP_SUCCESS);
 
         aws_s3_meta_request_test_results_clean_up(&meta_request_test_results);
     }
@@ -292,7 +291,7 @@
 
         ASSERT_SUCCESS(aws_s3_tester_send_meta_request(
             &tester, client, &options, &meta_request_test_results, AWS_S3_TESTER_SEND_META_REQUEST_EXPECT_SUCCESS));
-        ASSERT_SUCCESS(aws_s3_tester_validate_get_object_results(&meta_request_test_results, AWS_S3_TESTER_SSE_NONE));
+        ASSERT_SUCCESS(aws_s3_tester_validate_get_object_results(&meta_request_test_results));
 
         aws_s3_meta_request_test_results_clean_up(&meta_request_test_results);
     }
@@ -323,15 +322,12 @@
     struct aws_s3_client *client = aws_s3_client_new(allocator, &client_config);
 
     ASSERT_SUCCESS(aws_s3_tester_send_get_object_meta_request(
-<<<<<<< HEAD
-        &tester, client, g_s3_path_get_object_test_1MB, AWS_S3_TESTER_SEND_META_REQUEST_EXPECT_SUCCESS, NULL));
-=======
         &tester,
         client,
         g_s3_path_get_object_test_1MB,
         AWS_S3_TESTER_SEND_META_REQUEST_EXPECT_SUCCESS,
+        NULL,
         AWS_S3_TESTER_SSE_NONE));
->>>>>>> 2807e748
 
     aws_s3_client_release(client);
     client = NULL;
@@ -403,7 +399,7 @@
     aws_s3_tester_wait_for_meta_request_shutdown(&tester);
 
     for (size_t i = 0; i < num_meta_requests; ++i) {
-        aws_s3_tester_validate_get_object_results(&meta_request_test_resultss[i], AWS_S3_TESTER_SSE_NONE);
+        aws_s3_tester_validate_get_object_results(&meta_request_test_resultss[i]);
         aws_s3_meta_request_test_results_clean_up(&meta_request_test_resultss[i]);
     }
 
@@ -485,11 +481,7 @@
     struct aws_s3_client *client = aws_s3_client_new(allocator, &client_config);
 
     ASSERT_SUCCESS(aws_s3_tester_send_put_object_meta_request(
-<<<<<<< HEAD
-        &tester, client, 10, AWS_S3_TESTER_SEND_META_REQUEST_EXPECT_SUCCESS, NULL));
-=======
-        &tester, client, 10, AWS_S3_TESTER_SEND_META_REQUEST_EXPECT_SUCCESS, AWS_S3_TESTER_SSE_NONE));
->>>>>>> 2807e748
+        &tester, client, 10, AWS_S3_TESTER_SEND_META_REQUEST_EXPECT_SUCCESS, NULL, AWS_S3_TESTER_SSE_NONE));
 
     aws_string_destroy(endpoint);
     aws_tls_ctx_release(context);
@@ -550,10 +542,7 @@
     ASSERT_TRUE(client != NULL);
 
     ASSERT_SUCCESS(aws_s3_tester_send_put_object_meta_request(
-<<<<<<< HEAD
-        &tester, client, 10, AWS_S3_TESTER_SEND_META_REQUEST_EXPECT_SUCCESS, NULL));
-=======
-        &tester, client, 10, AWS_S3_TESTER_SEND_META_REQUEST_EXPECT_SUCCESS, AWS_S3_TESTER_SSE_NONE));
+        &tester, client, 10, AWS_S3_TESTER_SEND_META_REQUEST_EXPECT_SUCCESS, NULL, AWS_S3_TESTER_SSE_NONE));
 
     aws_s3_client_release(client);
     client = NULL;
@@ -582,7 +571,7 @@
     ASSERT_TRUE(client != NULL);
 
     ASSERT_SUCCESS(aws_s3_tester_send_put_object_meta_request(
-        &tester, client, 10, AWS_S3_TESTER_SEND_META_REQUEST_EXPECT_SUCCESS, AWS_S3_TESTER_SSE_KMS));
+        &tester, client, 10, AWS_S3_TESTER_SEND_META_REQUEST_EXPECT_SUCCESS, NULL, AWS_S3_TESTER_SSE_KMS));
 
     aws_s3_client_release(client);
     client = NULL;
@@ -611,7 +600,7 @@
     ASSERT_TRUE(client != NULL);
 
     ASSERT_SUCCESS(aws_s3_tester_send_put_object_meta_request(
-        &tester, client, 10, AWS_S3_TESTER_SEND_META_REQUEST_EXPECT_SUCCESS, AWS_S3_TESTER_SSE_KMS));
+        &tester, client, 10, AWS_S3_TESTER_SEND_META_REQUEST_EXPECT_SUCCESS, NULL, AWS_S3_TESTER_SSE_KMS));
 
     aws_s3_client_release(client);
     client = NULL;
@@ -640,7 +629,7 @@
     ASSERT_TRUE(client != NULL);
 
     ASSERT_SUCCESS(aws_s3_tester_send_put_object_meta_request(
-        &tester, client, 10, AWS_S3_TESTER_SEND_META_REQUEST_EXPECT_SUCCESS, AWS_S3_TESTER_SSE_AES256));
+        &tester, client, 10, AWS_S3_TESTER_SEND_META_REQUEST_EXPECT_SUCCESS, NULL, AWS_S3_TESTER_SSE_AES256));
 
     aws_s3_client_release(client);
     client = NULL;
@@ -669,8 +658,7 @@
     ASSERT_TRUE(client != NULL);
 
     ASSERT_SUCCESS(aws_s3_tester_send_put_object_meta_request(
-        &tester, client, 10, AWS_S3_TESTER_SEND_META_REQUEST_EXPECT_SUCCESS, AWS_S3_TESTER_SSE_AES256));
->>>>>>> 2807e748
+        &tester, client, 10, AWS_S3_TESTER_SEND_META_REQUEST_EXPECT_SUCCESS, NULL, AWS_S3_TESTER_SSE_AES256));
 
     aws_s3_client_release(client);
     client = NULL;
@@ -729,7 +717,7 @@
 
     aws_s3_tester_unlock_synced_data(&tester);
 
-    ASSERT_SUCCESS(aws_s3_tester_validate_get_object_results(&meta_request_test_results, AWS_S3_TESTER_SSE_NONE));
+    ASSERT_SUCCESS(aws_s3_tester_validate_get_object_results(&meta_request_test_results));
 
     aws_s3_meta_request_release(meta_request);
     meta_request = NULL;
@@ -892,7 +880,7 @@
 
     ASSERT_SUCCESS(aws_s3_tester_send_meta_request(
         &tester, client, &options, &meta_request_test_results, AWS_S3_TESTER_SEND_META_REQUEST_EXPECT_SUCCESS));
-    ASSERT_SUCCESS(aws_s3_tester_validate_get_object_results(&meta_request_test_results, AWS_S3_TESTER_SSE_NONE));
+    ASSERT_SUCCESS(aws_s3_tester_validate_get_object_results(&meta_request_test_results));
 
     aws_s3_meta_request_test_results_clean_up(&meta_request_test_results);
 
