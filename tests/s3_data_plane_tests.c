--- conflicted
+++ resolved
@@ -385,13 +385,8 @@
     aws_s3_tester_wait_for_meta_request_shutdown(&tester);
 
     for (size_t i = 0; i < num_meta_requests; ++i) {
-<<<<<<< HEAD
-        aws_s3_tester_validate_get_object_results(&meta_request_test_resultss[i], 0);
-        aws_s3_meta_request_test_results_clean_up(&meta_request_test_resultss[i]);
-=======
-        aws_s3_tester_validate_get_object_results(&meta_request_test_results[i], AWS_S3_TESTER_SSE_NONE);
+        aws_s3_tester_validate_get_object_results(&meta_request_test_results[i], 0);
         aws_s3_meta_request_test_results_clean_up(&meta_request_test_results[i]);
->>>>>>> f34695b3
     }
 
     aws_http_message_release(message);
